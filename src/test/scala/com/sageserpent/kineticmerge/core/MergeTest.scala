package com.sageserpent.kineticmerge.core

import cats.syntax.all.*
import com.eed3si9n.expecty
import com.eed3si9n.expecty.Expecty
import com.sageserpent.americium.Trials
import com.sageserpent.americium.Trials.api as trialsApi
import com.sageserpent.americium.junit5.*
import com.sageserpent.kineticmerge.core.CodeMotionAnalysis.Match
import com.sageserpent.kineticmerge.core.LongestCommonSubsequence.Contribution
import com.sageserpent.kineticmerge.core.Merge.Result
import com.sageserpent.kineticmerge.core.Merge.Result.FullyMerged
import com.sageserpent.kineticmerge.core.MergeTest.*
import com.sageserpent.kineticmerge.core.MergeTest.FakeSection.startOffsetCache
import monocle.syntax.all.*
import org.junit.jupiter.api.{DynamicTest, Test, TestFactory}
import pprint.*

import scala.collection.mutable.Map as MutableMap

class MergeTest:
  @Test
  def bugReproduction(): Unit =
    val testCase = MergeTestCase(
      base = Vector(FakeSection(zeroRelativeLabel = 5)),
<<<<<<< HEAD
      left = Vector(FakeSection(zeroRelativeLabel = 9)),
      right = Vector(
        FakeSection(zeroRelativeLabel = 2),
        FakeSection(zeroRelativeLabel = 6)
      ),
=======
      left = Vector(
        FakeSection(zeroRelativeLabel = 2),
        FakeSection(zeroRelativeLabel = 6)
      ),
      right = Vector(FakeSection(zeroRelativeLabel = 9)),
>>>>>>> eca27a57
      matchesBySection = Map(
        FakeSection(zeroRelativeLabel = 5) -> Match.BaseAndLeft(
          baseSection = FakeSection(zeroRelativeLabel = 5),
          leftSection = FakeSection(zeroRelativeLabel = 6)
        ),
        FakeSection(zeroRelativeLabel = 6) -> Match.BaseAndLeft(
          baseSection = FakeSection(zeroRelativeLabel = 5),
          leftSection = FakeSection(zeroRelativeLabel = 6)
        )
      ),
      expectedMerge = FullyMerged(
        sections = Vector(
          FakeSection(zeroRelativeLabel = 2),
          FakeSection(zeroRelativeLabel = 9)
        )
      ),
<<<<<<< HEAD
      moves = Vector(Move.RightInsertion, Move.LeftDeletion, Move.LeftInsertion)
=======
      moves =
        Vector(Move.LeftInsertion, Move.RightDeletion, Move.RightInsertion)
>>>>>>> eca27a57
    )

    pprint.pprintln(testCase)

    val Right(Merge.Result.FullyMerged(sections)) =
      Merge.of(testCase.base, testCase.left, testCase.right)(
        testCase.matchesBySection.get
      ): @unchecked

    assert(FullyMerged(sections) == testCase.expectedMerge)
  end bugReproduction

  @TestFactory
  def fullMerge: DynamicTests =
    simpleMergeTestCases().withLimit(300).dynamicTests { testCase =>
      println("*************")
      pprint.pprintln(testCase)

      val Right(Merge.Result.FullyMerged(sections)) =
        Merge.of(testCase.base, testCase.left, testCase.right)(
          testCase.matchesBySection.get
        ): @unchecked

      assert(FullyMerged(sections) == testCase.expectedMerge)
    }

  /* Test ideas:
   * 1. Start with a merged sequence of sections and confabulate base, left and
   * right sequences by diverting each section into just the left (a left
   * insertion), just the right (a right insertion) or both the left and right
   * (coincident insertion) or all three (preservation). In a similar vein,
   * additional sections can be added into the base and left (right deletion),
   * the base and right (left deletion) or just the base (coincident deletion).
   * Insertions and deletions can be mixed as long as they don't make
   * overlapping claims in the base / left / right and also do not mix a left or
   * right insertion with a coincident deletion. That tests a simple, clean
   * merge without moves.
   *
   * 2. Same as #1, only add in combinations of a left or right insertion with a
   * coincident deletion to create edit / delete conflicts and combinations of
   * left and right insertions with different elements to create edit conflicts.
   *
   * 3. Same as #1, only associate left or right deletions with an insertion
   * elsewhere of the same section to create a move.
   *
   * 4. Same as #1, only combine coincident deletions with left or right
   * insertions and associate them with an insertion elsewhere of the inserted
   * section to create an edited move.
   *
   * 5. Same as #1, only associate coincident deletions with an insertion
   * elsewhere of the same section in the same place in the left and right to
   * create a coincident move. A coincident deletion may be combined with a left
   * / right or coincident insertion that is *not* treated as an edit of either
   * move.
   *
   * 6. Same as #5, only move to different locations to make divergence. A
   * coincident deletion may be combined with a left / right or coincident
   * insertion that is *not* treated as an edit of either move.
   *
   * NOTE: have to create a synthetic match for a section that is present in
   * more than one input, with a dominant section that should appear in the
   * merged result.
   *
   * An easier way to generate the test cases might be to make triples of
   * optional sections, filtering out (None, None, None). Each section appearing
   * in a triple can be put into a match if desired, and that match be made to
   * yield a mocked dominant section that goes into the expected output. */

  def simpleMergeTestCases(
      predecessorBias: MoveBias = MoveBias.Neutral,
      precedingLeftDeletions: Boolean = false,
      precedingRightDeletions: Boolean = false
  ): Trials[MergeTestCase] =

    val extendedMergeTestCases =

      def zeroRelativeSections: Trials[Section] =
        // Using the complexity provides unique section labels.
        for
          complexity <- trialsApi.complexities
          _ <- trialsApi.choose(
            Iterable.single(0)
          ) // NASTY HACK - force an increase in complexity so that successive calls do not yield the same label.
        yield FakeSection(complexity)
        end for
      end zeroRelativeSections

      val choices = predecessorBias match
        case MoveBias.Left =>
          trialsApi
            .chooseWithWeights(
              leftInsertionFrequency(precedingRightDeletions),
              coincidentInsertionFrequency,
              preservationFrequency,
              leftDeletionFrequency,
              rightDeletionFrequency,
              coincidentDeletionFrequency
            )
        case MoveBias.Right =>
          trialsApi
            .chooseWithWeights(
              rightInsertionFrequency(precedingLeftDeletions),
              coincidentInsertionFrequency,
              preservationFrequency,
              leftDeletionFrequency,
              rightDeletionFrequency,
              coincidentDeletionFrequency
            )
        case MoveBias.Neutral =>
          trialsApi
            .chooseWithWeights(
              leftInsertionFrequency(precedingRightDeletions),
              rightInsertionFrequency(precedingLeftDeletions),
              coincidentInsertionFrequency,
              preservationFrequency,
              leftDeletionFrequency,
              rightDeletionFrequency,
              coincidentDeletionFrequency
            )
        case MoveBias.Fragile =>
          trialsApi
            .chooseWithWeights(
              coincidentInsertionFrequency,
              preservationFrequency,
              coincidentDeletionFrequency
            )
      choices flatMap:
        case Move.LeftInsertion =>
          for
            leftSection <- zeroRelativeSections
            simplerMergeTestCase <- simpleMergeTestCases(
              predecessorBias = MoveBias.Left,
              precedingLeftDeletions = precedingLeftDeletions
            )
          yield simplerMergeTestCase
            .focus(_.left)
            .modify(leftSection +: _)
            .focus(_.expectedMerge)
            .modify:
              case Result.FullyMerged(sections) =>
                Result.FullyMerged(leftSection +: sections)
              case Result.MergedWithConflicts(
                    leftSections,
                    rightSections
                  ) =>
                Result
                  .MergedWithConflicts(
                    leftSections = leftSection +: leftSections,
                    rightSections = rightSections
                  )
            .focus(_.moves)
            .modify(Move.LeftInsertion +: _)
          end for

        case Move.RightInsertion =>
          for
            rightSection <- zeroRelativeSections
            simplerMergeTestCase <- simpleMergeTestCases(
              predecessorBias = MoveBias.Right,
              precedingRightDeletions = precedingRightDeletions
            )
          yield simplerMergeTestCase
            .focus(_.right)
            .modify(rightSection +: _)
            .focus(_.expectedMerge)
            .modify:
              case Result.FullyMerged(sections) =>
                Result.FullyMerged(rightSection +: sections)
              case Result.MergedWithConflicts(
                    leftSections,
                    rightSections
                  ) =>
                Result
                  .MergedWithConflicts(
                    leftSections = leftSections,
                    rightSections = rightSection +: rightSections
                  )
            .focus(_.moves)
            .modify(Move.RightInsertion +: _)
          end for

        case Move.CoincidentInsertion =>
          for
            leftSection  <- zeroRelativeSections
            rightSection <- zeroRelativeSections
            simplerMergeTestCase <- simpleMergeTestCases(predecessorBias =
              MoveBias.Neutral
            )
          yield
            val sectionMatch = Match.LeftAndRight(
              leftSection = leftSection,
              rightSection = rightSection
            )

            simplerMergeTestCase
              .focus(_.left)
              .modify(leftSection +: _)
              .focus(_.right)
              .modify(rightSection +: _)
              .focus(_.matchesBySection)
              .modify(
                _ + (leftSection -> sectionMatch) + (rightSection -> sectionMatch)
              )
              .focus(_.expectedMerge)
              .modify:
                case Result.FullyMerged(sections) =>
                  Result.FullyMerged(sectionMatch.dominantSection +: sections)
                case Result.MergedWithConflicts(
                      leftSections,
                      rightSections
                    ) =>
                  Result
                    .MergedWithConflicts(
                      leftSections =
                        sectionMatch.dominantSection +: leftSections,
                      rightSections =
                        sectionMatch.dominantSection +: rightSections
                    )
              .focus(_.moves)
              .modify(Move.CoincidentInsertion +: _)
          end for

        case Move.Preservation =>
          for
            baseSection  <- zeroRelativeSections
            leftSection  <- zeroRelativeSections
            rightSection <- zeroRelativeSections
            simplerMergeTestCase <- simpleMergeTestCases(predecessorBias =
              MoveBias.Neutral
            )
          yield
            val sectionMatch =
              Match.AllThree(
                baseSection = baseSection,
                leftSection = leftSection,
                rightSection = rightSection
              )

            simplerMergeTestCase
              .focus(_.base)
              .modify(baseSection +: _)
              .focus(_.left)
              .modify(leftSection +: _)
              .focus(_.right)
              .modify(rightSection +: _)
              .focus(_.matchesBySection)
              .modify(
                _ + (baseSection -> sectionMatch) + (leftSection -> sectionMatch) + (rightSection -> sectionMatch)
              )
              .focus(_.expectedMerge)
              .modify:
                case Result.FullyMerged(sections) =>
                  Result.FullyMerged(sectionMatch.dominantSection +: sections)
                case Result.MergedWithConflicts(
                      leftSections,
                      rightSections
                    ) =>
                  Result
                    .MergedWithConflicts(
                      leftSections =
                        sectionMatch.dominantSection +: leftSections,
                      rightSections =
                        sectionMatch.dominantSection +: rightSections
                    )
              .focus(_.moves)
              .modify(Move.Preservation +: _)
          end for

        case Move.LeftDeletion =>
          for
            baseSection  <- zeroRelativeSections
            rightSection <- zeroRelativeSections
            simplerMergeTestCase <- simpleMergeTestCases(
              predecessorBias = MoveBias.Neutral,
              precedingLeftDeletions = true,
              precedingRightDeletions = precedingRightDeletions
            )
          yield
            val sectionMatch = Match.BaseAndRight(
              baseSection = baseSection,
              rightSection = rightSection
            )

            simplerMergeTestCase
              .focus(_.base)
              .modify(baseSection +: _)
              .focus(_.right)
              .modify(rightSection +: _)
              .focus(_.matchesBySection)
              .modify(
                _ + (baseSection -> sectionMatch) + (rightSection -> sectionMatch)
              )
              .focus(_.moves)
              .modify(Move.LeftDeletion +: _)
          end for

        case Move.RightDeletion =>
          for
            baseSection <- zeroRelativeSections
            leftSection <- zeroRelativeSections
            simplerMergeTestCase <- simpleMergeTestCases(
              predecessorBias = MoveBias.Neutral,
              precedingLeftDeletions = precedingLeftDeletions,
              precedingRightDeletions = true
            )
          yield
            val sectionMatch = Match.BaseAndLeft(
              baseSection = baseSection,
              leftSection = leftSection
            )

            simplerMergeTestCase
              .focus(_.base)
              .modify(baseSection +: _)
              .focus(_.left)
              .modify(leftSection +: _)
              .focus(_.matchesBySection)
              .modify(
                _ + (baseSection -> sectionMatch) + (leftSection -> sectionMatch)
              )
              .focus(_.moves)
              .modify(Move.RightDeletion +: _)
          end for

        case Move.CoincidentDeletion =>
          for
            baseSection <- zeroRelativeSections
            simplerMergeTestCase <- simpleMergeTestCases(predecessorBias =
              MoveBias.Fragile
            )
          yield simplerMergeTestCase
            .focus(_.base)
            .modify(baseSection +: _)
            .focus(_.moves)
            .modify(Move.CoincidentDeletion +: _)
          end for

    end extendedMergeTestCases

    trialsApi.complexities.flatMap(complexity =>
      trialsApi.alternateWithWeights(
        complexity -> trialsApi.only(emptyMergeTestCase),
        50         -> extendedMergeTestCases
      )
    )
  end simpleMergeTestCases

end MergeTest

object MergeTest:
  val assert: Expecty = new Expecty:
    override val showLocation: Boolean = true
    override val showTypes: Boolean    = true
  end assert
  private val emptyMergeTestCase: MergeTestCase = MergeTestCase(
    base = IndexedSeq.empty,
    left = IndexedSeq.empty,
    right = IndexedSeq.empty,
    matchesBySection = Map.empty,
    expectedMerge = Result.FullyMerged(sections = IndexedSeq.empty),
    moves = IndexedSeq.empty
  )
  private val leftInsertionFrequency       = 7  -> Move.LeftInsertion
  private val rightInsertionFrequency      = 7  -> Move.RightInsertion
  private val coincidentInsertionFrequency = 4  -> Move.CoincidentInsertion
  private val preservationFrequency        = 10 -> Move.Preservation
  private val leftDeletionFrequency        = 7  -> Move.LeftDeletion
  private val rightDeletionFrequency       = 7  -> Move.RightDeletion
  private val coincidentDeletionFrequency  = 4  -> Move.CoincidentDeletion

  private def leftInsertionFrequency(precedingRightDeletions: Boolean) =
    (if precedingRightDeletions then 0 else 7) -> Move.LeftInsertion

  private def rightInsertionFrequency(precedingLeftDeletions: Boolean) =
    (if precedingLeftDeletions then 0 else 7) -> Move.RightInsertion

  /** A fake section's contents are the textual form of its label; the sections
    * can be thought of covering an overall text that is the concatenation of
    * the infinite sequence of label texts in increasing label order, starting
    * from zero. This is only done to make sure that equality is clearly defined
    * on fake sections, which is necessary to get a {@code matchLookup} to
    * supply to [[Merge.of]]. In particular, the test is expected to use matches
    * between sections that are *not* equivalent, simulating whitespace
    * insensitivity.
    *
    * The labels are just to make it easier to debug test failures by
    * identifying sections - so don't be surprised if a section of contents "1"
    * matches a section of contents "99", this is just an extreme case of
    * flexible matching!
    *
    * @param zeroRelativeLabel
    *   This provides an identity for the section, so that sections with the
    *   same label are equivalent.
    */
  case class FakeSection(zeroRelativeLabel: Int) extends Section:
    require(0 <= zeroRelativeLabel)
    override def startOffset: Int =
      startOffsetCache.getOrElseUpdate(
        zeroRelativeLabel, {
          // Indirectly recurse down the labels to zero, hence the caching...
          if 0 == zeroRelativeLabel then 0
          else FakeSection(zeroRelativeLabel - 1).onePastEndOffset
        }
      )

    override def size: Int        = contents.length
    override def contents: String = zeroRelativeLabel.toString
  end FakeSection

  case class MergeTestCase(
      base: IndexedSeq[Section],
      left: IndexedSeq[Section],
      right: IndexedSeq[Section],
      matchesBySection: Map[Section, Match],
      expectedMerge: Result,
      moves: IndexedSeq[Move]
  )

  object FakeSection:
    private val startOffsetCache: MutableMap[Int, Int] = MutableMap.empty
  end FakeSection

  enum Move:
    case LeftInsertion
    case RightInsertion
    case CoincidentInsertion
    case Preservation
    case LeftDeletion
    case RightDeletion
    case CoincidentDeletion
  end Move

  enum MoveBias:
    case Left // Can be followed by another left or switch to over to a neutral or fragile.
    case Right // Can be followed by another right or switch to over to a neutral or fragile.
    case Neutral // Can be followed by anything.
    case Fragile // Can only be followed by another fragile or a neutral.
  end MoveBias

end MergeTest<|MERGE_RESOLUTION|>--- conflicted
+++ resolved
@@ -23,19 +23,11 @@
   def bugReproduction(): Unit =
     val testCase = MergeTestCase(
       base = Vector(FakeSection(zeroRelativeLabel = 5)),
-<<<<<<< HEAD
       left = Vector(FakeSection(zeroRelativeLabel = 9)),
       right = Vector(
         FakeSection(zeroRelativeLabel = 2),
         FakeSection(zeroRelativeLabel = 6)
       ),
-=======
-      left = Vector(
-        FakeSection(zeroRelativeLabel = 2),
-        FakeSection(zeroRelativeLabel = 6)
-      ),
-      right = Vector(FakeSection(zeroRelativeLabel = 9)),
->>>>>>> eca27a57
       matchesBySection = Map(
         FakeSection(zeroRelativeLabel = 5) -> Match.BaseAndLeft(
           baseSection = FakeSection(zeroRelativeLabel = 5),
@@ -52,12 +44,7 @@
           FakeSection(zeroRelativeLabel = 9)
         )
       ),
-<<<<<<< HEAD
       moves = Vector(Move.RightInsertion, Move.LeftDeletion, Move.LeftInsertion)
-=======
-      moves =
-        Vector(Move.LeftInsertion, Move.RightDeletion, Move.RightInsertion)
->>>>>>> eca27a57
     )
 
     pprint.pprintln(testCase)
