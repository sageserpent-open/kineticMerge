package com.sageserpent.kineticmerge.core

<<<<<<< HEAD
import com.sageserpent.kineticmerge.core.CoreMergeAlgebra.Merged
=======
import com.sageserpent.kineticmerge.core.FirstPassMergeResult.FileDeletionContext
>>>>>>> e517a0a9

import scala.collection.immutable.MultiDict

/** Represents the content migrated through a move.
  */
enum SpeculativeContentMigration[Element]:
  this match
    case Conflict(leftContent, rightContent, FileDeletionContext.None) =>
      require(leftContent.nonEmpty || rightContent.nonEmpty)
    case Conflict(leftContent, rightContent, FileDeletionContext.Left) =>
      require(leftContent.isEmpty && rightContent.nonEmpty)
    case Conflict(leftContent, rightContent, FileDeletionContext.Right) =>
      require(leftContent.nonEmpty && rightContent.isEmpty)
    case _ =>
  end match

  case LeftEditOrDeletion(
      opposingRightElement: Element,
      inContextOfFileDeletion: Boolean
  )
  case RightEditOrDeletion(
      opposingLeftElement: Element,
      inContextOfFileDeletion: Boolean
  )
  case Conflict(
      leftContent: IndexedSeq[Element],
      rightContent: IndexedSeq[Element],
      fileDeletionContext: FileDeletionContext
  )
  case CoincidentEditOrDeletion(fileDeletionContext: FileDeletionContext)
  case FileDeletion()
end SpeculativeContentMigration

enum SpeculativeMoveDestination[Element]:
  case Left(leftElement: Element)
  case Right(rightElement: Element)
  case Coincident(elementPairAcrossLeftAndRight: (Element, Element))
end SpeculativeMoveDestination

case class MoveDestinationsReport[Element](
    moveDestinationsBySources: Map[Element, MoveDestinations[Element]]
):
  def sources: Set[Element] = moveDestinationsBySources.keySet

  def summarizeInText: Iterable[String] =
    moveDestinationsBySources.map((source, moveDestinations) =>
      moveDestinations.description(source)
    )

  def all: Set[Element] = moveDestinationsBySources.values.flatMap(_.all).toSet
end MoveDestinationsReport

object MoveDestinationsReport:
  def evaluateSpeculativeSourcesAndDestinations[Element](
      speculativeMigrationsBySource: Map[Element, SpeculativeContentMigration[
        Element
      ]],
      speculativeMoveDestinations: Set[SpeculativeMoveDestination[Element]]
  )(
      matchesFor: Element => collection.Set[Match[Element]]
  ): MoveEvaluation[Element] =
    val destinationsBySource =
      MultiDict.from(speculativeMigrationsBySource.keys.flatMap {
        speculativeSource =>
          val destinations = matchesFor(speculativeSource)
            .flatMap {
              case Match.AllSides(_, leftElement, rightElement) =>
                Seq(
                  SpeculativeMoveDestination.Left(leftElement),
                  SpeculativeMoveDestination.Right(rightElement),
                  SpeculativeMoveDestination
                    .Coincident(leftElement, rightElement)
                )
              case Match.BaseAndLeft(_, leftElement) =>
                Seq(SpeculativeMoveDestination.Left(leftElement))
              case Match.BaseAndRight(_, rightElement) =>
                Seq(SpeculativeMoveDestination.Right(rightElement))
              case _: Match.LeftAndRight[Element] => Seq.empty
            }
            .intersect(speculativeMoveDestinations)

          destinations.map(speculativeSource -> _)
      })

    val moveDestinationsBySource =
      destinationsBySource.sets.map((source, destinations) =>
        source -> new MoveDestinations(destinations)
      )

    val migratedEditSuppressions: Set[Element] =
      moveDestinationsBySource.toSeq
        .flatMap((source, moveDestinations) =>
          if !moveDestinations.isDivergent
          then
            val contentMigration = speculativeMigrationsBySource(source)

            if moveDestinations.left.nonEmpty then
              contentMigration match
                case SpeculativeContentMigration.LeftEditOrDeletion(
                      elementOnTheOppositeSideToTheMoveDestination,
                      true
                    ) =>
                  // NOTE: this complements how
                  // `FirstPassMergeResult.mergeAlgebra` deals the deletion of
                  // an entire file - it doesn't actually delete the content. So
                  // if content has actually moved elsewhere, then we really do
                  // want to suppress it in its original location.
                  IndexedSeq(elementOnTheOppositeSideToTheMoveDestination)
                case SpeculativeContentMigration.Conflict(_, rightContent, _) =>
                  rightContent
                case _ =>
                  Seq.empty
            else if moveDestinations.right.nonEmpty then
              contentMigration match
                case SpeculativeContentMigration.RightEditOrDeletion(
                      elementOnTheOppositeSideToTheMoveDestination,
                      true
                    ) =>
                  // NOTE: this complements how
                  // `FirstPassMergeResult.mergeAlgebra` deals the deletion of
                  // an entire file - it doesn't actually delete the content. So
                  // if content has actually moved elsewhere, then we really do
                  // want to suppress it in its original location.
                  IndexedSeq(elementOnTheOppositeSideToTheMoveDestination)
                case SpeculativeContentMigration.Conflict(leftContent, _, _) =>
                  leftContent
                case _ =>
                  Seq.empty
            else
              assume(moveDestinations.coincident.nonEmpty)
              Seq.empty
            end if
          else Seq.empty
          end if
        )
        .toSet

    val substitutionsByDestination
        : MultiDict[Element, IndexedSeq[Merged[Element]]] =
      MultiDict.from(
        moveDestinationsBySource.toSeq.flatMap((source, moveDestinations) =>
          if !moveDestinations.isDivergent
          then
            val contentMigration = speculativeMigrationsBySource(source)

            if moveDestinations.left.nonEmpty then
              contentMigration match
                case SpeculativeContentMigration.LeftEditOrDeletion(
                      elementOnTheOppositeSideToTheMoveDestination,
                      _
                    ) =>
                  moveDestinations.left
                    .map(destinationElement =>
                      val preserved = Merged.Preserved(
                        source,
                        destinationElement,
                        elementOnTheOppositeSideToTheMoveDestination
                      )
                      destinationElement -> IndexedSeq(preserved)
                    )
<<<<<<< HEAD
                case SpeculativeContentMigration.Edit(_, rightContent) =>
                  moveDestinations.left.map(
                    _ -> rightContent.map(Merged.Resolved.apply)
                  )
                case SpeculativeContentMigration.Deletion() =>
                  moveDestinations.left.map(_ -> IndexedSeq.empty)
=======
                    .collect {
                      case (destinationElement, resolved)
                          if destinationElement != resolved =>
                        destinationElement -> IndexedSeq(resolved)
                    }
                case SpeculativeContentMigration
                      .Conflict(_, rightContent, fileDeletionContext)
                    if fileDeletionContext != FileDeletionContext.Right || rightContent.nonEmpty =>
                  moveDestinations.left.map(
                    _ ->
                      // The move destination is on the left, so take whatever
                      // is on the right of the conflict as being migrated - if
                      // empty, it's a deletion, otherwise it's an edit.
                      rightContent
                  )
                case SpeculativeContentMigration.CoincidentEditOrDeletion(
                      FileDeletionContext.None | FileDeletionContext.Left
                    ) =>
                  moveDestinations.left.map(
                    _ ->
                      // The move destination is on the left, so migrate the
                      // implied deletion on the right.
                      IndexedSeq.empty
                  )
                case _ => Seq.empty
>>>>>>> e517a0a9
            else if moveDestinations.right.nonEmpty then
              contentMigration match
                case SpeculativeContentMigration.RightEditOrDeletion(
                      elementOnTheOppositeSideToTheMoveDestination,
                      _
                    ) =>
                  moveDestinations.right
                    .map(destinationElement =>
                      val preserved = Merged.Preserved(
                        source,
                        elementOnTheOppositeSideToTheMoveDestination,
                        destinationElement
                      )
                      destinationElement -> IndexedSeq(preserved)
                    )
<<<<<<< HEAD
                case SpeculativeContentMigration.Edit(leftContent, _) =>
                  moveDestinations.right.map(
                    _ -> leftContent.map(Merged.Resolved.apply)
                  )
                case SpeculativeContentMigration.Deletion() =>
                  moveDestinations.right.map(_ -> IndexedSeq.empty)
            else
              assume(moveDestinations.coincident.nonEmpty)
              contentMigration match
                case SpeculativeContentMigration.Deletion() =>
                  moveDestinations.coincident.flatMap {
                    case (leftDestinationElement, rightDestinationElement) =>
                      val preserved = Merged.Preserved(
                        source,
                        leftDestinationElement,
                        rightDestinationElement
                      )

                      val substitution = IndexedSeq(preserved)
                      Seq(
                        leftDestinationElement  -> substitution,
                        rightDestinationElement -> substitution
                      )
                  }
=======
                    .collect {
                      case (destinationElement, resolved)
                          if destinationElement != resolved =>
                        destinationElement -> IndexedSeq(resolved)
                    }
                case SpeculativeContentMigration
                      .Conflict(leftContent, _, fileDeletionContext)
                    if fileDeletionContext != FileDeletionContext.Left || leftContent.nonEmpty =>
                  moveDestinations.right.map(
                    _ ->
                      // The move destination is on the right, so take whatever
                      // is on the left of the conflict as being migrated - if
                      // empty, it's a deletion, otherwise it's an edit.
                      leftContent
                  )
                case SpeculativeContentMigration.CoincidentEditOrDeletion(
                      FileDeletionContext.None | FileDeletionContext.Right
                    ) =>
                  moveDestinations.right.map(
                    _ ->
                      // The move destination is on the right, so migrate the
                      // implied deletion on the left.
                      IndexedSeq.empty
                  )
                case _ => Seq.empty
            else
              assume(moveDestinations.coincident.nonEmpty)
              contentMigration match
                case SpeculativeContentMigration.CoincidentEditOrDeletion(_) |
                    SpeculativeContentMigration.FileDeletion() =>
                  // NOTE: we don't distinguish between a deletion due to a
                  // merge or due to the removal of a path; either way the
                  // content has made a coincident move.
                  moveDestinations.coincident
                    .map {
                      case (leftDestinationElement, rightDestinationElement) =>
                        val resolved = resolution(
                          Some(source),
                          leftDestinationElement,
                          rightDestinationElement
                        )

                        // NASTY HACK: this relies on external context, namely
                        // that `CoreMergeAlgebra` has made a two-way resolution
                        // that has turned out to be wrong in the light of
                        // discovering a coincident move.
                        val inaccuratelyResolvedBecauseOfCoreMerge = resolution(
                          None,
                          leftDestinationElement,
                          rightDestinationElement
                        )

                        inaccuratelyResolvedBecauseOfCoreMerge -> resolved
                    }
                    .collect {
                      case (destinationElement, resolved)
                          if destinationElement != resolved =>
                        destinationElement -> IndexedSeq(resolved)
                    }
>>>>>>> e517a0a9
                case _ => Seq.empty
              end match
            end if
          else Seq.empty
          end if
        )
      )

    val anchoredMoves: Set[AnchoredMove[Element]] =
      moveDestinationsBySource.toSeq
        .flatMap((source, moveDestinations) =>
          if !moveDestinations.isDivergent
          then
            val contentMigration = speculativeMigrationsBySource(source)

            if moveDestinations.left.nonEmpty then
              contentMigration match
                case SpeculativeContentMigration.LeftEditOrDeletion(
                      elementOnTheOppositeSideToTheMoveDestination,
                      _
                    ) =>
                  moveDestinations.left.map(moveDestination =>
                    AnchoredMove(
                      moveDestinationSide = Side.Left,
                      moveDestinationAnchor = moveDestination,
                      oppositeSideAnchor = OppositeSideAnchor.Plain(
                        elementOnTheOppositeSideToTheMoveDestination
                      ),
                      sourceAnchor = source
                    )
                  )
                case SpeculativeContentMigration
                      .Conflict(_, IndexedSeq(loneRightElement), _) =>
                  moveDestinations.left.map(moveDestination =>
                    AnchoredMove(
                      moveDestinationSide = Side.Left,
                      moveDestinationAnchor = moveDestination,
                      oppositeSideAnchor =
                        OppositeSideAnchor.OnlyOneInMigratedEdit(
                          loneRightElement
                        ),
                      sourceAnchor = source
                    )
                  )
                case SpeculativeContentMigration.Conflict(_, rightContent, _)
                    // NOTE: have to be careful here, as both a migrated
                    // deletion with an edit on the same side as the move and a
                    // migrated edit look like an edit versus deletion conflict.
                    // If the content on the *opposite* side of the move is
                    // empty, it is the former situation; we handle that with
                    // the default.
                    if rightContent.nonEmpty =>
                  moveDestinations.left.flatMap(moveDestination =>
                    Seq(
                      AnchoredMove(
                        moveDestinationSide = Side.Left,
                        moveDestinationAnchor = moveDestination,
                        oppositeSideAnchor =
                          OppositeSideAnchor.FirstInMigratedEdit(
                            rightContent.head
                          ),
                        sourceAnchor = source
                      ),
                      AnchoredMove(
                        moveDestinationSide = Side.Left,
                        moveDestinationAnchor = moveDestination,
                        oppositeSideAnchor =
                          OppositeSideAnchor.LastInMigratedEdit(
                            rightContent.last
                          ),
                        sourceAnchor = source
                      )
                    )
                  )
                case _ =>
                  Seq.empty
            else if moveDestinations.right.nonEmpty then
              contentMigration match
                case SpeculativeContentMigration.RightEditOrDeletion(
                      elementOnTheOppositeSideToTheMoveDestination,
                      _
                    ) =>
                  moveDestinations.right.map(moveDestination =>
                    AnchoredMove(
                      moveDestinationSide = Side.Right,
                      moveDestinationAnchor = moveDestination,
                      oppositeSideAnchor = OppositeSideAnchor.Plain(
                        elementOnTheOppositeSideToTheMoveDestination
                      ),
                      sourceAnchor = source
                    )
                  )
                case SpeculativeContentMigration
                      .Conflict(IndexedSeq(loneLeftElement), _, _) =>
                  moveDestinations.right.map(moveDestination =>
                    AnchoredMove(
                      moveDestinationSide = Side.Right,
                      moveDestinationAnchor = moveDestination,
                      oppositeSideAnchor =
                        OppositeSideAnchor.OnlyOneInMigratedEdit(
                          loneLeftElement
                        ),
                      sourceAnchor = source
                    )
                  )
                case SpeculativeContentMigration.Conflict(leftContent, _, _)
                    // NOTE: have to be careful here, as both a migrated
                    // deletion with an edit on the same side as the move and a
                    // migrated edit look like an edit versus deletion conflict.
                    // If the content on the *opposite* side of the move is
                    // empty, it is the former situation; we handle that with
                    // the default.
                    if leftContent.nonEmpty =>
                  moveDestinations.right.flatMap(moveDestination =>
                    Seq(
                      AnchoredMove(
                        moveDestinationSide = Side.Right,
                        moveDestinationAnchor = moveDestination,
                        oppositeSideAnchor =
                          OppositeSideAnchor.FirstInMigratedEdit(
                            leftContent.head
                          ),
                        sourceAnchor = source
                      ),
                      AnchoredMove(
                        moveDestinationSide = Side.Right,
                        moveDestinationAnchor = moveDestination,
                        oppositeSideAnchor =
                          OppositeSideAnchor.LastInMigratedEdit(
                            leftContent.last
                          ),
                        sourceAnchor = source
                      )
                    )
                  )
                case _ =>
                  Seq.empty
            else
              assume(moveDestinations.coincident.nonEmpty)
              /* Coincident moves are not anchors: they can't pick up insertions
               * from just one side and don't need to, because any such
               * insertions would be dealt with by the initial merge anyway. */
              Seq.empty
            end if
          else Seq.empty
          end if
        )
        .toSet

    MoveEvaluation(
      moveDestinationsReport = MoveDestinationsReport(moveDestinationsBySource),
      migratedEditSuppressions = migratedEditSuppressions,
      substitutionsByDestination = substitutionsByDestination,
      anchoredMoves = anchoredMoves
    )
  end evaluateSpeculativeSourcesAndDestinations

  enum OppositeSideAnchor[Element]:
    def element: Element
    case Plain(element: Element)
    case OnlyOneInMigratedEdit(element: Element)
    case FirstInMigratedEdit(element: Element)
    case LastInMigratedEdit(element: Element)
  end OppositeSideAnchor

  /** Represents a move that is anchored; this means there is an anchor element
    * on all three sides of the overall merge that can be used to merge
    * surrounding content on each side to make a migration splice. This is *not*
    * the same as an all-sides match, although there is some overlap between the
    * two concepts.<p>For one thing, not all all-sides matches turn out to be
    * moves - they are usually just straight preservations in the per-file
    * initial merges. The other thing is that migrated edits are also moves with
    * the edit standing in as an anchor; this is particularly useful as it keeps
    * migrated edits out of the anchored runs.
    * @param moveDestinationSide
    * @param moveDestinationAnchor
    * @param oppositeSideAnchor
    * @param sourceAnchor
    * @tparam Element
    */
  case class AnchoredMove[Element](
      moveDestinationSide: Side,
      moveDestinationAnchor: Element,
      oppositeSideAnchor: OppositeSideAnchor[Element],
      sourceAnchor: Element
  )

  case class MoveEvaluation[Element](
      moveDestinationsReport: MoveDestinationsReport[Element],
      migratedEditSuppressions: Set[Element],
      substitutionsByDestination: MultiDict[Element, IndexedSeq[
        Merged[Element]
      ]],
      anchoredMoves: Set[AnchoredMove[Element]]
  ):
    {
      val anchorSources       = anchoredMoves.map(_.sourceAnchor)
      val anchorOppositeSides = anchoredMoves.map(_.oppositeSideAnchor)
      val anchorDestinations  = anchoredMoves.map(_.moveDestinationAnchor)
      val substitutionDestinations: collection.Set[Element] =
        substitutionsByDestination.keySet
      val allMoveDestinations                 = moveDestinationsReport.all
      val allMoveSources                      = moveDestinationsReport.sources
      val oppositeSideAnchorsForMigratedEdits = anchorOppositeSides.collect {
        case OppositeSideAnchor.OnlyOneInMigratedEdit(element) => element
        case OppositeSideAnchor.FirstInMigratedEdit(element)   => element
        case OppositeSideAnchor.LastInMigratedEdit(element)    => element
      }

      // NOTE: don't be tempted to assert that substitution destinations and
      // their substitutions form disjoint sets - that assumption does not hold
      // when edits are forwarded.

      require(
        anchorSources subsetOf allMoveSources,
        message =
          s"Anchor sources: ${pprintCustomised(anchorSources)}, all move sources: ${pprintCustomised(allMoveSources)}."
      )

      require(
        anchorDestinations subsetOf allMoveDestinations,
        message =
          s"Anchor destinations: ${pprintCustomised(anchorDestinations)}, all move destinations: ${pprintCustomised(allMoveDestinations)}."
      )

      require(
        substitutionDestinations subsetOf allMoveDestinations,
        message =
          s"Substitution destinations: ${pprintCustomised(substitutionDestinations)}, all move destinations: ${pprintCustomised(allMoveDestinations)}."
      )

      substitutionsByDestination.foreach {
        case (substitutionDestination, substitution) =>
          require(
            !substitution.contains(substitutionDestination),
            s"Substitution destination: ${pprintCustomised(substitutionDestination)}, substitution: ${pprintCustomised(substitution)}."
          )
      }

      require(
        oppositeSideAnchorsForMigratedEdits subsetOf migratedEditSuppressions,
        message =
          s"Migrated edit suppressions: ${pprintCustomised(migratedEditSuppressions)}, opposite side elements for migrated edits: ${pprintCustomised(oppositeSideAnchorsForMigratedEdits)}."
      )
    }
  end MoveEvaluation
end MoveDestinationsReport<|MERGE_RESOLUTION|>--- conflicted
+++ resolved
@@ -1,10 +1,10 @@
 package com.sageserpent.kineticmerge.core
 
-<<<<<<< HEAD
-import com.sageserpent.kineticmerge.core.CoreMergeAlgebra.Merged
-=======
+import com.sageserpent.kineticmerge.core.CoreMergeAlgebra.{
+  Merged,
+  UnresolvedMergeResult
+}
 import com.sageserpent.kineticmerge.core.FirstPassMergeResult.FileDeletionContext
->>>>>>> e517a0a9
 
 import scala.collection.immutable.MultiDict
 
@@ -158,26 +158,15 @@
                     ) =>
                   moveDestinations.left
                     .map(destinationElement =>
-                      val preserved = Merged.Preserved(
-                        source,
-                        destinationElement,
-                        elementOnTheOppositeSideToTheMoveDestination
+                      destinationElement -> IndexedSeq(
+                        Merged.Preserved(
+                          baseElement = source,
+                          leftElement = destinationElement,
+                          rightElement =
+                            elementOnTheOppositeSideToTheMoveDestination
+                        )
                       )
-                      destinationElement -> IndexedSeq(preserved)
-                    )
-<<<<<<< HEAD
-                case SpeculativeContentMigration.Edit(_, rightContent) =>
-                  moveDestinations.left.map(
-                    _ -> rightContent.map(Merged.Resolved.apply)
-                  )
-                case SpeculativeContentMigration.Deletion() =>
-                  moveDestinations.left.map(_ -> IndexedSeq.empty)
-=======
-                    .collect {
-                      case (destinationElement, resolved)
-                          if destinationElement != resolved =>
-                        destinationElement -> IndexedSeq(resolved)
-                    }
+                    )
                 case SpeculativeContentMigration
                       .Conflict(_, rightContent, fileDeletionContext)
                     if fileDeletionContext != FileDeletionContext.Right || rightContent.nonEmpty =>
@@ -186,7 +175,7 @@
                       // The move destination is on the left, so take whatever
                       // is on the right of the conflict as being migrated - if
                       // empty, it's a deletion, otherwise it's an edit.
-                      rightContent
+                      rightContent.map(Merged.Resolved.apply)
                   )
                 case SpeculativeContentMigration.CoincidentEditOrDeletion(
                       FileDeletionContext.None | FileDeletionContext.Left
@@ -198,7 +187,6 @@
                       IndexedSeq.empty
                   )
                 case _ => Seq.empty
->>>>>>> e517a0a9
             else if moveDestinations.right.nonEmpty then
               contentMigration match
                 case SpeculativeContentMigration.RightEditOrDeletion(
@@ -207,44 +195,15 @@
                     ) =>
                   moveDestinations.right
                     .map(destinationElement =>
-                      val preserved = Merged.Preserved(
-                        source,
-                        elementOnTheOppositeSideToTheMoveDestination,
-                        destinationElement
+                      destinationElement -> IndexedSeq(
+                        Merged.Preserved(
+                          baseElement = source,
+                          leftElement =
+                            elementOnTheOppositeSideToTheMoveDestination,
+                          rightElement = destinationElement
+                        )
                       )
-                      destinationElement -> IndexedSeq(preserved)
-                    )
-<<<<<<< HEAD
-                case SpeculativeContentMigration.Edit(leftContent, _) =>
-                  moveDestinations.right.map(
-                    _ -> leftContent.map(Merged.Resolved.apply)
-                  )
-                case SpeculativeContentMigration.Deletion() =>
-                  moveDestinations.right.map(_ -> IndexedSeq.empty)
-            else
-              assume(moveDestinations.coincident.nonEmpty)
-              contentMigration match
-                case SpeculativeContentMigration.Deletion() =>
-                  moveDestinations.coincident.flatMap {
-                    case (leftDestinationElement, rightDestinationElement) =>
-                      val preserved = Merged.Preserved(
-                        source,
-                        leftDestinationElement,
-                        rightDestinationElement
-                      )
-
-                      val substitution = IndexedSeq(preserved)
-                      Seq(
-                        leftDestinationElement  -> substitution,
-                        rightDestinationElement -> substitution
-                      )
-                  }
-=======
-                    .collect {
-                      case (destinationElement, resolved)
-                          if destinationElement != resolved =>
-                        destinationElement -> IndexedSeq(resolved)
-                    }
+                    )
                 case SpeculativeContentMigration
                       .Conflict(leftContent, _, fileDeletionContext)
                     if fileDeletionContext != FileDeletionContext.Left || leftContent.nonEmpty =>
@@ -253,7 +212,7 @@
                       // The move destination is on the right, so take whatever
                       // is on the left of the conflict as being migrated - if
                       // empty, it's a deletion, otherwise it's an edit.
-                      leftContent
+                      leftContent.map(Merged.Resolved.apply)
                   )
                 case SpeculativeContentMigration.CoincidentEditOrDeletion(
                       FileDeletionContext.None | FileDeletionContext.Right
@@ -276,30 +235,19 @@
                   moveDestinations.coincident
                     .map {
                       case (leftDestinationElement, rightDestinationElement) =>
-                        val resolved = resolution(
-                          Some(source),
-                          leftDestinationElement,
-                          rightDestinationElement
+                        // TODO: currently just using the left destination
+                        // element as the key - but what about the right
+                        // destination element? What happens downstream? Should
+                        // we use both destinations as alternative keys, or
+                        // maybe make the key a composite?
+                        leftDestinationElement -> IndexedSeq(
+                          Merged.Preserved(
+                            baseElement = source,
+                            leftElement = leftDestinationElement,
+                            rightElement = rightDestinationElement
+                          )
                         )
-
-                        // NASTY HACK: this relies on external context, namely
-                        // that `CoreMergeAlgebra` has made a two-way resolution
-                        // that has turned out to be wrong in the light of
-                        // discovering a coincident move.
-                        val inaccuratelyResolvedBecauseOfCoreMerge = resolution(
-                          None,
-                          leftDestinationElement,
-                          rightDestinationElement
-                        )
-
-                        inaccuratelyResolvedBecauseOfCoreMerge -> resolved
                     }
-                    .collect {
-                      case (destinationElement, resolved)
-                          if destinationElement != resolved =>
-                        destinationElement -> IndexedSeq(resolved)
-                    }
->>>>>>> e517a0a9
                 case _ => Seq.empty
               end match
             end if
@@ -490,9 +438,7 @@
   case class MoveEvaluation[Element](
       moveDestinationsReport: MoveDestinationsReport[Element],
       migratedEditSuppressions: Set[Element],
-      substitutionsByDestination: MultiDict[Element, IndexedSeq[
-        Merged[Element]
-      ]],
+      substitutionsByDestination: MultiDict[Element, IndexedSeq[Merged[Element]]],
       anchoredMoves: Set[AnchoredMove[Element]]
   ):
     {
