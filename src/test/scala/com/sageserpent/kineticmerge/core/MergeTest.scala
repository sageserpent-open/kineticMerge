package com.sageserpent.kineticmerge.core

import cats.syntax.all.*
import com.eed3si9n.expecty
import com.eed3si9n.expecty.Expecty
import com.sageserpent.americium.Trials
import com.sageserpent.americium.Trials.api as trialsApi
import com.sageserpent.americium.junit5.*
import com.sageserpent.kineticmerge.core.CodeMotionAnalysis.Match
import com.sageserpent.kineticmerge.core.ExpectyFlavouredAssert.assert
import com.sageserpent.kineticmerge.core.LongestCommonSubsequence.Contribution
import com.sageserpent.kineticmerge.core.Merge.Result
import com.sageserpent.kineticmerge.core.Merge.Result.*
import com.sageserpent.kineticmerge.core.MergeTest.*
import com.sageserpent.kineticmerge.core.MergeTest.FakeSection.startOffsetCache
import monocle.syntax.all.*
import org.junit.jupiter.api.{Test, TestFactory}
import pprint.*

import scala.collection.mutable.Map as MutableMap

class MergeTest:
  private val fullyMergedTestCases: Trials[MergeTestCase] =
    simpleMergeTestCases(allowConflicts = false)(partialResult =
      emptyMergeTestCase(allowConflicts = false)
    )

  private val possiblyConflictedMergeTestCases: Trials[MergeTestCase] =
    simpleMergeTestCases(allowConflicts = true)(partialResult =
      emptyMergeTestCase(allowConflicts = true)
    )

  @Test
<<<<<<< HEAD
  def simpleMergeOfAnEdit(): Unit =
    val a    = FakeSection(zeroRelativeLabel = 1)
    val base = Vector(a)

    val b    = FakeSection(zeroRelativeLabel = 2)
    val c    = FakeSection(zeroRelativeLabel = 3)
    val left = Vector(b, c)

    val d     = FakeSection(zeroRelativeLabel = 4)
    val right = Vector(d)

    val ab = Match.BaseAndLeft(baseSection = a, leftSection = b)

    val matchesBySection: Map[Section, Match] = Map(a -> ab, b -> ab)

    // NOTE: we expect a clean merge of the edit of `a` into `d` followed by an
    // insertion of `c`.
    val expectedMerge = FullyMerged(sections = Vector(d, c))

    val Right(result) =
      Merge.of(base, left, right)(
        matchesBySection.get
      ): @unchecked

    assert(result == expectedMerge)
  end simpleMergeOfAnEdit

  @Test
  def bugReproduction(): Unit =
    val testCase = MergeTestCase(
      base = Vector(
        FakeSection(zeroRelativeLabel = 5),
        FakeSection(zeroRelativeLabel = 9),
        FakeSection(zeroRelativeLabel = 12)
      ),
      left = Vector(
        FakeSection(zeroRelativeLabel = 2),
        FakeSection(zeroRelativeLabel = 6),
        FakeSection(zeroRelativeLabel = 15)
      ),
      right = Vector(
        FakeSection(zeroRelativeLabel = 16),
        FakeSection(zeroRelativeLabel = 19)
      ),
      matchesBySection = Map(
        FakeSection(zeroRelativeLabel = 5) -> Match.BaseAndLeft(
          baseSection = FakeSection(zeroRelativeLabel = 5),
          leftSection = FakeSection(zeroRelativeLabel = 6)
        ),
        FakeSection(zeroRelativeLabel = 6) -> Match.BaseAndLeft(
          baseSection = FakeSection(zeroRelativeLabel = 5),
          leftSection = FakeSection(zeroRelativeLabel = 6)
        ),
        FakeSection(zeroRelativeLabel = 15) -> Match.LeftAndRight(
          leftSection = FakeSection(zeroRelativeLabel = 15),
          rightSection = FakeSection(zeroRelativeLabel = 16)
        ),
        FakeSection(zeroRelativeLabel = 16) -> Match.LeftAndRight(
          leftSection = FakeSection(zeroRelativeLabel = 15),
          rightSection = FakeSection(zeroRelativeLabel = 16)
        )
      ),
      expectedMerge = Some(
        FullyMerged(
          sections = Vector(
            FakeSection(zeroRelativeLabel = 2),
            FakeSection(zeroRelativeLabel = 15),
            FakeSection(zeroRelativeLabel = 19)
          )
        )
      ),
      moves = Vector(
        Move.LeftInsertion,
        Move.RightDeletion,
        Move.CoincidentDeletion,
        Move.CoincidentDeletion,
        Move.CoincidentInsertion,
        Move.RightInsertion
=======
  def conflictedMergeExampleOne(): Unit =
    val a    = FakeSection(zeroRelativeLabel = 1)
    val b    = FakeSection(zeroRelativeLabel = 2)
    val base = Vector(a, b)

    val c    = FakeSection(zeroRelativeLabel = 3)
    val d    = FakeSection(zeroRelativeLabel = 4)
    val left = Vector(c, d)

    val e     = FakeSection(zeroRelativeLabel = 5)
    val f     = FakeSection(zeroRelativeLabel = 6)
    val right = Vector(e, f)

    val bdf =
      Match.AllThree(baseSection = b, leftSection = d, rightSection = f)
    val matchesBySection: Map[Section, Match] = Map(
      b -> bdf,
      d -> bdf,
      f -> bdf
    )

    // NOTE: we expect a clean merge of `d` after the initial conflict.
    val expectedMerge =
      MergedWithConflicts(
        leftSections = Vector(c, d),
        rightSections = Vector(e, d)
>>>>>>> 870a5606
      )

    val Right(result) =
      Merge.of(base, left, right)(
        matchesBySection.get
      ): @unchecked

    assert(result == expectedMerge)
  end conflictedMergeExampleOne

  @Test
  def conflictedMergeExampleTwo(): Unit =
    val a    = FakeSection(zeroRelativeLabel = 1)
    val b    = FakeSection(zeroRelativeLabel = 2)
    val c    = FakeSection(zeroRelativeLabel = 3)
    val base = Vector(a, b, c)

    val d    = FakeSection(zeroRelativeLabel = 4)
    val e    = FakeSection(zeroRelativeLabel = 5)
    val f    = FakeSection(zeroRelativeLabel = 6)
    val left = Vector(d, e, f)

    val g     = FakeSection(zeroRelativeLabel = 7)
    val h     = FakeSection(zeroRelativeLabel = 8)
    val i     = FakeSection(zeroRelativeLabel = 9)
    val right = Vector(g, h, i)

    val be  = Match.BaseAndLeft(baseSection = b, leftSection = e)
    val cfi = Match.AllThree(baseSection = c, leftSection = f, rightSection = i)
    val matchesBySection: Map[Section, Match] = Map(
      b -> be,
      e -> be,
      c -> cfi,
      f -> cfi,
      i -> cfi
    )

    // NOTE: we expect a clean merge of `g`, `h` and `f` after the initial
    // conflict.
    val expectedMerge =
      MergedWithConflicts(
        leftSections = Vector(d, g, h, f),
        rightSections = Vector(g, h, f)
      )

    val Right(result) =
      Merge.of(base, left, right)(
        matchesBySection.get
      ): @unchecked

    assert(result == expectedMerge)
  end conflictedMergeExampleTwo

  @Test
  def conflictedMergeExampleThree(): Unit =
    val a    = FakeSection(zeroRelativeLabel = 1)
    val b    = FakeSection(zeroRelativeLabel = 2)
    val c    = FakeSection(zeroRelativeLabel = 3)
    val base = Vector(a, b, c)

    val d    = FakeSection(zeroRelativeLabel = 4)
    val e    = FakeSection(zeroRelativeLabel = 5)
    val f    = FakeSection(zeroRelativeLabel = 6)
    val left = Vector(d, e, f)

    val g     = FakeSection(zeroRelativeLabel = 7)
    val h     = FakeSection(zeroRelativeLabel = 8)
    val i     = FakeSection(zeroRelativeLabel = 9)
    val right = Vector(g, h, i)

    val bh  = Match.BaseAndRight(baseSection = b, rightSection = h)
    val cfi = Match.AllThree(baseSection = c, leftSection = f, rightSection = i)
    val matchesBySection: Map[Section, Match] = Map(
      b -> bh,
      h -> bh,
      c -> cfi,
      f -> cfi,
      i -> cfi
    )

    // NOTE: we expect a clean merge of `d`, `e` and `f` after the initial
    // conflict.
    val expectedMerge =
      MergedWithConflicts(
        leftSections = Vector(d, e, f),
        rightSections = Vector(g, d, e, f)
      )

    val Right(result) =
      Merge.of(base, left, right)(
        matchesBySection.get
      ): @unchecked

    assert(result == expectedMerge)
  end conflictedMergeExampleThree

  /* Test ideas:
   * 1. Start with a merged sequence of sections and confabulate base, left and
   * right sequences by diverting each section into just the left (a left
   * insertion), just the right (a right insertion) or both the left and right
   * (coincident insertion) or all three (preservation). In a similar vein,
   * additional sections can be added into the base and left (right deletion),
   * the base and right (left deletion) or just the base (coincident deletion).
   * Insertions and deletions can be mixed as long as they don't make
   * overlapping claims in the base / left / right and also do not mix a left or
   * right insertion with a coincident deletion. That tests a simple, clean
   * merge without moves.
   *
   * 2. Same as #1, only add in combinations of a left or right insertion with a
   * coincident deletion to create edit / delete conflicts and combinations of
   * left and right insertions with different elements to create edit conflicts.
   *
   * 3. Same as #1, only associate left or right deletions with an insertion
   * elsewhere of the same section to create a move.
   *
   * 4. Same as #1, only combine coincident deletions with left or right
   * insertions and associate them with an insertion elsewhere of the inserted
   * section to create an edited move.
   *
   * 5. Same as #1, only associate coincident deletions with an insertion
   * elsewhere of the same section in the same place in the left and right to
   * create a coincident move. A coincident deletion may be combined with a left
   * / right or coincident insertion that is *not* treated as an edit of either
   * move.
   *
   * 6. Same as #5, only move to different locations to make divergence. A
   * coincident deletion may be combined with a left / right or coincident
   * insertion that is *not* treated as an edit of either move.
   *
   * NOTE: have to create a synthetic match for a section that is present in
   * more than one input, with a dominant section that should appear in the
   * merged result.
   *
   * An easier way to generate the test cases might be to make triples of
   * optional sections, filtering out (None, None, None). Each section appearing
   * in a triple can be put into a match if desired, and that match be made to
   * yield a mocked dominant section that goes into the expected output. */

  @TestFactory
  def fullMerge: DynamicTests =
    fullyMergedTestCases
      .withLimit(2000)
      .dynamicTests: testCase =>
        println("*************")
        pprint.pprintln(testCase)

        val Right(result) =
          Merge.of(testCase.base, testCase.left, testCase.right)(
            testCase.matchesBySection.get
          ): @unchecked

        testCase.validate(result)

  @TestFactory
  def conflictedMerge: DynamicTests =
    possiblyConflictedMergeTestCases
      .withLimit(2000)
      .dynamicTests: testCase =>
        val Right(result) =
          Merge.of(testCase.base, testCase.left, testCase.right)(
            testCase.matchesBySection.get
          ): @unchecked

        result match
          case Result.MergedWithConflicts(_, _) =>
            println("*************")
            pprint.pprintln(testCase)

            testCase.validate(result)
          case Result.FullyMerged(_) => Trials.reject()
        end match

  def simpleMergeTestCases(
      allowConflicts: Boolean,
      predecessorBias: MoveBias = MoveBias.Neutral,
      precedingLeftDeletions: Boolean = false,
      precedingRightDeletions: Boolean = false
  )(partialResult: MergeTestCase): Trials[MergeTestCase] =
    val extendedMergeTestCases =
      def zeroRelativeSections: Trials[Section] =
        // Using the complexity provides unique section labels.
        for
          complexity <- trialsApi.complexities
          _ <- trialsApi.choose(
            Iterable.single(0)
          ) // NASTY HACK - force an increase in complexity so that successive calls do not yield the same label.
        yield FakeSection(complexity)
        end for
      end zeroRelativeSections

      val choices = predecessorBias match
        case _ if allowConflicts =>
          trialsApi
            .chooseWithWeights(
              leftInsertionFrequency(allow = true),
              rightInsertionFrequency(allow = true),
              coincidentInsertionFrequency,
              preservationFrequency,
              leftDeletionFrequency,
              rightDeletionFrequency,
              coincidentDeletionFrequency
            )

        case MoveBias.Left =>
          trialsApi
            .chooseWithWeights(
              leftInsertionFrequency(allow = !precedingRightDeletions),
              coincidentInsertionFrequency,
              preservationFrequency,
              leftDeletionFrequency,
              rightDeletionFrequency
            )
        case MoveBias.Right =>
          trialsApi
            .chooseWithWeights(
              rightInsertionFrequency(allow = !precedingLeftDeletions),
              coincidentInsertionFrequency,
              preservationFrequency,
              leftDeletionFrequency,
              rightDeletionFrequency
            )
        case MoveBias.Neutral =>
          trialsApi
            .chooseWithWeights(
              leftInsertionFrequency(allow = !precedingRightDeletions),
              rightInsertionFrequency(allow = !precedingLeftDeletions),
              coincidentInsertionFrequency,
              preservationFrequency,
              leftDeletionFrequency,
              rightDeletionFrequency,
              coincidentDeletionFrequency
            )
        case MoveBias.CoincidentDeletion =>
          trialsApi
            .chooseWithWeights(
              coincidentInsertionFrequency,
              preservationFrequency,
              coincidentDeletionFrequency
            )
      choices flatMap:
        case Move.LeftInsertion =>
          for
            leftSection <- zeroRelativeSections
            result <- simpleMergeTestCases(
              allowConflicts = allowConflicts,
              predecessorBias = MoveBias.Left,
              precedingLeftDeletions = precedingLeftDeletions
            )(
              partialResult
                .focus(_.left)
                .modify(_ :+ leftSection)
                .focus(_.expectedMerge.some)
                .modify:
                  case Result.FullyMerged(sections) =>
                    Result.FullyMerged(sections :+ leftSection)
                .focus(_.moves)
                .modify(_ :+ Move.LeftInsertion)
            )
          yield result
          end for

        case Move.RightInsertion =>
          for
            rightSection <- zeroRelativeSections
            result <- simpleMergeTestCases(
              allowConflicts = allowConflicts,
              predecessorBias = MoveBias.Right,
              precedingRightDeletions = precedingRightDeletions
            )(
              partialResult
                .focus(_.right)
                .modify(_ :+ rightSection)
                .focus(_.expectedMerge.some)
                .modify:
                  case Result.FullyMerged(sections) =>
                    Result.FullyMerged(sections :+ rightSection)
                .focus(_.moves)
                .modify(_ :+ Move.RightInsertion)
            )
          yield result
          end for

        case Move.CoincidentInsertion =>
          for
            leftSection  <- zeroRelativeSections
            rightSection <- zeroRelativeSections
            result <- simpleMergeTestCases(
              allowConflicts = allowConflicts,
              predecessorBias = MoveBias.Neutral
            ):
              val sectionMatch = Match.LeftAndRight(
                leftSection = leftSection,
                rightSection = rightSection
              )

              partialResult
                .focus(_.left)
                .modify(_ :+ leftSection)
                .focus(_.right)
                .modify(_ :+ rightSection)
                .focus(_.matchesBySection)
                .modify(
                  _ + (leftSection -> sectionMatch) + (rightSection -> sectionMatch)
                )
                .focus(_.expectedMerge.some)
                .modify:
                  case Result.FullyMerged(sections) =>
                    Result.FullyMerged(sections :+ sectionMatch.dominantSection)
                .focus(_.moves)
                .modify(_ :+ Move.CoincidentInsertion)
          yield result
          end for

        case Move.Preservation =>
          for
            baseSection  <- zeroRelativeSections
            leftSection  <- zeroRelativeSections
            rightSection <- zeroRelativeSections
            result <- simpleMergeTestCases(
              allowConflicts = allowConflicts,
              predecessorBias = MoveBias.Neutral
            ):
              val sectionMatch =
                Match.AllThree(
                  baseSection = baseSection,
                  leftSection = leftSection,
                  rightSection = rightSection
                )

              partialResult
                .focus(_.base)
                .modify(_ :+ baseSection)
                .focus(_.left)
                .modify(_ :+ leftSection)
                .focus(_.right)
                .modify(_ :+ rightSection)
                .focus(_.matchesBySection)
                .modify(
                  _ + (baseSection -> sectionMatch) + (leftSection -> sectionMatch) + (rightSection -> sectionMatch)
                )
                .focus(_.expectedMerge.some)
                .modify:
                  case Result.FullyMerged(sections) =>
                    Result.FullyMerged(
                      sections :+ sectionMatch.dominantSection
                    )
                .focus(_.moves)
                .modify(_ :+ Move.Preservation)
          yield result
          end for

        case Move.LeftDeletion =>
          for
            baseSection  <- zeroRelativeSections
            rightSection <- zeroRelativeSections
            result <- simpleMergeTestCases(
              allowConflicts = allowConflicts,
              predecessorBias = MoveBias.Neutral,
              precedingLeftDeletions = true,
              precedingRightDeletions = precedingRightDeletions
            ):
              val sectionMatch = Match.BaseAndRight(
                baseSection = baseSection,
                rightSection = rightSection
              )

              partialResult
                .focus(_.base)
                .modify(_ :+ baseSection)
                .focus(_.right)
                .modify(_ :+ rightSection)
                .focus(_.matchesBySection)
                .modify(
                  _ + (baseSection -> sectionMatch) + (rightSection -> sectionMatch)
                )
                .focus(_.moves)
                .modify(_ :+ Move.LeftDeletion)
          yield result
          end for

        case Move.RightDeletion =>
          for
            baseSection <- zeroRelativeSections
            leftSection <- zeroRelativeSections
            result <- simpleMergeTestCases(
              allowConflicts = allowConflicts,
              predecessorBias = MoveBias.Neutral,
              precedingLeftDeletions = precedingLeftDeletions,
              precedingRightDeletions = true
            ):
              val sectionMatch = Match.BaseAndLeft(
                baseSection = baseSection,
                leftSection = leftSection
              )

              partialResult
                .focus(_.base)
                .modify(_ :+ baseSection)
                .focus(_.left)
                .modify(_ :+ leftSection)
                .focus(_.matchesBySection)
                .modify(
                  _ + (baseSection -> sectionMatch) + (leftSection -> sectionMatch)
                )
                .focus(_.moves)
                .modify(_ :+ Move.RightDeletion)
          yield result
          end for

        case Move.CoincidentDeletion =>
          for
            baseSection <- zeroRelativeSections
            result <- simpleMergeTestCases(
              allowConflicts = allowConflicts,
              predecessorBias = MoveBias.CoincidentDeletion,
              precedingLeftDeletions = precedingLeftDeletions,
              precedingRightDeletions = precedingRightDeletions
            ):
              partialResult
                .focus(_.base)
                .modify(_ :+ baseSection)
                .focus(_.moves)
                .modify(_ :+ Move.CoincidentDeletion)
          yield result
          end for

    end extendedMergeTestCases

    trialsApi.complexities.flatMap(complexity =>
      trialsApi.alternateWithWeights(
        complexity -> trialsApi.only(partialResult),
        50         -> extendedMergeTestCases
      )
    )

  end simpleMergeTestCases

end MergeTest

object MergeTest:
  val assert: Expecty = new Expecty:
    override val showLocation: Boolean = true
    override val showTypes: Boolean    = true
  end assert
  private val leftInsertionFrequency       = 7  -> Move.LeftInsertion
  private val rightInsertionFrequency      = 7  -> Move.RightInsertion
  private val coincidentInsertionFrequency = 4  -> Move.CoincidentInsertion
  private val preservationFrequency        = 10 -> Move.Preservation
  private val leftDeletionFrequency        = 7  -> Move.LeftDeletion
  private val rightDeletionFrequency       = 7  -> Move.RightDeletion
  private val coincidentDeletionFrequency  = 4  -> Move.CoincidentDeletion

  private def emptyMergeTestCase(allowConflicts: Boolean): MergeTestCase =
    MergeTestCase(
      base = IndexedSeq.empty,
      left = IndexedSeq.empty,
      right = IndexedSeq.empty,
      matchesBySection = Map.empty,
      expectedMerge = Option.unless(allowConflicts) {
        Result.FullyMerged(sections = IndexedSeq.empty)
      },
      moves = IndexedSeq.empty
    )

  private def leftInsertionFrequency(allow: Boolean) =
    (if allow then 7 else 0) -> Move.LeftInsertion

  private def rightInsertionFrequency(allow: Boolean) =
    (if allow then 7 else 0) -> Move.RightInsertion

  /** A fake section's contents are the textual form of its label; the sections
    * can be thought of covering an overall text that is the concatenation of
    * the infinite sequence of label texts in increasing label order, starting
    * from zero. This is only done to make sure that equality is clearly defined
    * on fake sections, which is necessary to get a {@code matchLookup} to
    * supply to [[Merge.of]]. In particular, the test is expected to use matches
    * between sections that are *not* equivalent, simulating whitespace
    * insensitivity.
    *
    * The labels are just to make it easier to debug test failures by
    * identifying sections - so don't be surprised if a section of contents "1"
    * matches a section of contents "99", this is just an extreme case of
    * flexible matching!
    *
    * @param zeroRelativeLabel
    *   This provides an identity for the section, so that sections with the
    *   same label are equivalent.
    */
  case class FakeSection(zeroRelativeLabel: Int) extends Section:
    require(0 <= zeroRelativeLabel)
    override def startOffset: Int =
      startOffsetCache.getOrElseUpdate(
        zeroRelativeLabel, {
          // Indirectly recurse down the labels to zero, hence the caching...
          if 0 == zeroRelativeLabel then 0
          else FakeSection(zeroRelativeLabel - 1).onePastEndOffset
        }
      )

    override def size: Int        = contents.length
    override def contents: String = zeroRelativeLabel.toString
  end FakeSection

  case class MergeTestCase(
      base: IndexedSeq[Section],
      left: IndexedSeq[Section],
      right: IndexedSeq[Section],
      matchesBySection: Map[Section, Match],
      expectedMerge: Option[FullyMerged],
      moves: IndexedSeq[Move]
  ):
    def validate(result: Result): Unit =
      def baseIsPreservedCorrectlyIn(
          sections: IndexedSeq[Section]
      ): Set[Section] =
        val preserved = base.collect(baseSection =>
          matchesBySection.get(baseSection) match
            case Some(allThree: Match.AllThree) => allThree.dominantSection
        )

        val _ = preserved.isSubsequenceOf(sections)

        preserved.toSet

      end baseIsPreservedCorrectlyIn

      def leftAppearsCorrectlyIn(sections: IndexedSeq[Section]): Set[Section] =
        val appears = left.collect(leftSection =>
          matchesBySection.get(leftSection) match
            case Some(allThree: (Match.AllThree | Match.LeftAndRight)) =>
              allThree.dominantSection
            case None => leftSection
        )

        val _ = appears.isSubsequenceOf(sections)

        appears.toSet
      end leftAppearsCorrectlyIn

      def rightAppearsCorrectlyIn(sections: IndexedSeq[Section]): Set[Section] =
        val appears = right.collect(rightSection =>
          matchesBySection.get(rightSection) match
            case Some(allThree: (Match.AllThree | Match.LeftAndRight)) =>
              allThree.dominantSection
            case None => rightSection
        )

        val _ = appears.isSubsequenceOf(sections)

        appears.toSet
      end rightAppearsCorrectlyIn

      def allPresentAndCorrectIn(result: Result): Unit =
        result match
          case FullyMerged(sections) =>
            val basePreservations = baseIsPreservedCorrectlyIn(sections)
            val leftAppearances   = leftAppearsCorrectlyIn(sections)
            val rightAppearances  = rightAppearsCorrectlyIn(sections)

            assert(
              (basePreservations union leftAppearances union rightAppearances) == sections.toSet
            )

          case MergedWithConflicts(leftSections, rightSections) =>
            val basePreservationsOnLeft = baseIsPreservedCorrectlyIn(
              leftSections
            )
            val basePreservationsOnRight = baseIsPreservedCorrectlyIn(
              rightSections
            )
            val leftAppearances = leftAppearsCorrectlyIn(leftSections)
            val rightAppearances = rightAppearsCorrectlyIn(
              rightSections
            )

            assert(
              basePreservationsOnLeft == basePreservationsOnRight
            )

            // NOTE: use a subset rather than an equality check, as it is
            // possible for right sections that cleanly merged to appear in
            // `leftSections`.
            assert(
              (basePreservationsOnLeft union leftAppearances) subsetOf leftSections.toSet
            )
            // NOTE: use a subset rather than an equality check, as it is
            // possible for left sections that cleanly merged to appear in
            // `rightSections`.
            assert(
              (basePreservationsOnRight union rightAppearances) subsetOf rightSections.toSet
            )

      allPresentAndCorrectIn(result)

      expectedMerge.foreach(merge =>
        // Perform a self-check on the expected merge.
        allPresentAndCorrectIn(result)

        // This assertion is stronger than `allPresentAndCorrectIn` because it
        // includes the precise merge resolution.
        assert(
          result == merge
        )
      )

    end validate

  end MergeTestCase

  enum Move:
    case LeftInsertion
    case RightInsertion
    case CoincidentInsertion
    case Preservation
    case LeftDeletion
    case RightDeletion
    case CoincidentDeletion
  end Move

  enum MoveBias:
    case Left // Can be followed by another left or switch to over to a neutral or coincident deletion.
    case Right // Can be followed by another right or switch to over to a neutral or coincident deletion.
    case Neutral // Can be followed by anything.
    case CoincidentDeletion // Can only be followed by another coincident deletion or a neutral.
  end MoveBias

  object FakeSection:
    private val startOffsetCache: MutableMap[Int, Int] = MutableMap.empty
  end FakeSection

end MergeTest<|MERGE_RESOLUTION|>--- conflicted
+++ resolved
@@ -8,7 +8,6 @@
 import com.sageserpent.americium.junit5.*
 import com.sageserpent.kineticmerge.core.CodeMotionAnalysis.Match
 import com.sageserpent.kineticmerge.core.ExpectyFlavouredAssert.assert
-import com.sageserpent.kineticmerge.core.LongestCommonSubsequence.Contribution
 import com.sageserpent.kineticmerge.core.Merge.Result
 import com.sageserpent.kineticmerge.core.Merge.Result.*
 import com.sageserpent.kineticmerge.core.MergeTest.*
@@ -31,86 +30,6 @@
     )
 
   @Test
-<<<<<<< HEAD
-  def simpleMergeOfAnEdit(): Unit =
-    val a    = FakeSection(zeroRelativeLabel = 1)
-    val base = Vector(a)
-
-    val b    = FakeSection(zeroRelativeLabel = 2)
-    val c    = FakeSection(zeroRelativeLabel = 3)
-    val left = Vector(b, c)
-
-    val d     = FakeSection(zeroRelativeLabel = 4)
-    val right = Vector(d)
-
-    val ab = Match.BaseAndLeft(baseSection = a, leftSection = b)
-
-    val matchesBySection: Map[Section, Match] = Map(a -> ab, b -> ab)
-
-    // NOTE: we expect a clean merge of the edit of `a` into `d` followed by an
-    // insertion of `c`.
-    val expectedMerge = FullyMerged(sections = Vector(d, c))
-
-    val Right(result) =
-      Merge.of(base, left, right)(
-        matchesBySection.get
-      ): @unchecked
-
-    assert(result == expectedMerge)
-  end simpleMergeOfAnEdit
-
-  @Test
-  def bugReproduction(): Unit =
-    val testCase = MergeTestCase(
-      base = Vector(
-        FakeSection(zeroRelativeLabel = 5),
-        FakeSection(zeroRelativeLabel = 9),
-        FakeSection(zeroRelativeLabel = 12)
-      ),
-      left = Vector(
-        FakeSection(zeroRelativeLabel = 2),
-        FakeSection(zeroRelativeLabel = 6),
-        FakeSection(zeroRelativeLabel = 15)
-      ),
-      right = Vector(
-        FakeSection(zeroRelativeLabel = 16),
-        FakeSection(zeroRelativeLabel = 19)
-      ),
-      matchesBySection = Map(
-        FakeSection(zeroRelativeLabel = 5) -> Match.BaseAndLeft(
-          baseSection = FakeSection(zeroRelativeLabel = 5),
-          leftSection = FakeSection(zeroRelativeLabel = 6)
-        ),
-        FakeSection(zeroRelativeLabel = 6) -> Match.BaseAndLeft(
-          baseSection = FakeSection(zeroRelativeLabel = 5),
-          leftSection = FakeSection(zeroRelativeLabel = 6)
-        ),
-        FakeSection(zeroRelativeLabel = 15) -> Match.LeftAndRight(
-          leftSection = FakeSection(zeroRelativeLabel = 15),
-          rightSection = FakeSection(zeroRelativeLabel = 16)
-        ),
-        FakeSection(zeroRelativeLabel = 16) -> Match.LeftAndRight(
-          leftSection = FakeSection(zeroRelativeLabel = 15),
-          rightSection = FakeSection(zeroRelativeLabel = 16)
-        )
-      ),
-      expectedMerge = Some(
-        FullyMerged(
-          sections = Vector(
-            FakeSection(zeroRelativeLabel = 2),
-            FakeSection(zeroRelativeLabel = 15),
-            FakeSection(zeroRelativeLabel = 19)
-          )
-        )
-      ),
-      moves = Vector(
-        Move.LeftInsertion,
-        Move.RightDeletion,
-        Move.CoincidentDeletion,
-        Move.CoincidentDeletion,
-        Move.CoincidentInsertion,
-        Move.RightInsertion
-=======
   def conflictedMergeExampleOne(): Unit =
     val a    = FakeSection(zeroRelativeLabel = 1)
     val b    = FakeSection(zeroRelativeLabel = 2)
@@ -137,7 +56,6 @@
       MergedWithConflicts(
         leftSections = Vector(c, d),
         rightSections = Vector(e, d)
->>>>>>> 870a5606
       )
 
     val Right(result) =
@@ -147,6 +65,34 @@
 
     assert(result == expectedMerge)
   end conflictedMergeExampleOne
+
+  @Test
+  def simpleMergeOfAnEdit(): Unit =
+    val a    = FakeSection(zeroRelativeLabel = 1)
+    val base = Vector(a)
+
+    val b    = FakeSection(zeroRelativeLabel = 2)
+    val c    = FakeSection(zeroRelativeLabel = 3)
+    val left = Vector(b, c)
+
+    val d     = FakeSection(zeroRelativeLabel = 4)
+    val right = Vector(d)
+
+    val ab = Match.BaseAndLeft(baseSection = a, leftSection = b)
+
+    val matchesBySection: Map[Section, Match] = Map(a -> ab, b -> ab)
+
+    // NOTE: we expect a clean merge of the edit of `a` into `d` followed by an
+    // insertion of `c`.
+    val expectedMerge = FullyMerged(sections = Vector(d, c))
+
+    val Right(result) =
+      Merge.of(base, left, right)(
+        matchesBySection.get
+      ): @unchecked
+
+    assert(result == expectedMerge)
+  end simpleMergeOfAnEdit
 
   @Test
   def conflictedMergeExampleTwo(): Unit =
