--- conflicted
+++ resolved
@@ -22,38 +22,12 @@
   @Test
   def bugReproduction(): Unit =
     val testCase = MergeTestCase(
-<<<<<<< HEAD
-      base = Vector(FakeSection(zeroRelativeLabel = 5)),
-      left = Vector(FakeSection(zeroRelativeLabel = 9)),
-      right = Vector(
-        FakeSection(zeroRelativeLabel = 2),
-        FakeSection(zeroRelativeLabel = 6)
-      ),
-      matchesBySection = Map(
-        FakeSection(zeroRelativeLabel = 5) -> Match.BaseAndLeft(
-          baseSection = FakeSection(zeroRelativeLabel = 5),
-          leftSection = FakeSection(zeroRelativeLabel = 6)
-        ),
-        FakeSection(zeroRelativeLabel = 6) -> Match.BaseAndLeft(
-          baseSection = FakeSection(zeroRelativeLabel = 5),
-          leftSection = FakeSection(zeroRelativeLabel = 6)
-        )
-      ),
-      expectedMerge = FullyMerged(
-        sections = Vector(
-          FakeSection(zeroRelativeLabel = 2),
-          FakeSection(zeroRelativeLabel = 9)
-        )
-      ),
-      moves = Vector(Move.RightInsertion, Move.LeftDeletion, Move.LeftInsertion)
-=======
       base = Vector(),
       left = Vector(FakeSection(zeroRelativeLabel = 2)),
       right = Vector(),
       matchesBySection = Map(),
       expectedMerge = FullyMerged(sections = Vector(FakeSection(zeroRelativeLabel = 2))),
       moves = Vector(Move.LeftInsertion)
->>>>>>> 2d0b70ff
     )
 
     pprint.pprintln(testCase)
