package com.sageserpent.kineticmerge.core

import cats.kernel.Eq
import com.google.common.hash.{Funnel, HashFunction, Hashing, PrimitiveSink}
import com.sageserpent.americium.Trials.api as trialsApi
import com.sageserpent.americium.java.CasesLimitStrategy
import com.sageserpent.americium.junit5.*
import com.sageserpent.americium.{Trials, TrialsApi}
import com.sageserpent.kineticmerge.core.CodeMotionAnalysis.{AdmissibleFailure, Configuration}
import com.sageserpent.kineticmerge.core.CodeMotionAnalysisTest.{*, given}
import com.sageserpent.kineticmerge.core.ExpectyFlavouredAssert.assert
import org.junit.jupiter.api.{Order as _, *}

import java.util.concurrent.TimeUnit
import scala.concurrent.duration.Duration

class CodeMotionAnalysisTest:

  @TestFactory
  def sourcesCanBeReconstructedFromTheAnalysis: DynamicTests =
    extension (results: Map[Path, File[Element]])
      private infix def matches(sources: FakeSources): Unit =
        assert(results.keys == sources.filesByPathUtilising(Set.empty).keys)

        results.foreach { case (path, result) =>
          assert(
            result.content == sources
              .filesByPathUtilising(Set.empty)(path)
              .content
          )
        }
      end matches
    end extension

    val minimumSizeFractionTrials: Trials[Double] =
      trialsApi.doubles(0, 0.2)

    val contentTrials: Trials[Vector[Element]] = trialsApi
      .integers(0, 100)
      .flatMap(textSize =>
        trialsApi
          .integers(lowerBound = 1, upperBound = 10)
          .lotsOfSize[Vector[Path]](textSize)
      )

    val pathTrials: Trials[Path] = trialsApi
      .integers(1, 100)

    val sourcesTrials: Trials[FakeSources] =
      pathTrials
        .maps(contentTrials)
        .filter(_.nonEmpty)
        .map(
          new FakeSources(_, "unlabelled")
            with SourcesContracts[
              Path,
              Element
            ]
        )

    (sourcesTrials.map(
      _.copy(label = "base")
    ) and sourcesTrials.map(
      _.copy(label = "left")
    ) and sourcesTrials.map(
      _.copy(label = "right")
    ) and minimumSizeFractionTrials)
      .withStrategy(cycle =>
        CasesLimitStrategy.timed(
          Duration.apply(if cycle.isInitial then 1 else 3, TimeUnit.MINUTES)
        )
      )
      .dynamicTests(
        (
            base: FakeSources,
            left: FakeSources,
            right: FakeSources,
            minimumSizeFraction: Double
        ) =>
          pprintCustomised.pprintln((base, left, right, minimumSizeFraction))

          val configuration = Configuration(
            minimumMatchSize = 2,
            thresholdSizeFractionForMatching = minimumSizeFraction,
            minimumAmbiguousMatchSize = 0,
            ambiguousMatchesThreshold = 10
          )

          CodeMotionAnalysis.of(base, left, right)(
            configuration
          ) match
            case Right(analysis) =>
              analysis.base matches base
              analysis.left matches left
              analysis.right matches right

            case Left(overlappingSections: AdmissibleFailure) =>
              pprintCustomised.pprintln(overlappingSections)
              Trials.reject()

            case Left(unexpectedException) => throw unexpectedException
          end match
      )
  end sourcesCanBeReconstructedFromTheAnalysis

  @TestFactory
  def matchingSectionsAreFound(): DynamicTests =
    case class TestPlan(
        minimumPossibleExpectedMatchSize: Int,
        commonToAllThreeSides: IndexedSeq[Vector[Element]],
        commonToBaseAndLeft: IndexedSeq[Vector[Element]],
        commonToBaseAndRight: IndexedSeq[Vector[Element]],
        commonToLeftAndRight: IndexedSeq[Vector[Element]],
        uniqueToBase: IndexedSeq[Vector[Element]],
        uniqueToLeft: IndexedSeq[Vector[Element]],
        uniqueToRight: IndexedSeq[Vector[Element]],
        baseSources: FakeSources,
        leftSources: FakeSources,
        rightSources: FakeSources,
        adjacentCommonSequencesArePossibleOnBase: Boolean,
        adjacentCommonSequencesArePossibleOnLeft: Boolean,
        adjacentCommonSequencesArePossibleOnRight: Boolean
    ):
      commonToAllThreeSides.foreach { sectionContent =>
        require(baseSources.contains(sectionContent))
        require(leftSources.contains(sectionContent))
        require(rightSources.contains(sectionContent))
      }

      commonToBaseAndLeft.foreach { sectionContent =>
        require(baseSources.contains(sectionContent))
        require(leftSources.contains(sectionContent))
      }

      commonToBaseAndRight.foreach { sectionContent =>
        require(baseSources.contains(sectionContent))
        require(rightSources.contains(sectionContent))
      }

      commonToLeftAndRight.foreach { sectionContent =>
        require(leftSources.contains(sectionContent))
        require(rightSources.contains(sectionContent))
      }

      uniqueToBase.foreach { sectionContent =>
        require(baseSources.contains(sectionContent))
      }
      uniqueToLeft.foreach { sectionContent =>
        require(leftSources.contains(sectionContent))
      }
      uniqueToRight.foreach { sectionContent =>
        require(rightSources.contains(sectionContent))
      }

      def minimumSizeFractionForMotionDetection: Double =
        def minimumNumberOfElementsCoveredBy(
            commonSequenceGroups: IndexedSeq[Vector[Element]]*
        ): Int =
          commonSequenceGroups
            .collect(Function.unlift(_.map(_.size).minOption))
            .minOption
            .getOrElse(0)

        val minimumMatchableSize = minimumNumberOfElementsCoveredBy(
          commonToAllThreeSides,
          commonToBaseAndLeft,
          commonToBaseAndRight,
          commonToLeftAndRight
        )

        minimumMatchableSize.toDouble / (baseSources.maximumContentsSize max leftSources.maximumContentsSize max rightSources.maximumContentsSize)
      end minimumSizeFractionForMotionDetection

    end TestPlan

    val maximumGlyphThatMightBeShared = 8

    val alphabet = 1 to maximumGlyphThatMightBeShared

    val testPlans =
      trialsApi.integers(4, 6).flatMap { minimumPossibleExpectedMatchSize =>
        // Test plan synthesis: start with a set of sequences, so these cannot
        // match each other ...
        val sequences =
          trialsApi
            .integers(minimumPossibleExpectedMatchSize, 200)
            .flatMap(sequenceLength =>
              trialsApi
                .choose(alphabet)
                .lotsOfSize[Vector[Element]](sequenceLength)
            )

        val setsOfSequences = trialsApi
          .integers(4, 30)
          .flatMap(numberOfSequences =>
            sequences
              .lotsOfSize[Array[Vector[Element]]](numberOfSequences)
              .map(
                _.zipWithIndex
                  .map { case (core, index) =>
                    // Each sequence has a unique first and last element amongst
                    // the set of sequences; this prevents accidental overrun of
                    // the expected matches.
                    core
                      .prepended(
                        1 + (2 * index) + maximumGlyphThatMightBeShared
                      )
                      .appended(
                        (2 * (1 + index)) + maximumGlyphThatMightBeShared
                      )
                  }
                  .toSet
              )
          )

        setsOfSequences.flatMap(sequences =>
          trialsApi
            // ... split into seven sets ...
            .partitioning(sequences.toIndexedSeq, numberOfPartitions = 7)
            .flatMap {
              case Seq(
                    // ... the first four sets are of sequences that are
                    // expected to be matched across three or just two sides ...
                    commonToAllThreeSides,
                    commonToBaseAndLeft,
                    commonToBaseAndRight,
                    commonToLeftAndRight,
                    // ... and the last three are specific to the three sides,
                    // so they are unmatchable.
                    uniqueToBase,
                    uniqueToLeft,
                    uniqueToRight
                  ) =>
                val common =
                  commonToAllThreeSides ++ commonToBaseAndLeft ++ commonToBaseAndRight ++ commonToLeftAndRight

                // Sanity check: it is possible to have accidental matches where
                // a common sequence is *embedded* within a unique sequence...
                if uniqueToBase.exists(unique =>
                    (commonToAllThreeSides ++ commonToLeftAndRight)
                      .exists(unique.containsSlice)
                  )
                then trialsApi.impossible
                else if uniqueToLeft.exists(unique =>
                    (commonToAllThreeSides ++ commonToBaseAndRight)
                      .exists(unique.containsSlice)
                  )
                then trialsApi.impossible
                else if uniqueToRight.exists(unique =>
                    (commonToAllThreeSides ++ commonToBaseAndLeft)
                      .exists(unique.containsSlice)
                  )
                then trialsApi.impossible
                // ... it is also possible to have accidental matches where a
                // common sequence for one match is *embedded* within a common
                // sequence for another match.
                else if common.exists(commonSequence =>
                    common.exists(anotherCommonSequence =>
                      anotherCommonSequence != commonSequence && commonSequence
                        .containsSlice(anotherCommonSequence)
                    )
                  )
                then trialsApi.impossible
                else
                  def sourcesForASide(label: String)(
                      commonToAllThreeSides: IndexedSeq[
                        Vector[Element]
                      ],
                      commonToOnePairOfSides: IndexedSeq[
                        Vector[Element]
                      ],
                      commonToTheOtherPairOfSides: IndexedSeq[
                        Vector[Element]
                      ],
                      sideUniqueSequences: IndexedSeq[Vector[Element]]
                  ): Trials[(FakeSources, Boolean)] =
                    val sequenceMixtures: Trials[
                      (IndexedSeq[Vector[Element]], Boolean)
                    ] =
                      if commonToAllThreeSides.nonEmpty || commonToOnePairOfSides.nonEmpty || commonToTheOtherPairOfSides.nonEmpty
                      then
                        // Mix up the all-sides and pairwise matches....
                        val sideCommonSequencesRearrangements =
                          trialsApi.pickAlternatelyFrom(
                            shrinkToRoundRobin = false,
                            commonToAllThreeSides,
                            commonToOnePairOfSides,
                            commonToTheOtherPairOfSides
                          )

                        if sideUniqueSequences.nonEmpty then
                          // ...intersperse unique sequences between chunks of
                          // common sequences; a unique sequence never abuts
                          // another unique sequence...
                          sideCommonSequencesRearrangements
                            .flatMap(sideCommonSequencesRearrangement =>
                              if sideCommonSequencesRearrangement.size >= sideUniqueSequences.size
                              then
                                val adjacentCommonSequencesArePossible =
                                  // Pigeonhole principle: we have too many
                                  // common sequences, so some must share the
                                  // same slot that will be paired with a unique
                                  // sequence.
                                  sideCommonSequencesRearrangement.size > sideUniqueSequences.size
                                trialsApi
                                  .nonEmptyPartitioning(
                                    sideCommonSequencesRearrangement,
                                    numberOfPartitions =
                                      sideUniqueSequences.size
                                  )
                                  .map(commonSequencesInChunks =>
                                    commonSequencesInChunks
                                      .zip(sideUniqueSequences)
                                      .flatMap {
                                        case (
                                              chunkOfCommonSequences,
                                              uniqueSequence
                                            ) =>
                                          chunkOfCommonSequences :+ uniqueSequence
                                      }
                                      .toIndexedSeq -> adjacentCommonSequencesArePossible
                                  )
                              else trialsApi.impossible
                              end if
                            )
                        else
                          // We don't have any unique sequences to put between
                          // the common sequences, so the latter may be adjacent
                          // if there's more than one of them.
                          sideCommonSequencesRearrangements.map(
                            commonSequences =>
                              commonSequences -> (1 < commonSequences.size)
                          )
                        end if
                      else
                        // We don't have any common sequences at all, so none
                        // are adjacent.
                        trialsApi.only(sideUniqueSequences -> false)

                    // ... finally, allocate the sequences in groups to paths.

                    sequenceMixtures
                      .flatMap {
                        case (
                              sequenceMixture,
                              adjacentCommonSequencesArePossible
                            ) =>
                          val pathContentAllocations =
                            if sequenceMixture.nonEmpty then
                              trialsApi
                                .integers(1, sequenceMixture.size)
                                .flatMap(numberOfPaths =>
                                  trialsApi.nonEmptyPartitioning(
                                    sequenceMixture,
                                    numberOfPartitions = numberOfPaths
                                  )
                                )
                            else
                              // Sometimes we generate an empty side with no
                              // files.
                              trialsApi.only(Seq.empty)

                          pathContentAllocations
                            .map(_.zipWithIndex)
                            .map(_.map { case (pathContentAllocation, path) =>
                              val fileContents = pathContentAllocation.flatten
                              path -> fileContents
                            }.toMap)
                            .map(contentsByPath =>
                              new FakeSources(contentsByPath, label)
                                with SourcesContracts[
                                  Path,
                                  Element
                                ] -> adjacentCommonSequencesArePossible
                            )
                      }
                  end sourcesForASide

                  for
                    (baseSources, adjacentCommonSequencesArePossibleOnBase) <-
                      sourcesForASide(label = "base")(
                        commonToAllThreeSides,
                        commonToBaseAndLeft,
                        commonToBaseAndRight,
                        uniqueToBase
                      )
                    (leftSources, adjacentCommonSequencesArePossibleOnLeft) <-
                      sourcesForASide(label = "left")(
                        commonToAllThreeSides,
                        commonToBaseAndLeft,
                        commonToLeftAndRight,
                        uniqueToLeft
                      )
                    (rightSources, adjacentCommonSequencesArePossibleOnRight) <-
                      sourcesForASide(label = "right")(
                        commonToAllThreeSides,
                        commonToBaseAndRight,
                        commonToLeftAndRight,
                        uniqueToRight
                      )
                  yield TestPlan(
                    minimumPossibleExpectedMatchSize,
                    commonToAllThreeSides,
                    commonToBaseAndLeft,
                    commonToBaseAndRight,
                    commonToLeftAndRight,
                    uniqueToBase,
                    uniqueToLeft,
                    uniqueToRight,
                    baseSources,
                    leftSources,
                    rightSources,
                    adjacentCommonSequencesArePossibleOnBase,
                    adjacentCommonSequencesArePossibleOnLeft,
                    adjacentCommonSequencesArePossibleOnRight
                  )
                  end for
                end if
            }
        )
      }

    testPlans
      .withStrategy(caseSupplyCycle =>
        if caseSupplyCycle.isInitial then
          CasesLimitStrategy.timed(Duration.apply(5, TimeUnit.MINUTES))
        else CasesLimitStrategy.counted(1000, 3.0)
      )
      .dynamicTests { testPlan =>
<<<<<<< HEAD
        import testPlan.*
        // Scalafmt 3.8.5 will wreck this block of code if it isn't protected by
        // braces; it seems it doesn't play well with the preceding import
        // statement.
        {
          println(
            s"Minimum size fraction for motion detection: $minimumSizeFractionForMotionDetection"
          )
          println("Sizes of common to all three sides...")
          pprintCustomised.pprintln(commonToAllThreeSides.map(_.size))
          println("Sizes of common to base and left...")
          pprintCustomised.pprintln(commonToBaseAndLeft.map(_.size))
          println("Sizes of common to base and right...")
          pprintCustomised.pprintln(commonToBaseAndRight.map(_.size))
          println("Sizes of common to left and right...")
          pprintCustomised.pprintln(commonToLeftAndRight.map(_.size))
=======

      import testPlan.*
>>>>>>> 8751adac

          val configuration = Configuration(
            minimumMatchSize = minimumPossibleExpectedMatchSize,
            thresholdSizeFractionForMatching =
              minimumSizeFractionForMotionDetection,
            minimumAmbiguousMatchSize = 0,
            ambiguousMatchesThreshold = 10
          )

          CodeMotionAnalysis.of(
            baseSources,
            leftSources,
            rightSources
          )(
            configuration,
            // NOTE: the test cases can exhibit matches with overlapping
            // sections
            // that intrude on the content the test is checking, so rather than
            // quietly suppressing the matches, we let admissible failures for
            // overlapping sections occur and reject the test case.
            suppressMatchesInvolvingOverlappingSections = false
          ) match
            case Right(analysis) =>
              // Check that all matches are consistent with the base sections...
              analysis.base.values.flatMap(_.sections).foreach { baseSection =>
                val matches = analysis.matchesFor(baseSection)

                matches foreach {
                  case Match.AllSides(
                        matchedBaseSection,
                        matchedLeftSection,
                        matchedRightSection
                      ) =>
                    assert(matchedBaseSection == baseSection)
                    assert(
                      matchedLeftSection.content == matchedBaseSection.content
                    )
                    assert(
                      matchedRightSection.content == matchedBaseSection.content
                    )

                  case Match
                        .BaseAndLeft(matchedBaseSection, matchedLeftSection) =>
                    assert(matchedBaseSection == baseSection)
                    assert(
                      matchedLeftSection.content == matchedBaseSection.content
                    )

                  case Match
                        .BaseAndRight(
                          matchedBaseSection,
                          matchedRightSection
                        ) =>
                    assert(matchedBaseSection == baseSection)
                    assert(
                      matchedRightSection.content == matchedBaseSection.content
                    )

                  case Match.LeftAndRight(_, _) =>
                }
              }

              // Check that all matches are consistent with the left sections...
              analysis.left.values.flatMap(_.sections).foreach { leftSection =>
                val matches = analysis.matchesFor(leftSection)

                matches foreach {
                  case Match.AllSides(
                        matchedBaseSection,
                        matchedLeftSection,
                        matchedRightSection
                      ) =>
                    assert(matchedLeftSection == leftSection)
                    assert(
                      matchedBaseSection.content == matchedLeftSection.content
                    )
                    assert(
                      matchedRightSection.content == matchedLeftSection.content
                    )

                  case Match
                        .BaseAndLeft(matchedBaseSection, matchedLeftSection) =>
                    assert(matchedLeftSection == leftSection)
                    assert(
                      matchedBaseSection.content == matchedLeftSection.content
                    )

                  case Match.BaseAndRight(_, _) =>

                  case Match
                        .LeftAndRight(
                          matchedLeftSection,
                          matchedRightSection
                        ) =>
                    assert(matchedLeftSection == leftSection)
                    assert(
                      matchedRightSection.content == matchedLeftSection.content
                    )
                }
              }

              // Check that all matches are consistent with the right
              // sections...
              analysis.right.values.flatMap(_.sections).foreach {
                rightSection =>
                  val matches = analysis.matchesFor(rightSection)

                  matches foreach {
                    case Match.AllSides(
                          matchedBaseSection,
                          matchedLeftSection,
                          matchedRightSection
                        ) =>
                      assert(matchedRightSection == rightSection)
                      assert(
                        matchedBaseSection.content == matchedRightSection.content
                      )
                      assert(
                        matchedLeftSection.content == matchedRightSection.content
                      )

                    case Match.BaseAndLeft(_, _) =>

                    case Match
                          .BaseAndRight(
                            matchedBaseSection,
                            matchedRightSection
                          ) =>
                      assert(matchedRightSection == rightSection)
                      assert(
                        matchedBaseSection.content == matchedRightSection.content
                      )

                    case Match
                          .LeftAndRight(
                            matchedLeftSection,
                            matchedRightSection
                          ) =>
                      assert(matchedRightSection == rightSection)
                      assert(
                        matchedLeftSection.content == matchedRightSection.content
                      )
                  }
              }

              // NOTE: the reason that matched sections are concatenated in the
              // three following blocks is to allow looseness in the
              // expectations
              // for the generated matches. This test starts off by making
              // content
              // matches across two or all sides, but it also encourages the
              // possibility of having subsumption of one content match within
              // another larger one, either on just one side or two. This means
              // that the original content matches from the test can't be taken
              // literally as what we expect to see from the SUT; instead we
              // expect to encounter the occasional situation where the original
              // content match is broken down by the SUT into several smaller
              // matches that abut on each side. However, the sections are
              // ordered
              // so as to reproduce the source file's content, thus we know that
              // concatenation will place any such smaller matches together in
              // the
              // correct order for a correctly functioning SUT, so each of the
              // original matches should show up in the concatenation.

              // Over all paths on the base side, the concatenations of all
              // matched sections should contain all the relevant common
              // sequences...
              {
                val survivorsCommonToAllThreeSides =
                  collection.mutable.Set[IndexedSeq[Element]](
                    commonToAllThreeSides*
                  )
                val survivorsCommonToBaseAndLeft =
                  collection.mutable.Set[IndexedSeq[Element]](
                    commonToBaseAndLeft*
                  )
                val survivorsCommonToBaseAndRight =
                  collection.mutable.Set[IndexedSeq[Element]](
                    commonToBaseAndRight*
                  )

                analysis.base.foreach { case (_, file) =>
                  val matchedBaseSectionsContent: IndexedSeq[Element] =
                    file.sections
                      .filter(analysis.matchesFor(_).nonEmpty)
                      .map(_.content)
                      .foldLeft(IndexedSeq.empty)(_ ++ _)

                  survivorsCommonToAllThreeSides.filterInPlace(
                    !matchedBaseSectionsContent.containsSlice(_)
                  )
                  survivorsCommonToBaseAndLeft.filterInPlace(
                    !matchedBaseSectionsContent.containsSlice(_)
                  )
                  survivorsCommonToBaseAndRight.filterInPlace(
                    !matchedBaseSectionsContent.containsSlice(_)
                  )
                }

                assert(survivorsCommonToAllThreeSides.isEmpty)
                assert(survivorsCommonToBaseAndLeft.isEmpty)
                assert(survivorsCommonToBaseAndRight.isEmpty)
              }

              // Over all paths on the left side, the concatenations of all
              // matched sections should contain all the relevant common
              // sequences...
              {
                val survivorsCommonToAllThreeSides =
                  collection.mutable.Set[IndexedSeq[Element]](
                    commonToAllThreeSides*
                  )
                val survivorsCommonToBaseAndLeft =
                  collection.mutable.Set[IndexedSeq[Element]](
                    commonToBaseAndLeft*
                  )
                val survivorsCommonToLeftAndRight =
                  collection.mutable.Set[IndexedSeq[Element]](
                    commonToLeftAndRight*
                  )

                analysis.left.foreach { case (_, file) =>
                  val matchedLeftSectionsContent: IndexedSeq[Element] =
                    file.sections
                      .filter(analysis.matchesFor(_).nonEmpty)
                      .map(_.content)
                      .foldLeft(IndexedSeq.empty)(_ ++ _)

                  survivorsCommonToAllThreeSides.filterInPlace(
                    !matchedLeftSectionsContent.containsSlice(_)
                  )
                  survivorsCommonToBaseAndLeft.filterInPlace(
                    !matchedLeftSectionsContent.containsSlice(_)
                  )
                  survivorsCommonToLeftAndRight.filterInPlace(
                    !matchedLeftSectionsContent.containsSlice(_)
                  )
                }

                assert(survivorsCommonToAllThreeSides.isEmpty)
                assert(survivorsCommonToBaseAndLeft.isEmpty)
                assert(survivorsCommonToLeftAndRight.isEmpty)
              }

              // Over all paths on the right side, the concatenations of all
              // matched sections should contain all the relevant common
              // sequences...
              {
                val survivorsCommonToAllThreeSides =
                  collection.mutable.Set[IndexedSeq[Element]](
                    commonToAllThreeSides*
                  )
                val survivorsCommonToBaseAndRight =
                  collection.mutable.Set[IndexedSeq[Element]](
                    commonToBaseAndRight*
                  )
                val survivorsCommonToLeftAndRight =
                  collection.mutable.Set[IndexedSeq[Element]](
                    commonToLeftAndRight*
                  )

                analysis.right.foreach { case (_, file) =>
                  val matchedRightSectionsContent: IndexedSeq[Element] =
                    file.sections
                      .filter(analysis.matchesFor(_).nonEmpty)
                      .map(_.content)
                      .foldLeft(IndexedSeq.empty)(_ ++ _)

                  survivorsCommonToAllThreeSides.filterInPlace(
                    !matchedRightSectionsContent.containsSlice(_)
                  )
                  survivorsCommonToBaseAndRight.filterInPlace(
                    !matchedRightSectionsContent.containsSlice(_)
                  )
                  survivorsCommonToLeftAndRight.filterInPlace(
                    !matchedRightSectionsContent.containsSlice(_)
                  )
                }

                assert(survivorsCommonToAllThreeSides.isEmpty)
                assert(survivorsCommonToBaseAndRight.isEmpty)
                assert(survivorsCommonToLeftAndRight.isEmpty)
              }

            case Left(overlappingSections: AdmissibleFailure) =>
              pprintCustomised.pprintln(overlappingSections)
              Trials.reject()

            case Left(unexpectedException) => throw unexpectedException
          end match
        }
      }
  end matchingSectionsAreFound

  @Test
  def anAmbiguousAllSidesMatchSubsumedOnOneSideByALargerAllSidesMatchIsEliminatedCompletely()
      : Unit =
    val configuration = Configuration(
      minimumMatchSize = 10,
      thresholdSizeFractionForMatching = 0,
      minimumAmbiguousMatchSize = 0,
      ambiguousMatchesThreshold = 10
    )

    val prefix                        = 0 until 10
    val suffix                        = 30 until 40
    val smallAmbiguousAllSidesContent = 10 until 20
    val bigAllSidesContent =
      prefix ++ smallAmbiguousAllSidesContent ++ suffix

    // We have ambiguous all-sides matches because
    // `smallAmbiguousAllSidesContent` sits inside `bigAllSidesContent` on all
    // three sides, followed by another match made of just
    // `smallAmbiguousAllSidesContent` on all three sides - in addition to all
    // the other Cartesian product combinations across the sides.

    // This leads amongst other things to there being a partial suppression of
    // the all-sides match made from the *second* occurrences of
    // `smallAmbiguousAllSidesContent` on the base and left with the *first*
    // occurrence on the right, because of the larger all-sides match making
    // claim on the right.

    // That partial suppression should lead to a redundant pairwise match of the
    // *second* occurrences of `smallAmbiguousAllSidesContent` on the base and
    // left; but these are already contained within the obvious all-sides match
    // of the second occurrences of `smallAmbiguousAllSidesContent` across all
    // three sides.

    // All the other ambiguous all-sides matches should be either suppressed
    // completely or are similarly redundant.

    val baseSources = new FakeSources(
      Map(
        1 -> (bigAllSidesContent ++ Vector(8, 4, 6, 7, 8,
          2) ++ smallAmbiguousAllSidesContent)
      ),
      "base"
    ) with SourcesContracts[Path, Element]

    val leftSources = new FakeSources(
      Map(
        1 -> (bigAllSidesContent ++ Vector(2, 5, 9, 6,
          3) ++ smallAmbiguousAllSidesContent)
      ),
      "left"
    ) with SourcesContracts[Path, Element]

    val rightSources = new FakeSources(
      Map(
        1 -> (bigAllSidesContent ++ Vector(0, 3, 4, 5, 6, 6,
          4) ++ smallAmbiguousAllSidesContent)
      ),
      "right"
    ) with SourcesContracts[Path, Element]

    val Right(
      analysis: CodeMotionAnalysis[Path, Element]
    ) =
      CodeMotionAnalysis.of(
        baseSources,
        leftSources,
        rightSources
      )(configuration): @unchecked
    end val

    val matches =
      (analysis.base.values.flatMap(_.sections) ++ analysis.left.values.flatMap(
        _.sections
      ) ++ analysis.right.values.flatMap(_.sections))
        .map(analysis.matchesFor)
        .reduce(_ union _)

    // There should be no redundant pairwise matches.
    assert(matches.forall(_.isAnAllSidesMatch))

    // There should only be a big match and a little match.
    assert(matches.size == 2)

    // The contents should be what we started with.
    assert(
      matches.map(_.content) == Set(
        bigAllSidesContent,
        smallAmbiguousAllSidesContent
      )
    )
  end anAmbiguousAllSidesMatchSubsumedOnOneSideByALargerAllSidesMatchIsEliminatedCompletely

  @Test
  def competingAmbiguousPairwiseMatchesCanBeEatenIntoByCompetingAmbiguousAllSidesMatches()
      : Unit =
    // We have a pairwise match that subsumes a smaller all-sides match; thus
    // the pairwise match would be eaten into to yield smaller leftover pairwise
    // matches that would flank the all-sides match.

    // So far, so good, only the pairwise match is ambiguous with another
    // pairwise match that only intrudes on the all-sides match on one side;
    // this means the other pairwise match is not eaten into by that all-sides
    // match. What then happens is that there would be an implied ambiguous
    // all-sides match that would be subsumed by the second pairwise match; thus
    // causing that one to be eaten into, and thus additional leftover pairwise
    // matches ambiguous with the first lot.

    val prefix               = 0 until 10
    val suffix               = 30 until 40
    val smallAllSidesContent = 10 until 20
    val bigAmbiguousBaseAndLeftContent =
      prefix ++ smallAllSidesContent ++ suffix

    val baseSources = new FakeSources(
      Map(
        1 -> bigAmbiguousBaseAndLeftContent
      ),
      "base"
    ) with SourcesContracts[Path, Element]

    val leftSources = new FakeSources(
      Map(
        1 -> bigAmbiguousBaseAndLeftContent,
        2 -> bigAmbiguousBaseAndLeftContent
      ),
      "left"
    ) with SourcesContracts[Path, Element]

    val rightSources = new FakeSources(
      Map(1 -> smallAllSidesContent),
      "right"
    ) with SourcesContracts[Path, Element]

    val configuration = Configuration(
      minimumMatchSize = 10,
      thresholdSizeFractionForMatching = 0,
      minimumAmbiguousMatchSize = 0,
      ambiguousMatchesThreshold = 10
    )

    val Right(
      analysis: CodeMotionAnalysis[Path, Element]
    ) =
      CodeMotionAnalysis.of(
        baseSources,
        leftSources,
        rightSources
      )(configuration): @unchecked
    end val

    val matches =
      (analysis.base.values.flatMap(_.sections) ++ analysis.left.values.flatMap(
        _.sections
      ) ++ analysis.right.values.flatMap(_.sections))
        .map(analysis.matchesFor)
        .reduce(_ union _)

    // There only be base and left matches and all-sides matches.
    assert(matches.forall {
      case _: (Match.BaseAndLeft[Section[Element]] |
            Match.AllSides[Section[Element]]) =>
        true
      case _ => false
    })

    val (allSidesMatches, baseAndLeftMatches) =
      matches.partition(_.isAnAllSidesMatch)

    // There should be two all-sides matches.
    assert(allSidesMatches.size == 2)

    // The contents should be the same; we have ambiguous matches.
    assert(
      allSidesMatches.map(_.content) == Set(
        smallAllSidesContent
      )
    )

    // There should be four base and left matches.
    assert(baseAndLeftMatches.size == 4)

    // We have ambiguous matches of either the prefix or the suffix.
    assert(
      baseAndLeftMatches.map(_.content) == Set(prefix, suffix)
    )
  end competingAmbiguousPairwiseMatchesCanBeEatenIntoByCompetingAmbiguousAllSidesMatches

  @Test
  def eatenPairwiseMatchesMayBeSuppressedByACompetingAmbiguousPairwiseMatch()
      : Unit =
    // This is a pathological situation that extends
    // `CodeMotionAnalysisTest.competingAmbiguousPairwiseMatchesCanBeEatenIntoByCompetingAmbiguousAllSidesMatches`
    // - we have a pairwise match that subsumes a smaller all-sides match; thus
    // the pairwise match would be eaten into to yield smaller leftover pairwise
    // matches that would flank the all-sides match.

    // So far, so good, only the pairwise match is ambiguous with another
    // pairwise match that only intrudes on the all-sides match on one side;
    // this means the other pairwise match is not eaten into by that all-sides
    // match. What would usually happen is that there would be an implied
    // ambiguous all-sides match that would be subsumed by the second pairwise
    // match; thus causing that one to be eaten into, and thus additional
    // leftover pairwise matches ambiguous with the first lot. More complex, but
    // still OK thus far...

    // The final twist that makes it pathological is that the second ambiguous
    // pairwise match involves a file on the side not intruding on the all-sides
    // match that is distinct from the one for the first pairwise match. In
    // addition, this file is large enough for the matching threshold to forbid
    // the implied all-sides match.

    // What would result is the first pairwise match being eaten into to make
    // leftovers along with the all-sides match, but an ambiguous pairwise match
    // that intrudes on both the leftovers and the all-sides match. Having one
    // match's section subsume another match's is not tolerated, so the
    // expectation is for the second ambiguous pairwise match to suppress both
    // the leftovers and the all-sides match; in addition, the original
    // ambiguous pairwise match is allowed to stand as-is.

    val prefix               = 0 until 10
    val suffix               = 30 until 40
    val smallAllSidesContent = 10 until 20
    val bigAmbiguousBaseAndLeftContent =
      prefix ++ smallAllSidesContent ++ suffix

    val baseSources = new FakeSources(
      Map(
        1 -> bigAmbiguousBaseAndLeftContent,
        2 -> (Vector(2, 5, 9, 6, 3, 7, 3, 6, 9, 4, 6, 1, 3, 4, 9, 0,
          2) ++ bigAmbiguousBaseAndLeftContent)
      ),
      "base"
    ) with SourcesContracts[Path, Element]

    val leftSources = new FakeSources(
      Map(1 -> bigAmbiguousBaseAndLeftContent),
      "left"
    ) with SourcesContracts[Path, Element]

    val rightSources = new FakeSources(
      Map(1 -> smallAllSidesContent),
      "right"
    ) with SourcesContracts[Path, Element]

    val configuration = Configuration(
      minimumMatchSize = 10,
      // Low enough to allow the all-sides match to be considered, except in
      // path 2 on the base side...
      thresholdSizeFractionForMatching = 0.3,
      minimumAmbiguousMatchSize = 0,
      ambiguousMatchesThreshold = 10
    )

    val Right(
      analysis: CodeMotionAnalysis[Path, Element]
    ) =
      CodeMotionAnalysis.of(
        baseSources,
        leftSources,
        rightSources
      )(configuration): @unchecked
    end val

    val matches =
      (analysis.base.values.flatMap(_.sections) ++ analysis.left.values.flatMap(
        _.sections
      ) ++ analysis.right.values.flatMap(_.sections))
        .map(analysis.matchesFor)
        .reduce(_ union _)

    // There only be base and left matches.
    assert(matches.forall {
      case _: Match.BaseAndLeft[Section[Element]] => true
      case _                                      => false
    })

    // There should be two ambiguous matches.
    assert(matches.size == 2)

    // We have ambiguous matches of the same content.
    assert(
      matches.map(_.content) == Set(
        bigAmbiguousBaseAndLeftContent
      )
    )
  end eatenPairwiseMatchesMayBeSuppressedByACompetingAmbiguousPairwiseMatch

  @Test
  def eatenPairwiseMatchesMayBeSuppressedByACompetingOverlappingAllSidesMatch()
      : Unit =
    val configuration = Configuration(
      minimumMatchSize = 10,
      thresholdSizeFractionForMatching = 0,
      minimumAmbiguousMatchSize = 0,
      ambiguousMatchesThreshold = 10
    )

    // This is an even more pathological situation - we have overlapping matches
    // of the same size, one of which is a pairwise match and the other an
    // all-sides match. This in itself is permitted (but will result in an
    // admissible downstream exception due to the overlap when
    // `CodeMotionAnalysis.of` builds up its files from the matches).

    // The twist is when there is another smaller all-sides that is subsumed by
    // the pairwise match but does *not* overlap with the larger all-sides
    // match, and thus does not interfere with the overlap between the pairwise
    // match and the larger all-sides match on the relevant sides.

    // Consequently, the smaller all-sides match will eat into the larger
    // pairwise match to cleave off a *smaller* pairwise match that is now
    // subsumed (and not just overlapped) by the larger all-sides match. It's OK
    // to have the smaller all-sides match because it doesn't overlap with the
    // larger all-sides match, but the leftover pairwise match should be
    // suppressed.

    val prefix                    = 0 until 10
    val suffix                    = 30 until 40
    val overlap                   = 10 until 20
    val bigAllSidesContent        = prefix ++ overlap
    val equallyBigPairwiseContent = overlap ++ suffix
    val smallAllSidesContent      = suffix

    val baseSources = new FakeSources(
      Map(1 -> (prefix ++ overlap ++ suffix)),
      "base"
    ) with SourcesContracts[Path, Element]

    val leftSources = new FakeSources(
      Map(
        1 -> (equallyBigPairwiseContent ++ Vector(8, 7, 3, 4, 7, 8, 4, 5, 3, 8,
          7, 3, 4) ++ bigAllSidesContent)
      ),
      "left"
    ) with SourcesContracts[Path, Element]

    val rightSources = new FakeSources(
      Map(
        1 -> (smallAllSidesContent ++ Vector(2, 1, 5, 6, 5, 6,
          2) ++ bigAllSidesContent)
      ),
      "right"
    ) with SourcesContracts[Path, Element]

    val Right(
      analysis: CodeMotionAnalysis[Path, Element]
    ) =
      CodeMotionAnalysis.of(
        baseSources,
        leftSources,
        rightSources
      )(configuration): @unchecked
    end val

    val matches =
      (analysis.base.values.flatMap(_.sections) ++ analysis.left.values.flatMap(
        _.sections
      ) ++ analysis.right.values.flatMap(_.sections))
        .map(analysis.matchesFor)
        .reduce(_ union _)

    // There only be all-sides matches.
    assert(matches.forall(_.isAnAllSidesMatch))

    // There should be two matches.
    assert(matches.size == 2)

    // The contents should be that of the two all-sides matches.
    assert(
      matches.map(_.content) == Set(
        bigAllSidesContent,
        smallAllSidesContent
      )
    )
  end eatenPairwiseMatchesMayBeSuppressedByACompetingOverlappingAllSidesMatch

  @Test
  def notEatingIntoTwoPairwiseMatchesEvenThoughBothHaveCommonContent(): Unit =
    // Here, we have a base-left match and a base-right match - both matches
    // share a smaller run of common content. Ordinarily, the common content
    // would form two ambiguous all-sides matches (obviously the pairwise
    // matches must differ in content to not constituting an all-side match
    // overall).

    // The twist is that the matching threshold forbids matching of the common
    // content in the base side of the base-left match, so there is no ambiguous
    // all-sides match to eat into that base-left match. In turn, that means
    // that the putative all-sides match that would have eaten into the
    // base-right match is blocked by the subsuming base-left match, so in the
    // end there is no eating into either pairwise match.

    val largePrefix          = 0 until 10
    val largeSuffix          = 30 until 40
    val smallAllSidesContent = 10 until 20
    val bigBaseAndLeftContent =
      largePrefix ++ smallAllSidesContent ++ largeSuffix
    val smallPrefix = 40 until 45
    val smallSuffix = 50 until 55
    val bigBaseAndRightContent =
      smallPrefix ++ smallAllSidesContent ++ smallSuffix

    val baseSources = new FakeSources(
      Map(
        1 -> bigBaseAndLeftContent,
        2 -> bigBaseAndRightContent
      ),
      "base"
    ) with SourcesContracts[Path, Element]

    val leftSources = new FakeSources(
      Map(1 -> bigBaseAndLeftContent),
      "left"
    ) with SourcesContracts[Path, Element]

    val rightSources = new FakeSources(
      Map(2 -> bigBaseAndRightContent),
      "right"
    ) with SourcesContracts[Path, Element]

    val configuration = Configuration(
      minimumMatchSize = 10,
      // Low enough to allow the all-sides match to be considered, except in
      // path 1 on the base side...
      thresholdSizeFractionForMatching = 0.4,
      minimumAmbiguousMatchSize = 0,
      ambiguousMatchesThreshold = 10
    )

    val Right(
      analysis: CodeMotionAnalysis[Path, Element]
    ) =
      CodeMotionAnalysis.of(
        baseSources,
        leftSources,
        rightSources
      )(configuration): @unchecked
    end val

    val matches =
      (analysis.base.values.flatMap(_.sections) ++ analysis.left.values.flatMap(
        _.sections
      ) ++ analysis.right.values.flatMap(_.sections))
        .map(analysis.matchesFor)
        .reduce(_ union _)

    // There should be a base-left and a base-right match.
    assert(matches.forall {
      case _: Match.BaseAndLeft[Section[Element]] |
          _: Match.BaseAndRight[Section[Element]] =>
        true
      case _ => false
    })

    // There should only be two big matches.
    assert(matches.size == 2)

    // The contents should be what we started with.
    assert(
      matches.map(_.content) == Set(
        bigBaseAndLeftContent,
        bigBaseAndRightContent
      )
    )
  end notEatingIntoTwoPairwiseMatchesEvenThoughBothHaveCommonContent

  @Test
  def eatingIntoTwoPairwiseMatchesWhenBothHaveCommonContent(): Unit =
    // Here, we have a base-left match and a base-right match - both matches
    // share a smaller run of common content. Ordinarily, the common content
    // would not form two ambiguous all-sides matches, because each pairwise
    // match partially subsumes the all-sides match contributed by the other
    // pairwise match.
    //
    // We then sneak in an all-sides match that has the common content all by
    // itself on just the right side - it can escape partial subsumption by the
    // base-left and eats into that pairwise match. Consequently, the common
    // content that was part of the base-left match is liberated, allowing a
    // fresh all-sides match to be considered that eats into the base-right
    // match.

    // The end result is that there are two ambiguous all-sides matches and
    // fragments from both pairwise matches.

    val largePrefix          = 0 until 10
    val largeSuffix          = 30 until 40
    val smallAllSidesContent = 10 until 20
    val bigBaseAndLeftContent =
      largePrefix ++ smallAllSidesContent ++ largeSuffix
    val smallPrefix = 40 until 45
    val smallSuffix = 50 until 55
    val bigBaseAndRightContent =
      smallPrefix ++ smallAllSidesContent ++ smallSuffix

    val baseSources = new FakeSources(
      Map(
        1 -> bigBaseAndLeftContent,
        2 -> bigBaseAndRightContent
      ),
      "base"
    ) with SourcesContracts[Path, Element]

    val leftSources = new FakeSources(
      Map(1 -> bigBaseAndLeftContent),
      "left"
    ) with SourcesContracts[Path, Element]

    val rightSources = new FakeSources(
      Map(1 -> smallAllSidesContent, 2 -> bigBaseAndRightContent),
      "right"
    ) with SourcesContracts[Path, Element]

    val configuration = Configuration(
      minimumMatchSize = 10,
      thresholdSizeFractionForMatching = 0,
      minimumAmbiguousMatchSize = 0,
      ambiguousMatchesThreshold = 10
    )

    val Right(
      analysis: CodeMotionAnalysis[Path, Element]
    ) =
      CodeMotionAnalysis.of(
        baseSources,
        leftSources,
        rightSources
      )(configuration): @unchecked
    end val

    val matches =
      (analysis.base.values.flatMap(_.sections) ++ analysis.left.values.flatMap(
        _.sections
      ) ++ analysis.right.values.flatMap(_.sections))
        .map(analysis.matchesFor)
        .reduce(_ union _)

    // There should be base-left, base-right and all-sides matches.
    assert(matches.map(_.ordinal).size == 3)

    // There should be two base-left matches.
    assert((matches count {
      case _: Match.BaseAndLeft[Section[Element]] => true
      case _                                      => false
    }) == 2)

    // There should be two base-right matches.
    assert((matches count {
      case _: Match.BaseAndRight[Section[Element]] => true
      case _                                       => false
    }) == 2)

    // There should be four all-sides matches.
    assert((matches count {
      case _: Match.AllSides[Section[Element]] => true
      case _                                   => false
    }) == 4)

    // The contents should be broken down.
    assert(
      matches.map(_.content) == Set(
        largePrefix,
        largeSuffix,
        smallPrefix,
        smallSuffix,
        smallAllSidesContent
      )
    )
  end eatingIntoTwoPairwiseMatchesWhenBothHaveCommonContent

  @Test
  def matchesWithOverlappingSections(): Unit =
    val someContentThatMatchesWithoutOverlap  = 0 until 10
    val otherContentThatMatchesWithoutOverlap = 10 until 20
    val overlappingMatchesTargetContent       = -1 to -50 by -1
    val overlappingMatchesSources =
      (-1 to -41 by -1).flatMap(start => start until start - 10 by -1)

    val baseSources = new FakeSources(
      Map(
        1 -> (someContentThatMatchesWithoutOverlap ++ otherContentThatMatchesWithoutOverlap ++ overlappingMatchesSources)
      ),
      "base"
    ) with SourcesContracts[Path, Element]

    val leftSources = new FakeSources(
      Map(
        1 -> (someContentThatMatchesWithoutOverlap ++ overlappingMatchesTargetContent ++ otherContentThatMatchesWithoutOverlap)
      ),
      "left"
    ) with SourcesContracts[Path, Element]

    val rightSources = new FakeSources(
      Map(
        1 -> (overlappingMatchesSources ++ someContentThatMatchesWithoutOverlap ++ otherContentThatMatchesWithoutOverlap)
      ),
      "right"
    ) with SourcesContracts[Path, Element]

    val configuration = Configuration(
      minimumMatchSize = 10,
      thresholdSizeFractionForMatching = 0,
      minimumAmbiguousMatchSize = 0,
      ambiguousMatchesThreshold = 1
    )

    val Right(
      analysis: CodeMotionAnalysis[Path, Element]
    ) =
      Assertions.assertDoesNotThrow(() =>
        CodeMotionAnalysis.of(
          baseSources,
          leftSources,
          rightSources
        )(configuration, suppressMatchesInvolvingOverlappingSections = true)
      ): @unchecked
    end val

    val someMatchedContentBaseSection = baseSources.section(1)(
      startOffset = 0,
      size = someContentThatMatchesWithoutOverlap.size
    )
    val someMatchedContentLeftSection = leftSources.section(1)(
      startOffset = 0,
      size = someContentThatMatchesWithoutOverlap.size
    )
    val someMatchedContentRightSection = rightSources.section(1)(
      startOffset = overlappingMatchesSources.size,
      size = someContentThatMatchesWithoutOverlap.size
    )

    val otherMatchedContentBaseSection = baseSources.section(1)(
      startOffset = someContentThatMatchesWithoutOverlap.size,
      size = otherContentThatMatchesWithoutOverlap.size
    )
    val otherMatchedContentLeftSection = leftSources.section(1)(
      startOffset =
        someContentThatMatchesWithoutOverlap.size + overlappingMatchesTargetContent.size,
      size = otherContentThatMatchesWithoutOverlap.size
    )
    val otherMatchedContentRightSection = rightSources.section(1)(
      startOffset =
        overlappingMatchesSources.size + someContentThatMatchesWithoutOverlap.size,
      size = otherContentThatMatchesWithoutOverlap.size
    )

    assert(
      Set(
        Match.AllSides(
          someMatchedContentBaseSection,
          someMatchedContentLeftSection,
          someMatchedContentRightSection
        )
      ) == analysis.matchesFor(
        someMatchedContentBaseSection
      )
    )

    assert(
      Set(
        Match.AllSides(
          otherMatchedContentBaseSection,
          otherMatchedContentLeftSection,
          otherMatchedContentRightSection
        )
      ) == analysis.matchesFor(
        otherMatchedContentBaseSection
      )
    )

    val Left(exception) =
      CodeMotionAnalysis.of(
        baseSources,
        leftSources,
        rightSources
      )(
        configuration,
        suppressMatchesInvolvingOverlappingSections = false
      ): @unchecked

    assert(exception.isInstanceOf[AdmissibleFailure])

  end matchesWithOverlappingSections

end CodeMotionAnalysisTest

object CodeMotionAnalysisTest:
  type Path    = Int
  type Element = Int

  given HashFunction = Hashing.murmur3_32_fixed()

  trait SourcesContracts[Path, Element] extends Sources[Path, Element]:
    abstract override def section(
        path: SourcesContracts.this.Path
    )(startOffset: Int, size: Int): Section[SourcesContracts.this.Element] =
      require(0 <= startOffset)
      require(0 < size)

      val result = super.section(path)(startOffset, size)

      assert(pathFor(result) == path)

      assert(result.size == size)

      result
    end section

    abstract override def filesByPathUtilising(
        mandatorySections: Set[Section[SourcesContracts.this.Element]],
        candidateGapChunksByPath: Map[Path, Set[IndexedSeq[Element]]]
    ): Map[SourcesContracts.this.Path, File[Element]] =
      val result =
        super.filesByPathUtilising(mandatorySections, candidateGapChunksByPath)

      assert(result.keys == paths)

      mandatorySections.foreach(mandatorySection =>
        assert(
          result(pathFor(mandatorySection)).sections.contains(mandatorySection)
        )
      )

      // If we have mandatory sections, we are definitely not initialising
      // `filesByPath`, so it is safe to check consistency against it.
      if mandatorySections.nonEmpty then
        assert(filesByPath.values.map(_.size) == result.values.map(_.size))
      end if

      result
    end filesByPathUtilising
  end SourcesContracts

  extension (fakeSources: FakeSources)
    /** Specific to testing, not part of the [[Sources]] API implementation.
      */
    def contains(sectionContent: IndexedSeq[Element]): Boolean =
      fakeSources.contentsByPath.values.exists(_ containsSlice sectionContent)

    /** Specific to testing, not part of the [[Sources]] API implementation.
      */
    def maximumContentsSize: Int =
      fakeSources.contentsByPath.values.map(_.size).maxOption.getOrElse(0)
  end extension

  extension (trialsApi: TrialsApi)
    def nonEmptyPartitioning[Element](
        things: IndexedSeq[Element],
        numberOfPartitions: Int
    ): Trials[Seq[IndexedSeq[Element]]] =
      require(0 < numberOfPartitions)

      val chunkSizeVectors =
        val numberOfThings = things.size

        val partitionPointIndexVectors = trialsApi
          .indexCombinations(
            numberOfIndices = numberOfThings - 1,
            combinationSize = numberOfPartitions - 1
          )
          .map(_.map(1 + _))

        partitionPointIndexVectors.map(partitionPointIndices =>
          (0 +: partitionPointIndices)
            .zip(partitionPointIndices :+ numberOfThings)
            .map { case (partitionStartIndex, onePastPartitionEndIndex) =>
              onePastPartitionEndIndex - partitionStartIndex
            }
        )
      end chunkSizeVectors

      chunkSizeVectors.map { chunkSizes =>
        assume(chunkSizes.sum == things.size)
        assume(chunkSizes.size == numberOfPartitions)
        assume(chunkSizes.forall(0 < _))
        thingsInChunks(chunkSizes, things)
      }
    end nonEmptyPartitioning

    def partitioning[Element](
        things: IndexedSeq[Element],
        numberOfPartitions: Int
    ): Trials[Seq[IndexedSeq[Element]]] =
      require(0 < numberOfPartitions)

      val chunkSizeVectors =
        val numberOfThings = things.size

        val partitionPointIndexVectors =
          if 0 < numberOfThings then
            trialsApi
              .integers(lowerBound = 0, upperBound = numberOfThings)
              .lotsOfSize[Vector[Int]](numberOfPartitions - 1)
              .map(_.sorted)
          else trialsApi.only(Vector.fill(numberOfPartitions - 1)(0))

        partitionPointIndexVectors.map(partitionPointIndices =>
          (0 +: partitionPointIndices)
            .zip(partitionPointIndices :+ numberOfThings)
            .map { case (partitionStartIndex, onePastPartitionEndIndex) =>
              onePastPartitionEndIndex - partitionStartIndex
            }
        )
      end chunkSizeVectors

      chunkSizeVectors.map { chunkSizes =>
        assume(chunkSizes.sum == things.size)
        assume(chunkSizes.size == numberOfPartitions)
        thingsInChunks(chunkSizes, things)
      }
    end partitioning

    private def thingsInChunks[Element](
        chunkSizes: Seq[Int],
        things: IndexedSeq[Element]
    ): Seq[IndexedSeq[Element]] =
      chunkSizes match
        case Seq(leadingChunkSize, chunkSizesTail*) =>
          val (leadingChunk, remainder) = things.splitAt(leadingChunkSize)

          leadingChunk +: thingsInChunks(chunkSizesTail, remainder)
        case Nil =>
          assume(things.isEmpty)
          Seq.empty
    end thingsInChunks
  end extension

  extension [Element](thisMatch: Match[Section[Element]])
    def content: IndexedSeq[Element] = thisMatch match
      case Match.BaseAndLeft(baseElement, leftElement) =>
        val result = baseElement.content
        assert(result == leftElement.content)
        result
      case Match.BaseAndRight(baseElement, rightElement) =>
        val result = baseElement.content
        assert(result == rightElement.content)
        result
      case Match.LeftAndRight(leftElement, rightElement) =>
        val result = leftElement.content
        assert(result == rightElement.content)
        result
      case Match.AllSides(baseElement, leftElement, rightElement) =>
        val result = baseElement.content
        assert(
          result == leftElement.content && result == rightElement.content
        )
        result
  end extension

  case class FakeSources(
      override val contentsByPath: Map[Path, IndexedSeq[Element]],
      override val label: String
  ) extends MappedContentSources[Path, Element]

  given Funnel[Element] with
    override def funnel(element: Element, primitiveSink: PrimitiveSink): Unit =
      primitiveSink.putInt(element)
  end given
end CodeMotionAnalysisTest<|MERGE_RESOLUTION|>--- conflicted
+++ resolved
@@ -427,7 +427,6 @@
         else CasesLimitStrategy.counted(1000, 3.0)
       )
       .dynamicTests { testPlan =>
-<<<<<<< HEAD
         import testPlan.*
         // Scalafmt 3.8.5 will wreck this block of code if it isn't protected by
         // braces; it seems it doesn't play well with the preceding import
@@ -444,10 +443,6 @@
           pprintCustomised.pprintln(commonToBaseAndRight.map(_.size))
           println("Sizes of common to left and right...")
           pprintCustomised.pprintln(commonToLeftAndRight.map(_.size))
-=======
-
-      import testPlan.*
->>>>>>> 8751adac
 
           val configuration = Configuration(
             minimumMatchSize = minimumPossibleExpectedMatchSize,
