--- conflicted
+++ resolved
@@ -710,7 +710,6 @@
         s"Unexpected error - can't parse changes reported by Git ${underline(line)}."
       ).flatMap { case (path, changed) => changed.map(path -> _) }
 
-<<<<<<< HEAD
     private def contentFor(
         commitIdOrBranchName: String @@ Tags.CommitOrBranchName,
         path: Path
@@ -729,8 +728,6 @@
       )
     end contentFor
 
-=======
->>>>>>> 26519e5d
     private def blobFor(
         commitIdOrBranchName: String @@ Tags.CommitOrBranchName
     )(
@@ -768,27 +765,6 @@
       )
     end blobFor
 
-<<<<<<< HEAD
-=======
-    private def contentFor(
-        commitIdOrBranchName: String @@ Tags.CommitOrBranchName,
-        path: Path
-    )(
-        blobId: String @@ Tags.BlobId
-    ): Workflow[String @@ Tags.Content] =
-      IO {
-        os
-          .proc("git", "cat-file", "blob", blobId)
-          .call(workingDirectory)
-          .out
-          .text()
-          .taggedWith[Tags.Content]
-      }.labelExceptionWith(
-        s"Unexpected error - can't retrieve content for path ${underline(path)} in commit or branch ${underline(commitIdOrBranchName)} using blob id: ${underline(blobId)}."
-      )
-    end contentFor
-
->>>>>>> 26519e5d
     def mergeInputsOf(
         bestAncestorCommitId: String @@ Tags.CommitOrBranchName,
         ourBranchHead: String @@ Tags.CommitOrBranchName,
@@ -2276,11 +2252,11 @@
                     // migrated to one or more other files. We can therefore
                     // resolve this as a deletion.
                     for
-                      _                      <- recordDeletionInIndex(path)
-                      _                      <- deleteFile(path)
-                      decoratedPartialResult <-
+                      _               <- recordDeletionInIndex(path)
+                      _               <- deleteFile(path)
+                      decoratedResult <-
                         captureRenamesOfPathDeletedOnJustOneSide(partialResult)
-                    yield decoratedPartialResult
+                    yield decoratedResult
                   else
                     {
                       if ourModificationWasTweakedByTheMerge then
@@ -2366,10 +2342,10 @@
                     // content has been migrated to one or more other files. We
                     // can therefore resolve this as a deletion.
                     for
-                      _                      <- recordDeletionInIndex(path)
-                      decoratedPartialResult <-
+                      _               <- recordDeletionInIndex(path)
+                      decoratedResult <-
                         captureRenamesOfPathDeletedOnJustOneSide(partialResult)
-                    yield decoratedPartialResult
+                    yield decoratedResult
                   else
                     {
                       if theirModificationWasTweakedByTheMerge then
@@ -2423,6 +2399,8 @@
                       val rightContent = reconstituteContentFrom(rightTokens)
 
                       if baseTokens.nonEmpty then
+                        // Confabulate a base version of the file that captures
+                        // what is common to the two additions.
                         val baseContent = reconstituteContentFrom(baseTokens)
 
                         recordConflictedMergeOfModifiedFile(
@@ -2526,46 +2504,40 @@
                   bestAncestorCommitIdContent,
                   mergedFileMode
                 ) =>
-<<<<<<< HEAD
               (ourModification.content, theirModification.content) match
                 case (Some(_), Some(_)) =>
-=======
-              // TODO: suppose one is binary and the other isn't?
-              if ourModification.content.isDefined && theirModification.content.isDefined
-              then
-                {
->>>>>>> 26519e5d
-                  mergeResultsByPath(path) match
-                    case FullyMerged(tokens) =>
-                      val mergedFileContent = reconstituteContentFrom(tokens)
-
-                      recordCleanMergeOfFile(
-                        partialResult,
-                        path,
-                        mergedFileContent,
-                        mergedFileMode
-                      )
-<<<<<<< HEAD
-
-                    case MergedWithConflicts(
-                          baseTokens,
-                          leftTokens,
-                          rightTokens
-                        ) =>
-                      val baseContent  = reconstituteContentFrom(baseTokens)
-                      val leftContent  = reconstituteContentFrom(leftTokens)
-                      val rightContent = reconstituteContentFrom(rightTokens)
-
-                      recordConflictedMergeOfModifiedFile(
-                        partialResult,
-                        path,
-                        bestAncestorCommitIdMode,
-                        mergedFileMode,
-                        baseContent,
-                        leftContent,
-                        rightContent
-                      )
-
+                  {
+                    mergeResultsByPath(path) match
+                      case FullyMerged(tokens) =>
+                        val mergedFileContent = reconstituteContentFrom(tokens)
+
+                        recordCleanMergeOfFile(
+                          partialResult,
+                          path,
+                          mergedFileContent,
+                          mergedFileMode
+                        )
+
+                      case MergedWithConflicts(
+                            baseTokens,
+                            leftTokens,
+                            rightTokens
+                          ) =>
+                        val baseContent  = reconstituteContentFrom(baseTokens)
+                        val leftContent  = reconstituteContentFrom(leftTokens)
+                        val rightContent = reconstituteContentFrom(rightTokens)
+
+                        recordConflictedMergeOfModifiedFile(
+                          partialResult,
+                          path,
+                          bestAncestorCommitIdMode,
+                          mergedFileMode,
+                          baseContent,
+                          leftContent,
+                          rightContent
+                        )
+
+                  }.flatMap(captureRenamesOfPathModified)
                 case (Some(ourContent), None) =>
                   val tokens = justOurSidesViewOfTheMergedContentAt(path)
 
@@ -2591,7 +2563,8 @@
                           blobId,
                           theirModification.blobId
                         )
-                      yield result
+                        decoratedResult <- captureRenamesOfPathModified(result)
+                      yield decoratedResult
                     else
                       // If our content is modified to being empty, this is
                       // taken to mean that all of our original content has been
@@ -2603,7 +2576,7 @@
                         path,
                         theirModification.mode,
                         theirModification.blobId
-                      )
+                      ).flatMap(captureRenamesOfPathDeletedOnJustOneSide)
                   else
                     writeConflictedIndexEntriesForModification(
                       partialResult,
@@ -2614,7 +2587,7 @@
                       bestAncestorCommitIdBlobId,
                       ourModification.blobId,
                       theirModification.blobId
-                    )
+                    ).flatMap(captureRenamesOfPathModified)
                   end if
 
                 case (None, Some(theirContent)) =>
@@ -2638,14 +2611,17 @@
                           ourModification.blobId,
                           blobId
                         )
-                      yield result
+                        decoratedResult <- captureRenamesOfPathModified(result)
+                      yield decoratedResult
                     else
                       // If their content is modified to being empty, this is
                       // taken to mean that all of our original content has been
                       // migrated to one or more other files. We can therefore
                       // resolve this as a modification into binary content on
                       // our side only.
-                      right(partialResult)
+                      right(partialResult).flatMap(
+                        captureRenamesOfPathDeletedOnJustOneSide
+                      )
                   else
                     writeConflictedIndexEntriesForModification(
                       partialResult,
@@ -2656,7 +2632,7 @@
                       bestAncestorCommitIdBlobId,
                       ourModification.blobId,
                       theirModification.blobId
-                    )
+                    ).flatMap(captureRenamesOfPathModified)
                   end if
 
                 case (None, None) =>
@@ -2670,39 +2646,6 @@
                     ourModification.blobId,
                     theirModification.blobId
                   )
-=======
-
-                    case MergedWithConflicts(
-                          baseTokens,
-                          leftTokens,
-                          rightTokens
-                        ) =>
-                      val baseContent  = reconstituteContentFrom(baseTokens)
-                      val leftContent  = reconstituteContentFrom(leftTokens)
-                      val rightContent = reconstituteContentFrom(rightTokens)
-
-                      recordConflictedMergeOfModifiedFile(
-                        partialResult,
-                        path,
-                        bestAncestorCommitIdMode,
-                        mergedFileMode,
-                        baseContent,
-                        leftContent,
-                        rightContent
-                      )
-                }.flatMap(captureRenamesOfPathModified)
-              else
-                writeConflictedIndexEntriesForModification(
-                  partialResult,
-                  path,
-                  bestAncestorCommitIdMode,
-                  mergedFileMode,
-                  lastMinuteResolution = false,
-                  bestAncestorCommitIdBlobId,
-                  ourModification.blobId,
-                  theirModification.blobId
-                )
->>>>>>> 26519e5d
 
             case BothContributeADeletion(bestAncestorCommitIdContent) =>
               // We already have the deletion in our branch, so no need
