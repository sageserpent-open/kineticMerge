--- conflicted
+++ resolved
@@ -1,11 +1,6 @@
 package com.sageserpent.kineticmerge.core
 
-<<<<<<< HEAD
-import cats.kernel.instances.SeqEq
-import cats.{Eq, Order}
-=======
 import cats.{Eq, Order, Traverse}
->>>>>>> 6f3508c0
 import com.github.benmanes.caffeine.cache.{Cache, Caffeine}
 import com.sageserpent.kineticmerge.core.CodeMotionAnalysis.AdmissibleFailure
 import com.sageserpent.kineticmerge.core.CoreMergeAlgebra.MultiSidedMergeResult
@@ -87,7 +82,7 @@
 
       val paths =
         codeMotionAnalysis.base.keySet ++ codeMotionAnalysis.left.keySet ++ codeMotionAnalysis.right.keySet
-      
+
       type SecondPassInput =
         Either[FullyMerged[IndexedSeq[Section[Element]]], Recording[
           Section[Element]
@@ -1061,13 +1056,6 @@
           end if
         end substituteFor
 
-<<<<<<< HEAD
-        path -> mergeResult.transform(
-          _.flatMap(section =>
-            // NOTE: the substitution has to be further substituted in case we
-            // have a forwarded edit or deletion from the opposite side in it.
-            substituteFor(section).flatMap(substituteFor)
-=======
         @tailrec
         def substituteThroughSectionsEliminatingAdjacentDuplicateSubstitutions(
             sections: IndexedSeq[MultiSided[Section[Element]]],
@@ -1094,7 +1082,7 @@
                     section
                   ) =>
                 val substitution = substituteFor(section)
-                
+
                 if !previouslyAppliedSubstitutions.contains(substitution) then
                   priorSubstitution match
                     case Some(duplicatedSubstitution)
@@ -1126,11 +1114,10 @@
           end if
         end substituteThroughSectionsEliminatingAdjacentDuplicateSubstitutions
 
-        path -> mergeResult.transformElementsEnMasse { sections =>
+        path -> mergeResult.transform { sections =>
           substituteThroughSectionsEliminatingAdjacentDuplicateSubstitutions(
             sections,
             previouslyAppliedSubstitutions = Set.empty
->>>>>>> 6f3508c0
           )
         }(using specialCaseEquivalenceBasedOnOrdering)
       end applySubstitutions
