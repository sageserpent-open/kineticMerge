package com.sageserpent.kineticmerge.core

import cats.collections.{Diet, Range as CatsInclusiveRange}
import cats.implicits.catsKernelOrderingForOrder
import cats.instances.seq.*
import cats.{Eq, Order}
import com.github.benmanes.caffeine.cache.{Cache, Caffeine}
import com.google.common.hash.{Funnel, HashFunction}
import com.sageserpent.kineticmerge
import com.sageserpent.kineticmerge.{NoProgressRecording, ProgressRecording, ProgressRecordingSession, core}
import com.typesafe.scalalogging.StrictLogging
import de.sciss.fingertree.RangedSeq
import monocle.syntax.all.*

import java.lang.Byte as JavaByte
import scala.annotation.tailrec
import scala.collection.immutable.{MultiDict, SortedMultiSet}
import scala.collection.mutable
import scala.collection.parallel.CollectionConverters.*
import scala.util.Using

trait CodeMotionAnalysis[Path, Element]:
  def base: Map[Path, File[Element]]
  def left: Map[Path, File[Element]]
  def right: Map[Path, File[Element]]

  def matchesFor(
      section: Section[Element]
  ): collection.Set[Match[Section[Element]]]

  def basePathFor(baseSection: Section[Element]): Path
  def leftPathFor(leftSection: Section[Element]): Path
  def rightPathFor(rightSection: Section[Element]): Path
end CodeMotionAnalysis

object CodeMotionAnalysis extends StrictLogging:
  /** Analyse code motion from the sources of {@code base} to both {@code left}
    * and {@code right}, breaking them into [[File]] and thence [[Section]]
    * instances.
    *
    * Where a section moves from {@code base} , it enters into a match with one
    * or both corresponding sections in {@code left} and {@code right} .
    *
    * @note
    *   Although code motion is strictly speaking relative to the base sources,
    *   if the same section is added into both the left and right sources as a
    *   coincidental insertion (so not present in the base sources), this is
    *   treated as a match across the left and right sources anyway.
    * @param baseSources
    *   The common base sources from which the left and right sources are
    *   derived.
    * @param leftSources
    *   'Our' sources, from the Git standpoint...
    * @param rightSources
    *   'Their' sources, from the Git standpoint...
    * @param configuration
    *   [[Configuration]] parameter object.
    * @tparam Path
    * @return
    *   A [[CodeMotionAnalysis]] that contains a breakdown into [[File]]
    *   instances and thence into [[Section]] instances for each of the three
    *   sources.
    */
  def of[Path, Element: Eq: Order: Funnel](
      baseSources: Sources[Path, Element],
      leftSources: Sources[Path, Element],
      rightSources: Sources[Path, Element]
  )(
      configuration: Configuration,
      suppressMatchesInvolvingOverlappingSections: Boolean = true
  )(using
      hashFunction: HashFunction
  ): Either[Throwable, CodeMotionAnalysis[Path, Element]] =
    // Yes, this entire method could be moved into `Configuration`, but the
    // level of indentation of quite a lot of code would be increased. Anyway,
    // it's only configuration, after all - performing the analysis belongs to
    // the companion object for `CodeMotionAnalysis`.
    import configuration.*

    val newline = "\n"

    val baseSizesByPath = baseSources.filesByPath.map { case (path, file) =>
      path -> file.size
    }

    logger.debug(
      s"Analysis considering base paths:\n\n${baseSizesByPath.mkString(newline)}\n"
    )

    val leftSizesByPath = leftSources.filesByPath.map { case (path, file) =>
      path -> file.size
    }

    logger.debug(
      s"Analysis considering left paths:\n\n${leftSizesByPath.mkString(newline)}\n"
    )

    val rightSizesByPath = rightSources.filesByPath.map { case (path, file) =>
      path -> file.size
    }

    logger.debug(
      s"Analysis considering right paths:\n\n${rightSizesByPath.mkString(newline)}\n"
    )

    // TODO: suppose all the sources are empty? Could this happen?
    val fileSizes = SortedMultiSet.from(
      baseSizesByPath.values ++ leftSizesByPath.values ++ rightSizesByPath.values
    )

    val totalContentSize = fileSizes.sum

    val minimumFileSizeAcrossAllFilesOverAllSides = fileSizes.head

    def thresholdSizeForMatching(fileSize: Int) =
      (thresholdSizeFractionForMatching * fileSize).floor.toInt

    // This is the minimum window size that would be allowed in *some* file
    // across the sources.
    val minimumWindowSizeAcrossAllFilesOverAllSides =
      minimumMatchSize max thresholdSizeForMatching(
        minimumFileSizeAcrossAllFilesOverAllSides
      )

    // The penultimate largest file size from the three sides is the largest
    // potential match size - because a match has to span at least two sides.
    val maximumPossibleMatchSize =
      Seq(
        baseSizesByPath.values.maxOption,
        leftSizesByPath.values.maxOption,
        rightSizesByPath.values.maxOption
      ).flatten.sorted(Ordering[Int].reverse).take(2).last

    val maximumFileSizeAcrossAllFilesOverAllSides = fileSizes.last

    // This is the minimum window size that would be allowed in *all* files
    // across the sources.
    val minimumSureFireWindowSizeAcrossAllFilesOverAllSides =
      maximumPossibleMatchSize min (minimumMatchSize max thresholdSizeForMatching(
        maximumFileSizeAcrossAllFilesOverAllSides
      ))

    logger.debug(
      s"Minimum match window size across all files over all sides: $minimumWindowSizeAcrossAllFilesOverAllSides"
    )
    logger.debug(
      s"Minimum sure-fire match window size across all files over all sides: $minimumSureFireWindowSizeAcrossAllFilesOverAllSides"
    )
    logger.debug(
      s"Maximum match window size across all files over all sides: $maximumPossibleMatchSize"
    )
    logger.debug(
      s"File sizes across all files over all sides: $fileSizes"
    )

    type GenericMatch = Match[Section[Element]]

    type PairwiseMatch = Match.BaseAndLeft[Section[Element]] |
      Match.BaseAndRight[Section[Element]] |
      Match.LeftAndRight[Section[Element]]

    type SectionsSeen = RangedSeq[Section[Element], Int]

    type MatchedSections = MultiDict[Section[Element], GenericMatch]

    type FingerprintedInclusions = Diet[Int]

    val tiebreakContentSamplingLimit = 5

    object MatchesAndTheirSections:
      private def fingerprintedInclusionsByPath(
          sources: Sources[Path, Element]
      ): Map[Path, FingerprintedInclusions] = sources.filesByPath.collect {
        case (path, file) if 0 < file.size =>
          // To start with, any non-empty file is completely covered by one
          // fingerprinted inclusion.
          path -> Diet.fromRange(
            CatsInclusiveRange(start = 0, end = file.size - 1)
          )
      }

      private lazy val empty = MatchesAndTheirSections(
        baseSectionsByPath = Map.empty,
        leftSectionsByPath = Map.empty,
        rightSectionsByPath = Map.empty,
        sectionsAndTheirMatches = MultiDict.empty,
        pairwiseMatches = Set.empty,
        baseFingerprintedInclusionsByPath =
          fingerprintedInclusionsByPath(baseSources),
        leftFingerprintedInclusionsByPath =
          fingerprintedInclusionsByPath(leftSources),
        rightFingerprintedInclusionsByPath =
          fingerprintedInclusionsByPath(rightSources)
      )

      private val rollingHashFactoryCache: Cache[Int, RollingHash.Factory] =
        Caffeine.newBuilder().build()

      trait PathInclusions:
        def isIncludedOnBase(basePath: Path): Boolean

        def isIncludedOnLeft(leftPath: Path): Boolean

        def isIncludedOnRight(rightPath: Path): Boolean
      end PathInclusions

      object PathInclusions:
        val all: PathInclusions = new PathInclusions:
          override def isIncludedOnBase(
              basePath: Path
          ): Boolean = true

          override def isIncludedOnLeft(
              leftPath: Path
          ): Boolean = true

          override def isIncludedOnRight(
              rightPath: Path
          ): Boolean = true
      end PathInclusions

      // TODO - move this to the actual class, by analogy with
      // `withAllSmallFryMatches`...
      def withAllMatchesOfAtLeastTheSureFireWindowSize()
          : MatchesAndTheirSections =
        if 0 < maximumPossibleMatchSize then
          Using(
            progressRecording.newSession(
              label = "Minimum match size considered:",
              maximumProgress = maximumPossibleMatchSize
            )(initialProgress = maximumPossibleMatchSize)
          ) { progressRecordingSession =>
            withAllMatchesOfAtLeastTheSureFireWindowSize(
              matchesAndTheirSections = empty,
              looseExclusiveUpperBoundOnMaximumMatchSize =
                1 + maximumPossibleMatchSize,
              progressRecordingSession = progressRecordingSession
            )
          }.get
        else empty
      end withAllMatchesOfAtLeastTheSureFireWindowSize

      @tailrec
      private def withAllMatchesOfAtLeastTheSureFireWindowSize(
          matchesAndTheirSections: MatchesAndTheirSections,
          looseExclusiveUpperBoundOnMaximumMatchSize: Int,
          progressRecordingSession: ProgressRecordingSession
      ): MatchesAndTheirSections =
        // Essentially a binary chop algorithm, but using
        // `fallbackImprovedState` to track the best solution.
        @tailrec
        def keepTryingToImproveThis(
            bestMatchSize: Int,
            looseExclusiveUpperBoundOnMaximumMatchSize: Int,
            guessAtOptimalMatchSize: Option[Int],
            fallbackImprovedState: MatchesAndTheirSections,
            pathInclusions: PathInclusions
        ): MatchesAndTheirSections =
          require(
            bestMatchSize < looseExclusiveUpperBoundOnMaximumMatchSize
          )

          guessAtOptimalMatchSize.foreach(guess =>
            require(looseExclusiveUpperBoundOnMaximumMatchSize > guess)
          )

          if 1 + bestMatchSize < looseExclusiveUpperBoundOnMaximumMatchSize
          then
            // There is at least one candidate window size greater than
            // `bestMatchSize`...
            val candidateWindowSize = guessAtOptimalMatchSize
              .getOrElse {
                // Speculative optimisation - if the largest file was
                // modified on just one side (or coincidentally added as
                // exact duplicates on both sides), then we may as well go
                // straight to it to avoid the cost of working back up to
                // that matching size with lots of overlapping matches.
                val potentialFullMatchSize = for
                  largestPertinentFileSize <- fileSizes
                    .rangeFrom(bestMatchSize)
                    .rangeTo(looseExclusiveUpperBoundOnMaximumMatchSize)
                    .lastOption
                  largestFileMightBeUnchangedOnOneSideOrCoincidentallyAddedAsInDuplicate =
                    1 < fileSizes.get(largestPertinentFileSize)
                  if largestFileMightBeUnchangedOnOneSideOrCoincidentallyAddedAsInDuplicate
                yield largestPertinentFileSize

                val bisectedSize =
                  (bestMatchSize + looseExclusiveUpperBoundOnMaximumMatchSize) / 2
                potentialFullMatchSize.fold(ifEmpty = bisectedSize)(
                  _ max bisectedSize
                )
              }

            val MatchingResult(
              stateAfterTryingCandidate,
              numberOfMatchesForTheGivenWindowSize,
              estimatedWindowSizeForOptimalMatch,
              pathInclusionsAfterTryingCandidate
            ) = matchesAndTheirSections.matchesForWindowSize(
              candidateWindowSize,
              pathInclusions
            )

            estimatedWindowSizeForOptimalMatch match
              case None =>
                // Failed to improve the match size, try again with the
                // contracted upper bound.
                keepTryingToImproveThis(
                  bestMatchSize = bestMatchSize,
                  looseExclusiveUpperBoundOnMaximumMatchSize =
                    candidateWindowSize,
                  guessAtOptimalMatchSize = None,
                  fallbackImprovedState = fallbackImprovedState,
                  pathInclusions = pathInclusions
                )
              case Some(estimate)
                  if estimate == candidateWindowSize || 1 == numberOfMatchesForTheGivenWindowSize =>
                // Found the optimal solution; try searching for the next
                // lowest optimal size. NOTE: this won't pick up multiple
                // distinct optimal matches, see below.
                logger.debug(
                  s"Search has found an optimal match at window size: $candidateWindowSize, number of matches is: $numberOfMatchesForTheGivenWindowSize, restarting search to look for smaller matches."
                )
                progressRecordingSession.upTo(candidateWindowSize)
                withAllMatchesOfAtLeastTheSureFireWindowSize(
                  stateAfterTryingCandidate,
                  looseExclusiveUpperBoundOnMaximumMatchSize =
                    candidateWindowSize,
                  progressRecordingSession
                )
              case Some(estimate) =>
                // We have an improvement, move the lower bound up and note
                // the improved state.

                if looseExclusiveUpperBoundOnMaximumMatchSize > estimate then
                  logger.debug(
                    s"Search has found an improved match at window size: $candidateWindowSize, number of matches is: $numberOfMatchesForTheGivenWindowSize, looking for a more optimal match with estimated window size of: $estimate."
                  )
                  keepTryingToImproveThis(
                    bestMatchSize = candidateWindowSize,
                    looseExclusiveUpperBoundOnMaximumMatchSize,
                    guessAtOptimalMatchSize = Some(estimate),
                    fallbackImprovedState = stateAfterTryingCandidate,
                    pathInclusions = pathInclusionsAfterTryingCandidate
                  )
                else
                  logger.debug(
                    s"Search has found an improved match at window size: $candidateWindowSize, number of matches is: $numberOfMatchesForTheGivenWindowSize, looking for a more optimal match."
                  )
                  keepTryingToImproveThis(
                    bestMatchSize = candidateWindowSize,
                    looseExclusiveUpperBoundOnMaximumMatchSize,
                    guessAtOptimalMatchSize = None,
                    fallbackImprovedState = stateAfterTryingCandidate,
                    pathInclusions = pathInclusionsAfterTryingCandidate
                  )
                end if
            end match
          else if minimumSureFireWindowSizeAcrossAllFilesOverAllSides == looseExclusiveUpperBoundOnMaximumMatchSize
          then
            // There is nowhere left to search.
            logger.debug(
              s"Search for matches whose size is no less than the sure-fire match window size of: $minimumSureFireWindowSizeAcrossAllFilesOverAllSides has terminated; results are:\n${pprintCustomised(fallbackImprovedState)}"
            )
            progressRecordingSession.upTo(
              minimumSureFireWindowSizeAcrossAllFilesOverAllSides
            )
            fallbackImprovedState
          else
            // The optimal matches are in the fallback improved state; try
            // searching for the next lowest optimal size. This is necessary
            // as we may have *multiple* distinct optimal matches at a given
            // window size.
            logger.debug(
              s"Search has found optimal matches at window size: $bestMatchSize, restarting search to look for smaller matches."
            )
            progressRecordingSession.upTo(bestMatchSize)
            withAllMatchesOfAtLeastTheSureFireWindowSize(
              fallbackImprovedState,
              looseExclusiveUpperBoundOnMaximumMatchSize = bestMatchSize,
              progressRecordingSession
            )
          end if
        end keepTryingToImproveThis

        keepTryingToImproveThis(
          bestMatchSize =
            minimumSureFireWindowSizeAcrossAllFilesOverAllSides - 1,
          looseExclusiveUpperBoundOnMaximumMatchSize,
          guessAtOptimalMatchSize = None,
          fallbackImprovedState = matchesAndTheirSections,
          pathInclusions = PathInclusions.all
        )
      end withAllMatchesOfAtLeastTheSureFireWindowSize

      // NOTE: this is partially applied in the class so that it means: "is
      // there anything on the given side that subsumes `section`".
      private def subsumes(
          side: Sources[Path, Element],
          sectionsByPath: Map[Path, SectionsSeen]
      )(section: Section[Element]): Boolean =
        val trivialSubsumptionSize = section.size

        sectionsByPath
          .get(side.pathFor(section))
          .fold(ifEmpty = false)(
            _.filterIncludes(section.closedOpenInterval)
              .exists(trivialSubsumptionSize < _.size)
          )
      end subsumes

      private def subsumingMatchesIncludingTriviallySubsuming(
          sectionsAndTheirMatches: MatchedSections
      )(
          side: Sources[Path, Element],
          sectionsByPath: Map[Path, SectionsSeen]
      )(section: Section[Element]): Set[GenericMatch] =
        sectionsByPath
          .get(side.pathFor(section))
          .fold(ifEmpty = Set.empty)(
            _.filterIncludes(section.closedOpenInterval)
              .flatMap(sectionsAndTheirMatches.get)
              // NOTE: convert to a set at this point as we expect sections to
              // be duplicated when involved in ambiguous matches.
              .toSet
          )

      // NOTE: this is partially applied in the class so that it means: "is
      // there anything on the given side that overlaps or is subsumed by
      // `section`".
      private def overlapsOrIsSubsumedBy(
          side: Sources[Path, Element],
          sectionsByPath: Map[Path, SectionsSeen]
      )(section: Section[Element]): Boolean =
        sectionsByPath
          .get(side.pathFor(section))
          .fold(ifEmpty = false)(
            _.filterOverlaps(section.closedOpenInterval)
              // Subsuming sections are considered to be overlapping by the
              // implementation of `SectionSeen.filterOverlaps`, so use an
              // existence check with a nuanced predicate.
              .exists(candidateSection =>
                candidateSection.startOffset > section.startOffset || candidateSection.onePastEndOffset < section.onePastEndOffset
              )
          )

      private def including(
          side: Sources[Path, Element],
          sectionsByPath: Map[Path, SectionsSeen]
      )(
          section: Section[Element]
      ): Map[Path, SectionsSeen] =
        sectionsByPath.updatedWith(
          side.pathFor(section)
        ) {
          case Some(sections) =>
            // Allow the same section to be added more than once, on behalf of
            // ambiguous matches.
            Some(sections + section)
          case None =>
            Some(
              // NOTE: don't use `Ordering[Int]` as while that is valid, it will
              // pull in a Cats `Order[Int]` which round-trips back to an
              // `Ordering`. That makes profiling difficult.
              RangedSeq(section)(_.closedOpenInterval, Ordering.Int)
            )
        }
      end including

      // When the window size used to calculate matches is lower than the
      // optimal match size, overlapping matches will be made that cover the
      // elements of the optimal match. Estimate the size of the optimal match
      // by coalescing the overlaps.
      private def estimateOptimalMatchSize(
          matches: collection.Set[GenericMatch]
      ): Option[Int] =
        val (baseSections, leftSections, rightSections) = matches.toSeq.map {
          case Match.AllSides(baseSection, leftSection, rightSection) =>
            (Some(baseSection), Some(leftSection), Some(rightSection))
          case Match.BaseAndLeft(baseSection, leftSection) =>
            (Some(baseSection), Some(leftSection), None)
          case Match.BaseAndRight(baseSection, rightSection) =>
            (Some(baseSection), None, Some(rightSection))
          case Match.LeftAndRight(leftSection, rightSection) =>
            (None, Some(leftSection), Some(rightSection))

        }.unzip3

        def sectionsGroupedByPathAndSorted(
            sources: Sources[Path, Element],
            sections: Seq[Section[Element]]
        ) =
          sections
            .groupBy(sources.pathFor)
            .map((_, sharingTheSamePath) =>
              sharingTheSamePath.sortBy(_.startOffset)
            )

        val sectionGroupsForAllPathsAcrossAllSides =
          sectionsGroupedByPathAndSorted(
            baseSources,
            baseSections.flatten
          ) ++ sectionsGroupedByPathAndSorted(
            leftSources,
            leftSections.flatten
          ) ++ sectionsGroupedByPathAndSorted(
            rightSources,
            rightSections.flatten
          )

        sectionGroupsForAllPathsAcrossAllSides
          .flatMap(maximumSizeOfCoalescedSections)
          .maxOption
      end estimateOptimalMatchSize

      // Coalesces runs of overlapping sections together and reports the size of
      // the largest coalescence.
      private def maximumSizeOfCoalescedSections(
          sectionsInOrderOfStartOffset: Seq[Section[Element]]
      ): Option[Int] =
        case class PutativeCoalescence(
            startOffset: Int,
            onePastEndOffset: Int
        )

        @tailrec
        def maximumSizeOfCoalescedSections(
            sections: Seq[Section[Element]],
            putativeCoalescence: Option[PutativeCoalescence],
            partialResult: Option[Int]
        ): Option[Int] =
          if sections.isEmpty then
            (partialResult ++ putativeCoalescence.map {
              case PutativeCoalescence(startOffset, onePastEndIndex) =>
                onePastEndIndex - startOffset
            }).maxOption
          else
            val head = sections.head

            putativeCoalescence match
              case Some(
                    PutativeCoalescence(startOffset, onePastEndOffset)
                  ) =>
                assume(head.startOffset >= startOffset)

                if head.startOffset > onePastEndOffset then
                  // The head section neither overlaps nor abuts the
                  // putative coalescence, so tally the size of the now
                  // finalised coalescence and start a new one that
                  // encompasses just the head section.
                  val size = onePastEndOffset - startOffset

                  maximumSizeOfCoalescedSections(
                    sections.tail,
                    putativeCoalescence = Some(
                      PutativeCoalescence(
                        head.startOffset,
                        head.onePastEndOffset
                      )
                    ),
                    partialResult =
                      partialResult.map(_ max size).orElse(Some(size))
                  )
                else
                  // The head section extends the putative coalescence.
                  maximumSizeOfCoalescedSections(
                    sections.tail,
                    putativeCoalescence = Some(
                      PutativeCoalescence(
                        startOffset,
                        head.onePastEndOffset max onePastEndOffset
                      )
                    ),
                    partialResult = partialResult
                  )
                end if

              case None =>
                // Start a new putative coalescence that encompasses just
                // the head section.
                maximumSizeOfCoalescedSections(
                  sections.tail,
                  putativeCoalescence = Some(
                    PutativeCoalescence(
                      head.startOffset,
                      head.onePastEndOffset
                    )
                  ),
                  partialResult = partialResult
                )
            end match
          end if
        end maximumSizeOfCoalescedSections

        maximumSizeOfCoalescedSections(
          sectionsInOrderOfStartOffset,
          putativeCoalescence = None,
          partialResult = None
        )
      end maximumSizeOfCoalescedSections

      enum BiteEdge:
        case Start(startOffsetRelativeToMeal: Int)
        case End(onePastEndOffsetRelativeToMeal: Int)
      end BiteEdge

      def sortedBiteEdgesFrom(bites: collection.Set[BiteEdge]): Seq[BiteEdge] =
        bites.toSeq.sortWith {
          case (
                BiteEdge.Start(startOffset),
                BiteEdge.End(onePastEndOffset)
              ) =>
            // Bites should have positive width, so that way a start comes
            // strictly before the end of its bite.
            startOffset < onePastEndOffset
          case (
                BiteEdge.End(onePastEndOffset),
                BiteEdge.Start(startOffset)
              ) =>
            // If two bites abut, then the end position of the preceding bite
            // will be equal to the start position of the following bite.
            onePastEndOffset <= startOffset
          case (
                BiteEdge.Start(firstStartOffset),
                BiteEdge.Start(secondStartOffset)
              ) =>
            // Bites should have positive width, so this is a strict equality.
            firstStartOffset < secondStartOffset
          case (
                BiteEdge.End(firstOnePastEndOffset),
                BiteEdge.End(secondOnePastEndOffset)
              ) =>
            // Bites should have positive width, so this is a strict equality.
            firstOnePastEndOffset < secondOnePastEndOffset
        }

      // Breaks up a section by eating into it with smaller bites, yielding the
      // fragment sections.
      private def eatIntoSection(
          side: Sources[Path, Element],
          biteEdges: Seq[BiteEdge]
      )(
          section: Section[Element]
      ): Seq[Section[Element]] =
        val mealOnePastEndOffset: Int = section.onePastEndOffset

        val path = side.pathFor(section)

        case class State(
            mealStartOffset: Int,
            biteDepth: Int
        ):
          @tailrec
          final def apply(
              biteEdges: Seq[BiteEdge],
              fragments: Vector[Section[Element]]
          ): Vector[Section[Element]] =
            biteEdges match
              case Seq() =>
                if mealOnePastEndOffset > mealStartOffset then
                  fragments.appended(
                    side.section(path)(
                      startOffset = mealStartOffset,
                      size = mealOnePastEndOffset - mealStartOffset
                    )
                  )
                else fragments
              case Seq(
                    BiteEdge.Start(startOffsetRelativeToMeal),
                    remainingBiteEdges*
                  ) =>
                val startOffset =
                  section.startOffset + startOffsetRelativeToMeal

                require(mealOnePastEndOffset > startOffset)
                val guardedStartOffset = startOffset max mealStartOffset

                this
                  .copy(
                    mealStartOffset = guardedStartOffset,
                    biteDepth = 1 + biteDepth
                  )
                  .apply(
                    remainingBiteEdges,
                    fragments =
                      if 0 == biteDepth && guardedStartOffset > mealStartOffset
                      then
                        fragments.appended(
                          side.section(path)(
                            startOffset = mealStartOffset,
                            size = guardedStartOffset - mealStartOffset
                          )
                        )
                      else fragments
                  )
              case Seq(
                    BiteEdge.End(onePastEndOffsetRelativeToMeal),
                    remainingBiteEdges*
                  ) =>
                require(0 < biteDepth)

                val onePastEndOffset =
                  section.startOffset + onePastEndOffsetRelativeToMeal

                require(mealStartOffset <= onePastEndOffset)
                val guardedOnePastEndOffset =
                  onePastEndOffset min mealOnePastEndOffset

                this
                  .copy(
                    mealStartOffset = guardedOnePastEndOffset,
                    biteDepth = biteDepth - 1
                  )
                  .apply(remainingBiteEdges, fragments)
        end State

        State(
          mealStartOffset = section.startOffset,
          biteDepth = 0
        )(biteEdges, fragments = Vector.empty)
      end eatIntoSection

      private def fragmentsOf(
<<<<<<< HEAD
          matchesToBeEaten: MultiDict[GenericMatch, Match.AllSides[
            Section[Element]
          ]]
      ): Iterable[GenericMatch] =
        matchesToBeEaten.sets.flatMap[GenericMatch] { case (aMatch, bites) =>
          val fragmentsFromPairwiseMatch: Seq[GenericMatch] =
            aMatch match
              case Match.AllSides(baseSection, leftSection, rightSection) =>
                (eatIntoSection(baseSources, bites.map(_.baseElement))(
                  baseSection
                ) lazyZip eatIntoSection(
                  leftSources,
                  bites.map(_.leftElement)
                )(
                  leftSection
                ) lazyZip eatIntoSection(
                  rightSources,
                  bites.map(_.rightElement)
                )(
                  rightSection
                )).map(Match.AllSides.apply)

              case Match.BaseAndLeft(baseSection, leftSection) =>
                (eatIntoSection(baseSources, bites.map(_.baseElement))(
                  baseSection
                ) zip eatIntoSection(
                  leftSources,
                  bites.map(_.leftElement)
                )(
                  leftSection
                ))
                  .map(Match.BaseAndLeft.apply)

              case Match.BaseAndRight(baseSection, rightSection) =>
                (eatIntoSection(baseSources, bites.map(_.baseElement))(
                  baseSection
                ) zip eatIntoSection(
                  rightSources,
                  bites.map(_.rightElement)
                )(
                  rightSection
                )).map(Match.BaseAndRight.apply)
=======
          pairwiseMatchesToBeEaten: MultiDict[
            PairwiseMatch,
            (Match.AllSides[Section[Element]], BiteEdge, BiteEdge)
          ]
      ): Iterable[PairwiseMatch] =
        pairwiseMatchesToBeEaten.sets.flatMap[PairwiseMatch] {
          case (pairwiseMatch, bites) =>
            val sortedBiteEdges = sortedBiteEdgesFrom(bites.flatMap {
              case (_, biteStart, biteEnd) => Seq(biteStart, biteEnd)
            })

            val fragmentsFromPairwiseMatch: Seq[PairwiseMatch] =
              pairwiseMatch match
                case Match.BaseAndLeft(baseSection, leftSection) =>
                  (eatIntoSection(
                    baseSources,
                    sortedBiteEdges
                  )(
                    baseSection
                  ) zip eatIntoSection(
                    leftSources,
                    sortedBiteEdges
                  )(
                    leftSection
                  ))
                    .map(Match.BaseAndLeft.apply)

                case Match.BaseAndRight(baseSection, rightSection) =>
                  (eatIntoSection(
                    baseSources,
                    sortedBiteEdges
                  )(
                    baseSection
                  ) zip eatIntoSection(
                    rightSources,
                    sortedBiteEdges
                  )(
                    rightSection
                  )).map(Match.BaseAndRight.apply)

                case Match.LeftAndRight(leftSection, rightSection) =>
                  (eatIntoSection(
                    leftSources,
                    sortedBiteEdges
                  )(
                    leftSection
                  ) zip eatIntoSection(
                    rightSources,
                    sortedBiteEdges
                  )(
                    rightSection
                  )).map(Match.LeftAndRight.apply)
>>>>>>> 3d446a6c

              case Match.LeftAndRight(leftSection, rightSection) =>
                (eatIntoSection(leftSources, bites.map(_.leftElement))(
                  leftSection
                ) zip eatIntoSection(
                  rightSources,
                  bites.map(_.rightElement)
                )(
                  rightSection
                )).map(Match.LeftAndRight.apply)

          logger.debug(
            s"Eating into match:\n${pprintCustomised(aMatch)} on behalf of all-sides matches:\n${pprintCustomised(bites)}, resulting in fragments:\n${pprintCustomised(fragmentsFromPairwiseMatch)}"
          )

          fragmentsFromPairwiseMatch
        }

      case class MatchingResult(
          matchesAndTheirSections: MatchesAndTheirSections,
          numberOfMatchesForTheGivenWindowSize: Int,
          estimatedWindowSizeForOptimalMatch: Option[Int],
          pathInclusions: PathInclusions
      ):
        matchesAndTheirSections.checkInvariant()
      end MatchingResult

    end MatchesAndTheirSections

    case class MatchesAndTheirSections(
        baseSectionsByPath: Map[Path, SectionsSeen],
        leftSectionsByPath: Map[Path, SectionsSeen],
        rightSectionsByPath: Map[Path, SectionsSeen],
        sectionsAndTheirMatches: MatchedSections,
        pairwiseMatches: Set[PairwiseMatch],
        baseFingerprintedInclusionsByPath: Map[Path, FingerprintedInclusions],
        leftFingerprintedInclusionsByPath: Map[Path, FingerprintedInclusions],
        rightFingerprintedInclusionsByPath: Map[Path, FingerprintedInclusions]
    ):
      import MatchesAndTheirSections.*

      type ParedDownMatch[MatchType <: GenericMatch] = MatchType match
        case GenericMatch  => GenericMatch
        case PairwiseMatch => PairwiseMatch

      private val baseSubsumes: Section[Element] => Boolean =
        subsumes(baseSources, baseSectionsByPath)
      private val leftSubsumes: Section[Element] => Boolean =
        subsumes(leftSources, leftSectionsByPath)
      private val rightSubsumes: Section[Element] => Boolean =
        subsumes(rightSources, rightSectionsByPath)
      private val baseOverlapsOrIsSubsumedBy: Section[Element] => Boolean =
        overlapsOrIsSubsumedBy(baseSources, baseSectionsByPath)
      private val leftOverlapsOrIsSubsumedBy: Section[Element] => Boolean =
        overlapsOrIsSubsumedBy(leftSources, leftSectionsByPath)
      private val rightOverlapsOrIsSubsumedBy: Section[Element] => Boolean =
        overlapsOrIsSubsumedBy(rightSources, rightSectionsByPath)
      private val baseIncluding: Section[Element] => Map[Path, SectionsSeen] =
        including(baseSources, baseSectionsByPath)
      private val leftIncluding: Section[Element] => Map[Path, SectionsSeen] =
        including(leftSources, leftSectionsByPath)
      private val rightIncluding: Section[Element] => Map[Path, SectionsSeen] =
        including(rightSources, rightSectionsByPath)

      def checkInvariant(): Unit =
        baseSectionsByPath.values.flatMap(_.iterator).foreach { baseSection =>
          assert(!baseSubsumes(baseSection))
        }
        leftSectionsByPath.values.flatMap(_.iterator).foreach { leftSection =>
          assert(!leftSubsumes(leftSection))
        }
        rightSectionsByPath.values.flatMap(_.iterator).foreach { rightSection =>
          assert(!rightSubsumes(rightSection))
        }

        // No match should be redundant - i.e. no match should involve sections
        // that all belong to another match. This goes without saying for
        // all-sides matches, as they any redundancy would imply equivalent
        // all-sides matches being associated with the same sections - this
        // isn't allowed by a `MultiDict` instance. The same applies for
        // pairwise matches of the same kind; pairwise matches of different
        // kinds can't make each other redundant.
        // What we have to watch out for are pairwise matches having *both*
        // sections also belonging to an all-sides match. Note that it *is*
        // legitimate to have a pairwise match sharing just one section with an
        // all-sides match; they are just ambiguous matches.

        val matchesBySectionPairs = sectionsAndTheirMatches.values.foldLeft(
          MultiDict.empty[(Section[Element], Section[Element]), Match[
            Section[Element]
          ]]
        )((matchesBySectionPairs, aMatch) =>
          aMatch match
            case Match.AllSides(baseSection, leftSection, rightSection) =>
              matchesBySectionPairs + ((
                baseSection,
                leftSection
              ) -> aMatch) + ((baseSection, rightSection) -> aMatch) + ((
                leftSection,
                rightSection
              ) -> aMatch)
            case Match.BaseAndLeft(baseSection, leftSection) =>
              matchesBySectionPairs + ((
                baseSection,
                leftSection
              ) -> aMatch)
            case Match.BaseAndRight(baseSection, rightSection) =>
              matchesBySectionPairs + ((
                baseSection,
                rightSection
              ) -> aMatch)
            case Match.LeftAndRight(leftSection, rightSection) =>
              matchesBySectionPairs + ((
                leftSection,
                rightSection
              ) -> aMatch)
        )

        matchesBySectionPairs.keySet.foreach { sectionPair =>
          val matches = matchesBySectionPairs.get(sectionPair)

          val (allSides, pairwiseMatches) =
            matches.partition(_.isAnAllSidesMatch)

          if allSides.nonEmpty then
            assert(
              pairwiseMatches.isEmpty,
              s"Found redundancy between pairwise matches: ${pprintCustomised(pairwiseMatches)} and an all-sides match in: ${pprintCustomised(allSides)}."
            )
          end if
        }
      end checkInvariant

      def baseSections: Set[Section[Element]] =
        baseSectionsByPath.values.flatMap(_.iterator).toSet

      def leftSections: Set[Section[Element]] =
        leftSectionsByPath.values.flatMap(_.iterator).toSet

      def rightSections: Set[Section[Element]] =
        rightSectionsByPath.values.flatMap(_.iterator).toSet

      def withAllSmallFryMatches(): MatchesAndTheirSections =
        val maximumSmallFryWindowSize =
          minimumSureFireWindowSizeAcrossAllFilesOverAllSides - 1

        Using(
          progressRecording.newSession(
            label = "Minimum match size considered:",
            maximumProgress = maximumSmallFryWindowSize
          )(initialProgress = maximumSmallFryWindowSize)
        ) { progressRecordingSession =>
          withAllSmallFryMatches(
            maximumSmallFryWindowSize,
            progressRecordingSession
          )
        }.get
      end withAllSmallFryMatches

      @tailrec
      private final def withAllSmallFryMatches(
          candidateWindowSize: Int,
          progressRecordingSession: ProgressRecordingSession
      ): MatchesAndTheirSections =
        require(
          minimumWindowSizeAcrossAllFilesOverAllSides until minimumSureFireWindowSizeAcrossAllFilesOverAllSides contains candidateWindowSize
        )

        // We will be exploring the small-fry window sizes below
        // `minimumSureFireWindowSizeAcrossAllFilesOverAllSides`; in this
        // situation, sizes below per-file thresholds lead to no matches, this
        // leads to gaps in validity as a size exceeds the largest match it
        // could participate in, but fails to meet the next highest per-file
        // threshold. Consequently, don't bother checking whether any matches
        // were found - instead, plod linearly down each window size.
        val MatchingResult(
          stateAfterTryingCandidate,
          numberOfMatchesForTheGivenWindowSize,
          _,
          _
        ) =
          this.matchesForWindowSize(candidateWindowSize, PathInclusions.all)

        if candidateWindowSize > minimumWindowSizeAcrossAllFilesOverAllSides
        then
          if 0 < numberOfMatchesForTheGivenWindowSize then
            logger.debug(
              s"Search has found a match at window size: $candidateWindowSize, number of matches is: $numberOfMatchesForTheGivenWindowSize, continuing to look for smaller matches."
            )
          end if
          progressRecordingSession.upTo(candidateWindowSize)

          stateAfterTryingCandidate.withAllSmallFryMatches(
            candidateWindowSize = candidateWindowSize - 1,
            progressRecordingSession = progressRecordingSession
          )
        else
          if 0 < numberOfMatchesForTheGivenWindowSize then
            logger.debug(
              s"Search has found a match at window size: $minimumWindowSizeAcrossAllFilesOverAllSides, number of matches is: $numberOfMatchesForTheGivenWindowSize, search for matches whose size is less than the sure-fire match window size of: $minimumSureFireWindowSizeAcrossAllFilesOverAllSides has terminated; results are:\n${pprintCustomised(stateAfterTryingCandidate)}"
            )
          else
            logger.debug(
              s"Search for matches whose size is less than the sure-fire match window size of: $minimumSureFireWindowSizeAcrossAllFilesOverAllSides has terminated at minimum window size: $minimumWindowSizeAcrossAllFilesOverAllSides; results are:\n${pprintCustomised(stateAfterTryingCandidate)}"
            )
          end if
          progressRecordingSession.upTo(
            minimumWindowSizeAcrossAllFilesOverAllSides
          )

          stateAfterTryingCandidate
        end if
      end withAllSmallFryMatches

      private def matchesForWindowSize(
          windowSize: Int,
          pathInclusions: PathInclusions
      ): MatchingResult =
        require(0 < windowSize)

        val allowAmbiguousMatches =
          minimumAmbiguousMatchSize <= windowSize

        val maximumNumberOfMatchesSharingContent =
          if !allowAmbiguousMatches then 1
          else ambiguousMatchesThreshold

        assume(1 <= maximumNumberOfMatchesSharingContent)

        def fingerprintStartIndices(
            elements: IndexedSeq[Element]
        ): collection.Seq[(BigInt, Int)] =
          require(elements.size >= windowSize)

          val rollingHashFactory = rollingHashFactoryCache.get(
            windowSize,
            { (windowSize: Int) =>
              val fixedNumberOfBytesInElementHash =
                hashFunction.bits / JavaByte.SIZE

              val windowSizeInBytes =
                fixedNumberOfBytesInElementHash * windowSize

              new RollingHash.Factory(
                windowSize = windowSizeInBytes,
                numberOfFingerprintsToBeTaken =
                  fixedNumberOfBytesInElementHash * totalContentSize - windowSizeInBytes + 1
              )
            }
          )

          val rollingHash = rollingHashFactory()

          val accumulatingResults = mutable.Buffer.empty[(BigInt, Int)]

          def updateFingerprint(elementIndex: Int): Unit =
            val elementBytes =
              hashFunction
                .newHasher()
                .putObject(elements(elementIndex), summon[Funnel[Element]])
                .hash()
                .asBytes()

            elementBytes.foreach(rollingHash.pushByte)
          end updateFingerprint

          // NOTE: fingerprints are incrementally calculated walking *down* the
          // elements.
          val descendingIndices = elements.indices.reverse

          val (primingIndices, fingerprintingIndices) =
            descendingIndices.splitAt(windowSize - 1)

          // Prime to get ready for the first fingerprint...
          primingIndices.foreach(updateFingerprint)

          // ... henceforth, each pass records a new fingerprint, starting with
          // the first.
          fingerprintingIndices.foreach: fingerprintStartIndex =>
            updateFingerprint(fingerprintStartIndex)
            accumulatingResults.addOne(
              rollingHash.fingerprint -> fingerprintStartIndex
            )

          accumulatingResults
        end fingerprintStartIndices

        def sectionsByPotentialMatchKey(
            pathIsIncluded: Path => Boolean
        )(
            sources: Sources[Path, Element],
            fingerprintedInclusionsByPath: Map[Path, FingerprintedInclusions]
        ): MultiDict[PotentialMatchKey, Section[Element]] = MultiDict.from(
          sources.filesByPath
            .filter { case (path, file) =>
              pathIsIncluded(path) && {
                val fileSize          = file.size
                val minimumWindowSize = thresholdSizeForMatching(fileSize)

                minimumWindowSize to fileSize contains windowSize
              }
            }
            // NOTE: the devil is in the details - `PotentialMatchKey`
            // instances that refer to the same content, but are associated
            // with different sections will collide if put into a map. We want
            // to keep such associations distinct so that they can go into the
            // `MultiDict`, so we change the type ascription to pick up the
            // overload of `flatMap` that will build a sequence, *not* a map.
            .toSeq
            .flatMap { case passThrough @ (path, _) =>
              val fingerprintedInclusions =
                fingerprintedInclusionsByPath(path)

              fingerprintedInclusions.toIterator
                .filter(inclusion =>
                  // The inclusion has to large enough to accommodate the
                  // window size.
                  windowSize + inclusion.start <= 1 + inclusion.end
                )
                .map(passThrough -> _)
            }
            .par
            .flatMap { case ((path, file), CatsInclusiveRange(start, end)) =>
              fingerprintStartIndices(
                file.content.slice(start, 1 + end)
              ).map((fingerprint, fingerprintStartIndex) =>
                val section = sources
                  .section(path)(
                    start + fingerprintStartIndex,
                    windowSize
                  )
                PotentialMatchKey(
                  fingerprint,
                  impliedContent = section
                ) -> section
              )
            }
        )
        end sectionsByPotentialMatchKey

        val baseSectionsByPotentialMatchKey =
          sectionsByPotentialMatchKey(pathInclusions.isIncludedOnBase)(
            baseSources,
            baseFingerprintedInclusionsByPath
          )
        val leftSectionsByPotentialMatchKey =
          sectionsByPotentialMatchKey(pathInclusions.isIncludedOnLeft)(
            leftSources,
            leftFingerprintedInclusionsByPath
          )
        val rightSectionsByPotentialMatchKey =
          sectionsByPotentialMatchKey(pathInclusions.isIncludedOnRight)(
            rightSources,
            rightFingerprintedInclusionsByPath
          )

        def matchKeysAcrossSides(
            basePotentialMatchKeys: collection.Set[PotentialMatchKey],
            leftPotentialMatchKeys: collection.Set[PotentialMatchKey],
            rightPotentialMatchKeys: collection.Set[PotentialMatchKey],
            haveTrimmedMatches: Boolean
        ): MatchingResult =
          val acrossBaseAndLeft =
            if basePotentialMatchKeys.size < leftPotentialMatchKeys.size then
              basePotentialMatchKeys intersect leftPotentialMatchKeys
            else leftPotentialMatchKeys intersect basePotentialMatchKeys

          val acrossBaseAndRight =
            if basePotentialMatchKeys.size < rightPotentialMatchKeys.size then
              basePotentialMatchKeys intersect rightPotentialMatchKeys
            else rightPotentialMatchKeys intersect basePotentialMatchKeys

          val acrossLeftAndRight =
            if leftPotentialMatchKeys.size < rightPotentialMatchKeys.size then
              leftPotentialMatchKeys intersect rightPotentialMatchKeys
            else rightPotentialMatchKeys intersect leftPotentialMatchKeys

          val Seq(smallest, intermediate, _) = Seq(
            acrossBaseAndLeft,
            acrossBaseAndRight,
            acrossLeftAndRight
          ).sortBy(_.size)

          val acrossAllSides = smallest intersect intermediate

          val acrossJustBaseAndLeft = acrossBaseAndLeft diff acrossAllSides

          val acrossJustBaseAndRight = acrossBaseAndRight diff acrossAllSides

          val acrossJustLeftAndRight = acrossLeftAndRight diff acrossAllSides

          case class MatchesFold(
              matches: Set[GenericMatch],
              haveTrimmedMatches: Boolean
          )

          object MatchesFold:
            def empty: MatchesFold =
              MatchesFold(matches = Set.empty, haveTrimmedMatches = false)
          end MatchesFold

          def allSidesMatchesFrom(
              fold: MatchesFold,
              matchKeyAcrossAllSides: PotentialMatchKey
          ): MatchesFold =
            val potentialMatchesForSynchronisedFingerprint =
              val baseSectionsThatDoNotOverlap = LazyList
                .from(
                  baseSectionsByPotentialMatchKey.get(matchKeyAcrossAllSides)
                )
                .filterNot(baseOverlapsOrIsSubsumedBy)

              val leftSectionsThatDoNotOverlap = LazyList
                .from(
                  leftSectionsByPotentialMatchKey.get(matchKeyAcrossAllSides)
                )
                .filterNot(leftOverlapsOrIsSubsumedBy)

              val rightSectionsThatDoNotOverlap = LazyList
                .from(
                  rightSectionsByPotentialMatchKey.get(matchKeyAcrossAllSides)
                )
                .filterNot(rightOverlapsOrIsSubsumedBy)

              for
                baseSection  <- baseSectionsThatDoNotOverlap
                leftSection  <- leftSectionsThatDoNotOverlap
                rightSection <- rightSectionsThatDoNotOverlap
              yield (baseSection, leftSection, rightSection)
              end for
            end potentialMatchesForSynchronisedFingerprint

            val (permitted, superfluous) =
              potentialMatchesForSynchronisedFingerprint.splitAt(
                maximumNumberOfMatchesSharingContent
              )

            if superfluous.isEmpty then
              fold.copy(matches =
                fold.matches ++ permitted.map(Match.AllSides.apply)
              )
            else
              logger.warn(
                s"Discarding ambiguous all-sides matches of content: ${pprintCustomised(permitted.head._1.content)} as there are more than $maximumNumberOfMatchesSharingContent matches."
              )
              fold.copy(haveTrimmedMatches = true)
            end if
          end allSidesMatchesFrom

          def baseAndLeftMatchesFrom(
              fold: MatchesFold,
              matchKeyAcrossAllSides: PotentialMatchKey
          ): MatchesFold =
            val potentialMatchesForSynchronisedFingerprint =
              val baseSectionsThatDoNotOverlap = LazyList
                .from(
                  baseSectionsByPotentialMatchKey.get(matchKeyAcrossAllSides)
                )
                .filterNot(baseOverlapsOrIsSubsumedBy)

              val leftSectionsThatDoNotOverlap = LazyList
                .from(
                  leftSectionsByPotentialMatchKey.get(matchKeyAcrossAllSides)
                )
                .filterNot(leftOverlapsOrIsSubsumedBy)

              for
                baseSection <- baseSectionsThatDoNotOverlap
                leftSection <- leftSectionsThatDoNotOverlap
              yield (baseSection, leftSection)
              end for
            end potentialMatchesForSynchronisedFingerprint

            val (permitted, superfluous) =
              potentialMatchesForSynchronisedFingerprint.splitAt(
                maximumNumberOfMatchesSharingContent
              )

            if superfluous.isEmpty then
              fold.copy(matches =
                fold.matches ++ permitted.map(Match.BaseAndLeft.apply)
              )
            else
              logger.warn(
                s"Discarding ambiguous base-left matches of content: ${pprintCustomised(permitted.head._1.content)} as there are more than $maximumNumberOfMatchesSharingContent matches."
              )
              fold.copy(haveTrimmedMatches = true)
            end if
          end baseAndLeftMatchesFrom

          def baseAndRightMatchesFrom(
              fold: MatchesFold,
              matchKeyAcrossAllSides: PotentialMatchKey
          ): MatchesFold =
            val potentialMatchesForSynchronisedFingerprint =
              val baseSectionsThatDoNotOverlap = LazyList
                .from(
                  baseSectionsByPotentialMatchKey.get(matchKeyAcrossAllSides)
                )
                .filterNot(baseOverlapsOrIsSubsumedBy)

              val rightSectionsThatDoNotOverlap = LazyList
                .from(
                  rightSectionsByPotentialMatchKey.get(matchKeyAcrossAllSides)
                )
                .filterNot(rightOverlapsOrIsSubsumedBy)

              for
                baseSection  <- baseSectionsThatDoNotOverlap
                rightSection <- rightSectionsThatDoNotOverlap
              yield (baseSection, rightSection)
              end for
            end potentialMatchesForSynchronisedFingerprint

            val (permitted, superfluous) =
              potentialMatchesForSynchronisedFingerprint.splitAt(
                maximumNumberOfMatchesSharingContent
              )

            if superfluous.isEmpty then
              fold.copy(matches =
                fold.matches ++ permitted.map(Match.BaseAndRight.apply)
              )
            else
              logger.warn(
                s"Discarding ambiguous base-right matches of content: ${pprintCustomised(permitted.head._1.content)} as there are more than $maximumNumberOfMatchesSharingContent matches."
              )
              fold.copy(haveTrimmedMatches = true)
            end if
          end baseAndRightMatchesFrom

          def leftAndRightMatchesFrom(
              fold: MatchesFold,
              matchKeyAcrossAllSides: PotentialMatchKey
          ): MatchesFold =
            val potentialMatchesForSynchronisedFingerprint =
              val leftSectionsThatDoNotOverlap = LazyList
                .from(
                  leftSectionsByPotentialMatchKey.get(matchKeyAcrossAllSides)
                )
                .filterNot(leftOverlapsOrIsSubsumedBy)

              val rightSectionsThatDoNotOverlap = LazyList
                .from(
                  rightSectionsByPotentialMatchKey.get(matchKeyAcrossAllSides)
                )
                .filterNot(rightOverlapsOrIsSubsumedBy)

              for
                leftSection  <- leftSectionsThatDoNotOverlap
                rightSection <- rightSectionsThatDoNotOverlap
              yield (leftSection, rightSection)
              end for
            end potentialMatchesForSynchronisedFingerprint

            val (permitted, superfluous) =
              potentialMatchesForSynchronisedFingerprint.splitAt(
                maximumNumberOfMatchesSharingContent
              )

            if superfluous.isEmpty then
              fold.copy(matches =
                fold.matches ++ permitted.map(Match.LeftAndRight.apply)
              )
            else
              logger.warn(
                s"Discarding ambiguous left-right matches of content: ${pprintCustomised(permitted.head._1.content)} as there are more than $maximumNumberOfMatchesSharingContent matches."
              )
              fold.copy(haveTrimmedMatches = true)
            end if
          end leftAndRightMatchesFrom

          val withAllMatches =
            acrossJustLeftAndRight.foldLeft(
              acrossJustBaseAndRight.foldLeft(
                acrossJustBaseAndLeft.foldLeft(
                  acrossAllSides.foldLeft(MatchesFold.empty)(
                    allSidesMatchesFrom
                  )
                )(baseAndLeftMatchesFrom)
              )(baseAndRightMatchesFrom)
            )(leftAndRightMatchesFrom)

          withMatches(
            withAllMatches.matches,
            windowSize,
            withAllMatches.haveTrimmedMatches
          )
        end matchKeysAcrossSides

        matchKeysAcrossSides(
          baseSectionsByPotentialMatchKey.keySet,
          leftSectionsByPotentialMatchKey.keySet,
          rightSectionsByPotentialMatchKey.keySet,
          haveTrimmedMatches = false
        )
      end matchesForWindowSize

      private def withMatches(
          matches: Set[GenericMatch],
          windowSize: Int,
          haveTrimmedMatches: Boolean
      ): MatchingResult =
        val (
          updatedMatchesAndTheirSections,
          reconciledMatches
        ) =
          reconcileMatchesWithExistingState(windowSize)(
            matches = matches,
            allSidesMatchesThatHaveAlreadyBeenAddedToTheState = Set.empty
          )

        val pathInclusions =
          if !haveTrimmedMatches then
            case class PathInclusionsImplementation(
                basePaths: Set[Path],
                leftPaths: Set[Path],
                rightPaths: Set[Path]
            ) extends PathInclusions:
              override def isIncludedOnBase(basePath: Path): Boolean =
                basePaths.contains(basePath)

              override def isIncludedOnLeft(leftPath: Path): Boolean =
                leftPaths.contains(leftPath)

              override def isIncludedOnRight(rightPath: Path): Boolean =
                rightPaths.contains(rightPath)

              def addPathOnBaseFor(
                  baseSection: Section[Element]
              ): PathInclusionsImplementation =
                copy(basePaths = basePaths + baseSources.pathFor(baseSection))
              def addPathOnLeftFor(
                  leftSection: Section[Element]
              ): PathInclusionsImplementation =
                copy(leftPaths = leftPaths + leftSources.pathFor(leftSection))
              def addPathOnRightFor(
                  rightSection: Section[Element]
              ): PathInclusionsImplementation =
                copy(rightPaths =
                  rightPaths + rightSources.pathFor(rightSection)
                )
            end PathInclusionsImplementation

            reconciledMatches.foldLeft(
              PathInclusionsImplementation(Set.empty, Set.empty, Set.empty)
            )((partialPathInclusions, aMatch) =>
              aMatch match
                case Match.AllSides(baseSection, leftSection, rightSection) =>
                  partialPathInclusions
                    .addPathOnBaseFor(baseSection)
                    .addPathOnLeftFor(leftSection)
                    .addPathOnRightFor(rightSection)
                case Match.BaseAndLeft(baseSection, leftSection) =>
                  partialPathInclusions
                    .addPathOnBaseFor(baseSection)
                    .addPathOnLeftFor(leftSection)
                case Match.BaseAndRight(baseSection, rightSection) =>
                  partialPathInclusions
                    .addPathOnBaseFor(baseSection)
                    .addPathOnRightFor(rightSection)
                case Match.LeftAndRight(leftSection, rightSection) =>
                  partialPathInclusions
                    .addPathOnLeftFor(leftSection)
                    .addPathOnRightFor(rightSection)
            )
          else PathInclusions.all

        MatchingResult(
          matchesAndTheirSections = updatedMatchesAndTheirSections,
          numberOfMatchesForTheGivenWindowSize = reconciledMatches.size,
          estimatedWindowSizeForOptimalMatch =
            estimateOptimalMatchSize(reconciledMatches),
          pathInclusions = pathInclusions
        )
      end withMatches

      // Cleans up the state when a putative all-sides match that would have
      // been ambiguous on one side with another all-sides match was partially
      // suppressed by a larger pairwise match. This situation results in a
      // pairwise match that shares its sections on both sides with the other
      // all-sides match; remove any such redundant pairwise matches.
      private def withoutRedundantPairwiseMatchesIn(
          matches: collection.Set[GenericMatch]
      ): (MatchesAndTheirSections, collection.Set[GenericMatch]) =
        val (redundantMatches, usefulMatches) =
          matches.partition {
            case Match.BaseAndLeft(baseSection, leftSection) =>
              sectionsAndTheirMatches
                .get(baseSection)
                .intersect(sectionsAndTheirMatches.get(leftSection))
                .exists(_.isAnAllSidesMatch)
            case Match.BaseAndRight(baseSection, rightSection) =>
              sectionsAndTheirMatches
                .get(baseSection)
                .intersect(sectionsAndTheirMatches.get(rightSection))
                .exists(_.isAnAllSidesMatch)
            case Match.LeftAndRight(leftSection, rightSection) =>
              sectionsAndTheirMatches
                .get(leftSection)
                .intersect(sectionsAndTheirMatches.get(rightSection))
                .exists(_.isAnAllSidesMatch)
            case _: Match.AllSides[Section[Element]] => false
          }
        end val

        if redundantMatches.nonEmpty then
          logger.debug(
            s"Removing redundant pairwise matches:\n${pprintCustomised(redundantMatches)} as their sections also belong to all-sides matches."
          )
        end if

        withoutTheseMatches(redundantMatches) -> usefulMatches
      end withoutRedundantPairwiseMatchesIn

      def purgedOfMatchesWithOverlappingSections(
          enabled: Boolean
      ): MatchesAndTheirSections =
        def overlapsWithSomethingElse(aMatch: GenericMatch): Boolean =
          // NOTE: the invariant already guarantees that nothing will be
          // subsumed by the match's sections, so this is only testing for
          // overlaps.
          aMatch match
            case Match.AllSides(baseSection, leftSection, rightSection) =>
              baseOverlapsOrIsSubsumedBy(baseSection) ||
              leftOverlapsOrIsSubsumedBy(
                leftSection
              ) || rightOverlapsOrIsSubsumedBy(rightSection)
            case Match.BaseAndLeft(baseSection, leftSection) =>
              baseOverlapsOrIsSubsumedBy(baseSection) ||
              leftOverlapsOrIsSubsumedBy(
                leftSection
              )
            case Match.BaseAndRight(baseSection, rightSection) =>
              baseOverlapsOrIsSubsumedBy(
                baseSection
              ) || rightOverlapsOrIsSubsumedBy(rightSection)
            case Match.LeftAndRight(leftSection, rightSection) =>
              leftOverlapsOrIsSubsumedBy(
                leftSection
              ) || rightOverlapsOrIsSubsumedBy(rightSection)

        val overlapping =
          sectionsAndTheirMatches.values.filter(overlapsWithSomethingElse).toSet

        if enabled then withoutTheseMatches(overlapping)
        else if overlapping.nonEmpty then
          throw new AdmissibleFailure(
            s"""Overlapping matches found: ${pprintCustomised(overlapping)}.
                 |Consider setting the command line parameter `--minimum-match-size` to something larger than ${overlapping.map {
                case Match.AllSides(baseSection, _, _)  => baseSection.size
                case Match.BaseAndLeft(baseSection, _)  => baseSection.size
                case Match.BaseAndRight(baseSection, _) => baseSection.size
                case Match.LeftAndRight(leftSection, _) => leftSection.size
              }.min}.
                 |""".stripMargin
          )
        else this
        end if
      end purgedOfMatchesWithOverlappingSections

      private def reconcileMatchesWithExistingState(windowSize: Int)(
          matches: Set[GenericMatch],
          allSidesMatchesThatHaveAlreadyBeenAddedToTheState: Set[GenericMatch]
      ): (MatchesAndTheirSections, Set[GenericMatch]) =
        def matchesSubsumingOnAllOfTheirSides(
            allSides: Match.AllSides[Section[Element]]
<<<<<<< HEAD
        ): Set[GenericMatch] =
=======
        ): Set[(PairwiseMatch, BiteEdge, BiteEdge)] =
>>>>>>> 3d446a6c
          val subsumingOnBase =
            subsumingMatchesIncludingTriviallySubsuming(
              sectionsAndTheirMatches
            )(
              baseSources,
              baseSectionsByPath
            )(
              allSides.baseElement
            )
          val subsumingOnLeft =
            subsumingMatchesIncludingTriviallySubsuming(
              sectionsAndTheirMatches
            )(
              leftSources,
              leftSectionsByPath
            )(
              allSides.leftElement
            )
          val subsumingOnRight =
            subsumingMatchesIncludingTriviallySubsuming(
              sectionsAndTheirMatches
            )(
              rightSources,
              rightSectionsByPath
            )(
              allSides.rightElement
            )

<<<<<<< HEAD
          (subsumingOnBase intersect subsumingOnLeft) union
            (subsumingOnBase intersect subsumingOnRight) union
            (subsumingOnLeft intersect subsumingOnRight) diff (subsumingOnBase intersect subsumingOnLeft intersect subsumingOnRight)
        end matchesSubsumingOnAllOfTheirSides

        val matchesToBeEaten: MultiDict[
          GenericMatch,
          Match.AllSides[Section[Element]]
=======
          (subsumingOnBase intersect subsumingOnLeft).map {
            case subsuming: Match.BaseAndLeft[Section[Element]] =>
              (
                subsuming,
                BiteEdge.Start(startOffsetRelativeToMeal =
                  allSides.baseElement.startOffset - subsuming.baseElement.startOffset
                ),
                BiteEdge.End(onePastEndOffsetRelativeToMeal =
                  allSides.baseElement.onePastEndOffset - subsuming.baseElement.startOffset
                )
              )
          } union (subsumingOnBase intersect subsumingOnRight).map {
            case subsuming: Match.BaseAndRight[Section[Element]] =>
              (
                subsuming,
                BiteEdge.Start(startOffsetRelativeToMeal =
                  allSides.baseElement.startOffset - subsuming.baseElement.startOffset
                ),
                BiteEdge.End(onePastEndOffsetRelativeToMeal =
                  allSides.baseElement.onePastEndOffset - subsuming.baseElement.startOffset
                )
              )
          } union (subsumingOnLeft intersect subsumingOnRight).map {
            case subsuming: Match.LeftAndRight[Section[Element]] =>
              (
                subsuming,
                BiteEdge.Start(startOffsetRelativeToMeal =
                  allSides.leftElement.startOffset - subsuming.leftElement.startOffset
                ),
                BiteEdge.End(onePastEndOffsetRelativeToMeal =
                  allSides.leftElement.onePastEndOffset - subsuming.leftElement.startOffset
                )
              )
          }
        end pairwiseMatchesSubsumingOnBothSides

        val pairwiseMatchesToBeEaten: MultiDict[
          PairwiseMatch,
          (Match.AllSides[Section[Element]], BiteEdge, BiteEdge)
>>>>>>> 3d446a6c
        ] =
          val allSidesMatches = matches.collect {
            case allSides: Match.AllSides[Section[Element]] => allSides
          }

          MultiDict.from(
            allSidesMatches.flatMap(allSides =>
<<<<<<< HEAD
              matchesSubsumingOnAllOfTheirSides(allSides).map(
                _ -> allSides
              )
=======
              pairwiseMatchesSubsumingOnBothSides(allSides).map {
                case (pairwiseMatch, biteStart, biteEnd) =>
                  pairwiseMatch -> (allSides, biteStart, biteEnd)
              }
>>>>>>> 3d446a6c
            )
          )
        end matchesToBeEaten

        val paredDownMatchesTakingFragmentationIntoAccount =
          val withoutTheMatchesThatWereEatenInto = withoutTheseMatches(
            matchesToBeEaten.keySet
          )

          val fragments = fragmentsOf(matchesToBeEaten)

          // NOTE: this isn't being overly defensive - see the test
          // `CodeMotionAnalysisTest.eatenPairwiseMatchesMayBeSuppressedByACompetingOverlappingAllSidesMatch`.
          // To cut a long story short, we can have some other match that is
          // smaller than the original pairwise match that the fragment came
          // from that subsumes the fragment.
          val paredDownFragments =
            fragments
              .flatMap(
                withoutTheMatchesThatWereEatenInto
                  .pareDownOrSuppressCompletely(
                    _,
                    skipOverlapsOrSubsumedBy = true
                  )
              )

          val withTheParedDownFragments = paredDownFragments.foldLeft(
            withoutTheMatchesThatWereEatenInto
          )(_ withMatch _)

          matches.flatMap(
            withTheParedDownFragments.pareDownOrSuppressCompletely(
              _,
              skipOverlapsOrSubsumedBy = true
            )
          )
        end paredDownMatchesTakingFragmentationIntoAccount

        val matchesThatShouldBeEaten =
          // NOTE: this is subtle - there are *two* levels of thinning out here:
          // both directly on the associated bites and indirectly when all the
<<<<<<< HEAD
          // bites are dropped for a given match, in which case the match is
          // dropped too.
          matchesToBeEaten.mapSets((aMatch, allSidesMatches) =>
            aMatch -> allSidesMatches.filter(
              paredDownMatchesTakingFragmentationIntoAccount.contains
            )
=======
          // bites are dropped for a given pairwise match, in which case the
          // pairwise match is dropped too.
          pairwiseMatchesToBeEaten.mapSets((pairwiseMatch, allSidesMatches) =>
            pairwiseMatch -> allSidesMatches.filter { case (allSides, _, _) =>
              paredDownMatchesTakingFragmentationIntoAccount.contains(allSides)
            }
>>>>>>> 3d446a6c
          )

        if matchesThatShouldBeEaten.nonEmpty then
          // NOTE: those parentheses are necessary to mark an unchecked pattern
          // match.
          val (allSidesMatchesThatShouldEatIntoAMatch: Set[
            GenericMatch
<<<<<<< HEAD
          ]) = matchesThatShouldBeEaten.sets.values.reduce(
            _ union _
          ): @unchecked
=======
          ]) =
            pairwiseMatchesThatShouldBeEaten.values.map(_._1).toSet: @unchecked
>>>>>>> 3d446a6c

          val withoutTheMatchesThatWereEatenInto =
            withoutTheseMatches(
              matchesThatShouldBeEaten.keySet
            )

          val fragments = fragmentsOf(matchesThatShouldBeEaten)

          // NOTE: this isn't being overly defensive - see the test
          // `CodeMotionAnalysisTest.eatenPairwiseMatchesMayBeSuppressedByACompetingOverlappingAllSidesMatch`.
          // To cut a long story short, we can have some other match that is
          // smaller than the original pairwise match that the fragment came
          // from that subsumes the fragment.
          val paredDownFragments =
            fragments
              .flatMap(
                withoutTheMatchesThatWereEatenInto
                  .pareDownOrSuppressCompletely(
                    _,
                    skipOverlapsOrSubsumedBy = true
                  )
              )

          val withTheParedDownFragments = paredDownFragments.foldLeft(
            withoutTheMatchesThatWereEatenInto
          )(_ withMatch _)

          // NOTE: add in the all-sides matches that ate into larger pairwise
          // matches, as well as the fragments. Taken together, these stand in
          // for the original pairwise match that was eaten into and prevent
          // further matches that could overlap with the all-sides matches from
          // trying to jump in and claim the content originally covered by said
          // pairwise match.
          val updatedThis =
            allSidesMatchesThatShouldEatIntoAMatch.foldLeft(
              withTheParedDownFragments
            )(_ withMatch _)

          val paredDownMatches =
            (matches diff allSidesMatchesThatShouldEatIntoAMatch)
              .flatMap(
                updatedThis.pareDownOrSuppressCompletely(
                  _,
                  skipOverlapsOrSubsumedBy = false
                )
              )

          val (updatedThisWithoutRedundantPairwiseMatches, usefulMatches) =
            paredDownMatches
              .foldLeft(updatedThis)(_ withMatch _)
              // NOTE: this looks terrible - why add all the matches in
              // unconditionally beforehand and *then* take out the redundant
              // pairwise ones? The answer is because the matches being added
              // are in no particular order - so we would have to add all the
              // all-sides matches first unconditionally and then vet the
              // pairwise ones afterwards.
              .withoutRedundantPairwiseMatchesIn(paredDownMatches)

          updatedThisWithoutRedundantPairwiseMatches -> (allSidesMatchesThatHaveAlreadyBeenAddedToTheState union allSidesMatchesThatShouldEatIntoAMatch union usefulMatches)
        else
          val paredDownMatches = matches.flatMap(
            pareDownOrSuppressCompletely(_, skipOverlapsOrSubsumedBy = true)
          )

          val (updatedThisWithoutRedundantPairwiseMatches, usefulMatches) =
            paredDownMatches
              .foldLeft(this)(_ withMatch _)
              // NOTE: this looks terrible - why add all the matches in
              // unconditionally beforehand and *then* take out the redundant
              // pairwise ones? The answer is because the matches being added
              // are in no particular order - so we would have to add all the
              // all-sides matches first unconditionally and then vet the
              // pairwise ones afterwards.
              .withoutRedundantPairwiseMatchesIn(paredDownMatches)

          updatedThisWithoutRedundantPairwiseMatches -> (allSidesMatchesThatHaveAlreadyBeenAddedToTheState union usefulMatches)
        end if
      end reconcileMatchesWithExistingState

      private def withMatch(
          aMatch: GenericMatch
      ): MatchesAndTheirSections =
        aMatch match
          case Match.AllSides(baseSection, leftSection, rightSection) =>
            def knockOutFromFingerprintedInclusions(
                sources: Sources[Path, Element]
            )(
                fingerprintedInclusionsByPath: Map[
                  Path,
                  FingerprintedInclusions
                ],
                knockedOut: Section[Element]
            ): Map[Path, FingerprintedInclusions] =
              val path = sources.pathFor(knockedOut)

              fingerprintedInclusionsByPath.updatedWith(path)(
                _.map(
                  _.removeRange(
                    CatsInclusiveRange(
                      start = knockedOut.startOffset,
                      end = knockedOut.onePastEndOffset - 1
                    )
                  )
                )
              )

              // TODO: disabled the knock-out for now; need to reinstate it or
              // find a better optimisation...
              fingerprintedInclusionsByPath
            end knockOutFromFingerprintedInclusions

            copy(
              baseSectionsByPath = baseIncluding(baseSection),
              leftSectionsByPath = leftIncluding(leftSection),
              rightSectionsByPath = rightIncluding(rightSection),
              sectionsAndTheirMatches =
                sectionsAndTheirMatches + (baseSection -> aMatch) + (leftSection -> aMatch) + (rightSection -> aMatch),
              baseFingerprintedInclusionsByPath =
                knockOutFromFingerprintedInclusions(baseSources)(
                  baseFingerprintedInclusionsByPath,
                  baseSection
                ),
              leftFingerprintedInclusionsByPath =
                knockOutFromFingerprintedInclusions(leftSources)(
                  leftFingerprintedInclusionsByPath,
                  leftSection
                ),
              rightFingerprintedInclusionsByPath =
                knockOutFromFingerprintedInclusions(rightSources)(
                  rightFingerprintedInclusionsByPath,
                  rightSection
                )
            )
          case baseAndLeft @ Match.BaseAndLeft(baseSection, leftSection) =>
            copy(
              baseSectionsByPath = baseIncluding(baseSection),
              leftSectionsByPath = leftIncluding(leftSection),
              sectionsAndTheirMatches =
                sectionsAndTheirMatches + (baseSection -> aMatch) + (leftSection -> aMatch),
              pairwiseMatches = pairwiseMatches + baseAndLeft
            )
          case baseAndRight @ Match.BaseAndRight(baseSection, rightSection) =>
            copy(
              baseSectionsByPath = baseIncluding(baseSection),
              rightSectionsByPath = rightIncluding(rightSection),
              sectionsAndTheirMatches =
                sectionsAndTheirMatches + (baseSection -> aMatch) + (rightSection -> aMatch),
              pairwiseMatches = pairwiseMatches + baseAndRight
            )
          case leftAndRight @ Match.LeftAndRight(leftSection, rightSection) =>
            copy(
              leftSectionsByPath = leftIncluding(leftSection),
              rightSectionsByPath = rightIncluding(rightSection),
              sectionsAndTheirMatches =
                sectionsAndTheirMatches + (leftSection -> aMatch) + (rightSection -> aMatch),
              pairwiseMatches = pairwiseMatches + leftAndRight
            )
        end match
      end withMatch

      private def pareDownOrSuppressCompletely[MatchType <: GenericMatch](
          aMatch: MatchType,
          // This relies on the caller already having vetted the matches'
          // sections, and is only valid if no additional matches have been
          // added into the state since then.
          skipOverlapsOrSubsumedBy: Boolean
      ): Option[ParedDownMatch[MatchType]] =
        // NOTE: one thing to watch out is when fragments resulting from
        // larger pairwise matches being eaten into collide with equivalent
        // pairwise matches found by fingerprint matching.
        // This can take the form of the fragments coming first due to larger
        // all-sides matches, or the pairwise matches from fingerprint matching
        // can be followed by fragmentation if the all-sides eating into the
        // larger pairwise matches also come from the same fingerprinting that
        // yielded the pairwise matching. Intercepting this here addresses both
        // cases.
        aMatch match
          case Match.AllSides(baseSection, leftSection, rightSection)
              if skipOverlapsOrSubsumedBy || (!baseOverlapsOrIsSubsumedBy(
                baseSection
              ) && !leftOverlapsOrIsSubsumedBy(
                leftSection
              ) && !rightOverlapsOrIsSubsumedBy(rightSection)) =>
            val trivialSubsumptionSize = baseSection.size

            def isTriviallySubsumed(candidate: GenericMatch): Boolean =
              val size = candidate match
                case Match.AllSides(baseSection, _, _)  => baseSection.size
                case Match.BaseAndLeft(baseSection, _)  => baseSection.size
                case Match.BaseAndRight(baseSection, _) => baseSection.size
                case Match.LeftAndRight(leftSection, _) => leftSection.size
              trivialSubsumptionSize == size
            end isTriviallySubsumed

            val subsumingOnBase =
              subsumingMatchesIncludingTriviallySubsuming(
                sectionsAndTheirMatches
              )(
                baseSources,
                baseSectionsByPath
              )(
                baseSection
              ).filterNot(isTriviallySubsumed)

            val subsumingOnLeft =
              subsumingMatchesIncludingTriviallySubsuming(
                sectionsAndTheirMatches
              )(
                leftSources,
                leftSectionsByPath
              )(
                leftSection
              ).filterNot(isTriviallySubsumed)

            val subsumingOnRight =
              subsumingMatchesIncludingTriviallySubsuming(
                sectionsAndTheirMatches
              )(
                rightSources,
                rightSectionsByPath
              )(
                rightSection
              ).filterNot(isTriviallySubsumed)

            val allSidesSubsumingOnLeft =
              subsumingOnLeft.filter(_.isAnAllSidesMatch)
            val allSidesSubsumingOnRight =
              subsumingOnRight.filter(_.isAnAllSidesMatch)
            val allSidesSubsumingOnBase =
              subsumingOnBase.filter(_.isAnAllSidesMatch)

            val allSidesSubsumingOnBothLeftAndRight =
              allSidesSubsumingOnLeft intersect allSidesSubsumingOnRight

            val allSidesSubsumingOnBothBaseAndLeft =
              allSidesSubsumingOnBase intersect allSidesSubsumingOnLeft

            val allSidesSubsumingOnBothBaseAndRight =
              allSidesSubsumingOnBase intersect allSidesSubsumingOnRight

            val subsumedByAnAllSidesMatchOnMoreThanOneSide =
              allSidesSubsumingOnBothLeftAndRight.nonEmpty || allSidesSubsumingOnBothBaseAndLeft.nonEmpty || allSidesSubsumingOnBothBaseAndRight.nonEmpty

            if !subsumedByAnAllSidesMatchOnMoreThanOneSide then
              val subsumedBySomeMatchOnJustTheBase =
                (subsumingOnBase diff (subsumingOnLeft union subsumingOnRight)).nonEmpty
              val subsumedBySomeMatchOnJustTheLeft =
                (subsumingOnLeft diff (subsumingOnBase union subsumingOnRight)).nonEmpty
              val subsumedBySomeMatchOnJustTheRight =
                (subsumingOnRight diff (subsumingOnBase union subsumingOnLeft)).nonEmpty

              // NOTE: an all-sides match could be subsumed by *some* match on
              // just one side for two or three sides; they would be *different*
              // matches, each doing a one-sided subsumption.
              (
                subsumedBySomeMatchOnJustTheBase,
                subsumedBySomeMatchOnJustTheLeft,
                subsumedBySomeMatchOnJustTheRight
              ) match
                case (false, false, false) => Some(aMatch)
                case (true, false, false) =>
                  Option.unless(
                    leftSubsumes(leftSection) || rightSubsumes(
                      rightSection
                    )
                  )(Match.LeftAndRight(leftSection, rightSection))
                case (false, true, false) =>
                  Option.unless(
                    baseSubsumes(baseSection) || rightSubsumes(
                      rightSection
                    )
                  )(Match.BaseAndRight(baseSection, rightSection))
                case (false, false, true) =>
                  Option.unless(
                    baseSubsumes(baseSection) || leftSubsumes(
                      leftSection
                    )
                  )(Match.BaseAndLeft(baseSection, leftSection))
                case _ => None
              end match
            else
              val allSidesSubsumingOnAllSides =
                allSidesSubsumingOnBase intersect allSidesSubsumingOnLeft intersect allSidesSubsumingOnRight

              val subsumedByAnAllSidesMatchOnAllSides =
                allSidesSubsumingOnAllSides.nonEmpty

              Option.unless(subsumedByAnAllSidesMatchOnAllSides)(aMatch)
            end if

          case baseAndLeft @ Match.BaseAndLeft(baseSection, leftSection)
              if skipOverlapsOrSubsumedBy || (!baseOverlapsOrIsSubsumedBy(
                baseSection
              ) && !leftOverlapsOrIsSubsumedBy(
                leftSection
              )) =>
            Option.unless(
              baseSubsumes(baseSection) || leftSubsumes(
                leftSection
              ) || pairwiseMatches.contains(baseAndLeft)
            )(aMatch)

          case baseAndRight @ Match.BaseAndRight(baseSection, rightSection)
              if skipOverlapsOrSubsumedBy || (!baseOverlapsOrIsSubsumedBy(
                baseSection
              ) && !rightOverlapsOrIsSubsumedBy(rightSection)) =>
            Option.unless(
              baseSubsumes(baseSection) || rightSubsumes(
                rightSection
              ) || pairwiseMatches.contains(baseAndRight)
            )(aMatch)

          case leftAndRight @ Match.LeftAndRight(leftSection, rightSection)
              if skipOverlapsOrSubsumedBy || (!leftOverlapsOrIsSubsumedBy(
                leftSection
              ) && !rightOverlapsOrIsSubsumedBy(rightSection)) =>
            Option.unless(
              leftSubsumes(leftSection) || rightSubsumes(
                rightSection
              ) || pairwiseMatches.contains(leftAndRight)
            )(aMatch)

          case _ => None
        end match
      end pareDownOrSuppressCompletely

      private def withoutTheseMatches(
          matches: Iterable[GenericMatch]
      ): MatchesAndTheirSections =
        matches.foldLeft(this) {
          case (
                matchesAndTheirSections,
                allSides @ Match.AllSides(
                  baseSection,
                  leftSection,
                  rightSection
                )
              ) =>
            val basePath  = baseSources.pathFor(baseSection)
            val leftPath  = leftSources.pathFor(leftSection)
            val rightPath = rightSources.pathFor(rightSection)
            matchesAndTheirSections
              .focus(_.baseSectionsByPath)
              .modify(_.updatedWith(basePath) { case Some(sectionsSeen) =>
                Some(sectionsSeen - baseSection)
              })
              .focus(_.leftSectionsByPath)
              .modify(_.updatedWith(leftPath) { case Some(sectionsSeen) =>
                Some(sectionsSeen - leftSection)
              })
              .focus(_.rightSectionsByPath)
              .modify(_.updatedWith(rightPath) { case Some(sectionsSeen) =>
                Some(sectionsSeen - rightSection)
              })
              .focus(_.sectionsAndTheirMatches)
              .modify(
                _.remove(baseSection, allSides)
                  .remove(leftSection, allSides)
                  .remove(rightSection, allSides)
              )

          case (
                matchesAndTheirSections,
                baseAndLeft @ Match.BaseAndLeft(baseSection, leftSection)
              ) =>
            val basePath = baseSources.pathFor(baseSection)
            val leftPath = leftSources.pathFor(leftSection)
            matchesAndTheirSections
              .focus(_.baseSectionsByPath)
              .modify(_.updatedWith(basePath) { case Some(sectionsSeen) =>
                Some(sectionsSeen - baseSection)
              })
              .focus(_.leftSectionsByPath)
              .modify(_.updatedWith(leftPath) { case Some(sectionsSeen) =>
                Some(sectionsSeen - leftSection)
              })
              .focus(_.sectionsAndTheirMatches)
              .modify(
                _.remove(baseSection, baseAndLeft)
                  .remove(leftSection, baseAndLeft)
              )
              .focus(_.pairwiseMatches)
              .modify(_ - baseAndLeft)

          case (
                matchesAndTheirSections,
                baseAndRight @ Match.BaseAndRight(baseSection, rightSection)
              ) =>
            val basePath  = baseSources.pathFor(baseSection)
            val rightPath = rightSources.pathFor(rightSection)
            matchesAndTheirSections
              .focus(_.baseSectionsByPath)
              .modify(_.updatedWith(basePath) { case Some(sectionsSeen) =>
                Some(sectionsSeen - baseSection)
              })
              .focus(_.rightSectionsByPath)
              .modify(_.updatedWith(rightPath) { case Some(sectionsSeen) =>
                Some(sectionsSeen - rightSection)
              })
              .focus(_.sectionsAndTheirMatches)
              .modify(
                _.remove(baseSection, baseAndRight)
                  .remove(rightSection, baseAndRight)
              )
              .focus(_.pairwiseMatches)
              .modify(_ - baseAndRight)

          case (
                matchesAndTheirSections,
                leftAndRight @ Match.LeftAndRight(leftSection, rightSection)
              ) =>
            val leftPath  = leftSources.pathFor(leftSection)
            val rightPath = rightSources.pathFor(rightSection)
            matchesAndTheirSections
              .focus(_.leftSectionsByPath)
              .modify(_.updatedWith(leftPath) { case Some(sectionsSeen) =>
                Some(sectionsSeen - leftSection)
              })
              .focus(_.rightSectionsByPath)
              .modify(_.updatedWith(rightPath) { case Some(sectionsSeen) =>
                Some(sectionsSeen - rightSection)
              })
              .focus(_.sectionsAndTheirMatches)
              .modify(
                _.remove(leftSection, leftAndRight)
                  .remove(rightSection, leftAndRight)
              )
              .focus(_.pairwiseMatches)
              .modify(_ - leftAndRight)
        }
      end withoutTheseMatches
    end MatchesAndTheirSections

    object PotentialMatchKey:
      val impliedContentEquality: Eq[Section[Element]] =
        Eq.by[Section[Element], Seq[Element]](
          _.content.take(tiebreakContentSamplingLimit)
        )
    end PotentialMatchKey

    // NOTE: this is subtle - this type is used as an ordered key to find
    // matches across sides; fingerprints can and do collide, so we need the
    // content as a tiebreaker. However, we don't want to have to freight the
    // content around for keys that will never match across sides - there are a
    // lot of keys involved in finding matches at low window sizes, and large
    // window sizes imply large content sizes.
    //
    // The solution is to rely on lazy evaluation semantics for ordering of
    // pairs, and to evaluate the content of the section when it's really needed
    // to break a tie on fingerprints. However, this means that when there are
    // multiple matches whose keys collide, then only one key can represent the
    // matches in a `SortedMultiDict` - so we expect to see keys whose section
    // is unrelated to some of the matches it is associated with, but is a
    // legitimate key for them nonetheless.
    case class PotentialMatchKey(
        fingerprint: BigInt,
        impliedContent: Section[Element]
    ):
      // NOTE: instances of `PotentialMatchKey` are intended to be put into sets
      // using hashing, so we may as well get on with it and compute the
      // inevitable hash code.
      private val cachedHashCode: Int =
        val hasher = hashFunction.newHasher()

        hasher.putBytes(fingerprint.toByteArray)

        impliedContent.content
          .take(tiebreakContentSamplingLimit)
          .foreach(hasher.putObject(_, summon[Funnel[Element]]))

        hasher.hash().asInt()
      end cachedHashCode

      override def equals(another: Any): Boolean =
        another.asInstanceOf[Matchable] match
          case PotentialMatchKey(anotherFingerprint, anotherImpliedContent) =>
            fingerprint == anotherFingerprint && PotentialMatchKey.impliedContentEquality
              .eqv(
                impliedContent,
                anotherImpliedContent
              )
          case _ => false

      override def hashCode(): Int = cachedHashCode
    end PotentialMatchKey

    try
      val matchesAndTheirSections =
        val withAllMatchesOfAtLeastTheSureFireWindowSize =
          MatchesAndTheirSections.withAllMatchesOfAtLeastTheSureFireWindowSize()

        (if minimumSureFireWindowSizeAcrossAllFilesOverAllSides > minimumWindowSizeAcrossAllFilesOverAllSides
         then
           withAllMatchesOfAtLeastTheSureFireWindowSize
             .withAllSmallFryMatches()
         else withAllMatchesOfAtLeastTheSureFireWindowSize)
          .purgedOfMatchesWithOverlappingSections(
            suppressMatchesInvolvingOverlappingSections
          )
      end matchesAndTheirSections

      matchesAndTheirSections.checkInvariant()
      val sectionsAndTheirMatches =
        matchesAndTheirSections.sectionsAndTheirMatches

      val baseFilesByPath =
        baseSources.filesByPathUtilising(
          mandatorySections = matchesAndTheirSections.baseSections
        )

      // NOTE: we collect the unmatched sections from the base side and use them
      // to break up gap fills for the left- and right-sides. This gives the
      // downstream merge a chance to make last-minute matches of its own
      // between small unmatched sections that are deleted from the base and
      // their counterparts on the left or right. See
      // https://github.com/sageserpent-open/kineticMerge/issues/42 and
      // https://github.com/sageserpent-open/kineticMerge/issues/43.
      val candidateGapChunksByPath = baseFilesByPath.map { case (path, file) =>
        path -> file.sections
          .filterNot(sectionsAndTheirMatches.containsKey)
          .map(_.content)
          .toSet
      }

      val leftFilesByPath =
        leftSources.filesByPathUtilising(
          mandatorySections = matchesAndTheirSections.leftSections,
          candidateGapChunksByPath = candidateGapChunksByPath
        )
      val rightFilesByPath =
        rightSources.filesByPathUtilising(
          mandatorySections = matchesAndTheirSections.rightSections,
          candidateGapChunksByPath = candidateGapChunksByPath
        )

      Right(new CodeMotionAnalysis[Path, Element]:
        {
          // Invariant: the matches are referenced only by their participating
          // sections.
          val allMatchKeys = sectionsAndTheirMatches.keySet

          val allParticipatingSections =
            sectionsAndTheirMatches.values
              .map {
                case Match.AllSides(baseSection, leftSection, rightSection) =>
                  Set(baseSection, leftSection, rightSection)
                case Match.BaseAndLeft(baseSection, leftSection) =>
                  Set(baseSection, leftSection)
                case Match.BaseAndRight(baseSection, rightSection) =>
                  Set(baseSection, rightSection)
                case Match.LeftAndRight(leftSection, rightSection) =>
                  Set(leftSection, rightSection)
              }
              .reduceOption(_ union _)
              .getOrElse(Set.empty)

          require(allMatchKeys == allParticipatingSections)

          // Invariant - every section across all paths on all three sides is
          // unique. This is vital for `CodeMotionAnalysisExtension` to be able
          // to work with move sources, destinations and to recognise where to
          // perform substitutions.

          val allSections =
            (baseFilesByPath.values ++ leftFilesByPath.values ++ rightFilesByPath.values)
              .flatMap(_.sections)
              .toSeq

          val allDistinctSections = allSections.toSet

          require(allSections.size == allDistinctSections.size)

          // Invariant: all the match keys should belong to the breakdown
          // of sections.

          require(sectionsAndTheirMatches.keySet.subsetOf(allDistinctSections))
        }

        override def base: Map[Path, File[Element]] = baseFilesByPath

        override def left: Map[Path, File[Element]] = leftFilesByPath

        override def right: Map[Path, File[Element]] = rightFilesByPath

        override def matchesFor(
            section: Section[Element]
        ): collection.Set[Match[Section[Element]]] =
          sectionsAndTheirMatches.get(section)

        export baseSources.pathFor as basePathFor
        export leftSources.pathFor as leftPathFor
        export rightSources.pathFor as rightPathFor)
    catch
      // NOTE: don't convert this to use of `Try` with a subsequent `.toEither`
      // conversion. We want most flavours of exception to propagate, as they
      // are likely to be logic errors or something just as unwholesome.
      case admissibleException: AdmissibleFailure => Left(admissibleException)
    end try
  end of

  class AdmissibleFailure(message: String) extends RuntimeException(message)

  /** @param minimumMatchSize
    * @param thresholdSizeFractionForMatching
    *   A section's size must be at least this fraction of its containing file's
    *   size to qualify for matching.
    * @param minimumAmbiguousMatchSize
    * @param ambiguousMatchesThreshold
    *   The maximum number of ambiguous matches that may refer to the same
    *   content. If the threshold is exceeded, that content results in no
    *   matches at all.
    * @param progressRecording
    *   Used to record progress during matching.
    */
  case class Configuration(
      minimumMatchSize: Int,
      thresholdSizeFractionForMatching: Double,
      minimumAmbiguousMatchSize: Int,
      ambiguousMatchesThreshold: Int,
      progressRecording: ProgressRecording = NoProgressRecording
  ):
    // TODO: why would `minimumMatchSize` be zero?
    require(0 <= minimumMatchSize)
    require(0 <= thresholdSizeFractionForMatching)
    require(1 >= thresholdSizeFractionForMatching)
    require(0 <= minimumAmbiguousMatchSize)
    require(1 <= ambiguousMatchesThreshold)
  end Configuration
end CodeMotionAnalysis<|MERGE_RESOLUTION|>--- conflicted
+++ resolved
@@ -722,119 +722,69 @@
       end eatIntoSection
 
       private def fragmentsOf(
-<<<<<<< HEAD
-          matchesToBeEaten: MultiDict[GenericMatch, Match.AllSides[
-            Section[Element]
-          ]]
+          matchesToBeEaten: MultiDict[
+            GenericMatch,
+            (Match.AllSides[Section[Element]], BiteEdge, BiteEdge)
+          ]
       ): Iterable[GenericMatch] =
         matchesToBeEaten.sets.flatMap[GenericMatch] { case (aMatch, bites) =>
-          val fragmentsFromPairwiseMatch: Seq[GenericMatch] =
+          val sortedBiteEdges = sortedBiteEdgesFrom(bites.flatMap {
+            case (_, biteStart, biteEnd) => Seq(biteStart, biteEnd)
+          })
+
+          val fragments: Seq[GenericMatch] =
             aMatch match
               case Match.AllSides(baseSection, leftSection, rightSection) =>
-                (eatIntoSection(baseSources, bites.map(_.baseElement))(
+                (eatIntoSection(baseSources, sortedBiteEdges)(
                   baseSection
                 ) lazyZip eatIntoSection(
                   leftSources,
-                  bites.map(_.leftElement)
+                  sortedBiteEdges
                 )(
                   leftSection
                 ) lazyZip eatIntoSection(
                   rightSources,
-                  bites.map(_.rightElement)
+                  sortedBiteEdges
                 )(
                   rightSection
                 )).map(Match.AllSides.apply)
 
               case Match.BaseAndLeft(baseSection, leftSection) =>
-                (eatIntoSection(baseSources, bites.map(_.baseElement))(
+                (eatIntoSection(baseSources, sortedBiteEdges)(
                   baseSection
                 ) zip eatIntoSection(
                   leftSources,
-                  bites.map(_.leftElement)
+                  sortedBiteEdges
                 )(
                   leftSection
                 ))
                   .map(Match.BaseAndLeft.apply)
 
               case Match.BaseAndRight(baseSection, rightSection) =>
-                (eatIntoSection(baseSources, bites.map(_.baseElement))(
+                (eatIntoSection(baseSources, sortedBiteEdges)(
                   baseSection
                 ) zip eatIntoSection(
                   rightSources,
-                  bites.map(_.rightElement)
+                  sortedBiteEdges
                 )(
                   rightSection
                 )).map(Match.BaseAndRight.apply)
-=======
-          pairwiseMatchesToBeEaten: MultiDict[
-            PairwiseMatch,
-            (Match.AllSides[Section[Element]], BiteEdge, BiteEdge)
-          ]
-      ): Iterable[PairwiseMatch] =
-        pairwiseMatchesToBeEaten.sets.flatMap[PairwiseMatch] {
-          case (pairwiseMatch, bites) =>
-            val sortedBiteEdges = sortedBiteEdgesFrom(bites.flatMap {
-              case (_, biteStart, biteEnd) => Seq(biteStart, biteEnd)
-            })
-
-            val fragmentsFromPairwiseMatch: Seq[PairwiseMatch] =
-              pairwiseMatch match
-                case Match.BaseAndLeft(baseSection, leftSection) =>
-                  (eatIntoSection(
-                    baseSources,
-                    sortedBiteEdges
-                  )(
-                    baseSection
-                  ) zip eatIntoSection(
-                    leftSources,
-                    sortedBiteEdges
-                  )(
-                    leftSection
-                  ))
-                    .map(Match.BaseAndLeft.apply)
-
-                case Match.BaseAndRight(baseSection, rightSection) =>
-                  (eatIntoSection(
-                    baseSources,
-                    sortedBiteEdges
-                  )(
-                    baseSection
-                  ) zip eatIntoSection(
-                    rightSources,
-                    sortedBiteEdges
-                  )(
-                    rightSection
-                  )).map(Match.BaseAndRight.apply)
-
-                case Match.LeftAndRight(leftSection, rightSection) =>
-                  (eatIntoSection(
-                    leftSources,
-                    sortedBiteEdges
-                  )(
-                    leftSection
-                  ) zip eatIntoSection(
-                    rightSources,
-                    sortedBiteEdges
-                  )(
-                    rightSection
-                  )).map(Match.LeftAndRight.apply)
->>>>>>> 3d446a6c
 
               case Match.LeftAndRight(leftSection, rightSection) =>
-                (eatIntoSection(leftSources, bites.map(_.leftElement))(
+                (eatIntoSection(leftSources, sortedBiteEdges)(
                   leftSection
                 ) zip eatIntoSection(
                   rightSources,
-                  bites.map(_.rightElement)
+                  sortedBiteEdges
                 )(
                   rightSection
                 )).map(Match.LeftAndRight.apply)
 
           logger.debug(
-            s"Eating into match:\n${pprintCustomised(aMatch)} on behalf of all-sides matches:\n${pprintCustomised(bites)}, resulting in fragments:\n${pprintCustomised(fragmentsFromPairwiseMatch)}"
-          )
-
-          fragmentsFromPairwiseMatch
+            s"Eating into match:\n${pprintCustomised(aMatch)} on behalf of all-sides matches:\n${pprintCustomised(bites)}, resulting in fragments:\n${pprintCustomised(fragments)}"
+          )
+
+          fragments
         }
 
       case class MatchingResult(
@@ -1584,13 +1534,9 @@
           matches: Set[GenericMatch],
           allSidesMatchesThatHaveAlreadyBeenAddedToTheState: Set[GenericMatch]
       ): (MatchesAndTheirSections, Set[GenericMatch]) =
-        def matchesSubsumingOnAllOfTheirSides(
+        def matchesSubsumingOnAtLeastTwoOfTheirSides(
             allSides: Match.AllSides[Section[Element]]
-<<<<<<< HEAD
-        ): Set[GenericMatch] =
-=======
-        ): Set[(PairwiseMatch, BiteEdge, BiteEdge)] =
->>>>>>> 3d446a6c
+        ): Set[(GenericMatch, BiteEdge, BiteEdge)] =
           val subsumingOnBase =
             subsumingMatchesIncludingTriviallySubsuming(
               sectionsAndTheirMatches
@@ -1619,17 +1565,17 @@
               allSides.rightElement
             )
 
-<<<<<<< HEAD
-          (subsumingOnBase intersect subsumingOnLeft) union
-            (subsumingOnBase intersect subsumingOnRight) union
-            (subsumingOnLeft intersect subsumingOnRight) diff (subsumingOnBase intersect subsumingOnLeft intersect subsumingOnRight)
-        end matchesSubsumingOnAllOfTheirSides
-
-        val matchesToBeEaten: MultiDict[
-          GenericMatch,
-          Match.AllSides[Section[Element]]
-=======
           (subsumingOnBase intersect subsumingOnLeft).map {
+            case subsuming: Match.AllSides[Section[Element]] =>
+              (
+                subsuming,
+                BiteEdge.Start(startOffsetRelativeToMeal =
+                  allSides.baseElement.startOffset - subsuming.baseElement.startOffset
+                ),
+                BiteEdge.End(onePastEndOffsetRelativeToMeal =
+                  allSides.baseElement.onePastEndOffset - subsuming.baseElement.startOffset
+                )
+              )
             case subsuming: Match.BaseAndLeft[Section[Element]] =>
               (
                 subsuming,
@@ -1640,35 +1586,56 @@
                   allSides.baseElement.onePastEndOffset - subsuming.baseElement.startOffset
                 )
               )
-          } union (subsumingOnBase intersect subsumingOnRight).map {
-            case subsuming: Match.BaseAndRight[Section[Element]] =>
-              (
-                subsuming,
-                BiteEdge.Start(startOffsetRelativeToMeal =
-                  allSides.baseElement.startOffset - subsuming.baseElement.startOffset
-                ),
-                BiteEdge.End(onePastEndOffsetRelativeToMeal =
-                  allSides.baseElement.onePastEndOffset - subsuming.baseElement.startOffset
-                )
-              )
-          } union (subsumingOnLeft intersect subsumingOnRight).map {
-            case subsuming: Match.LeftAndRight[Section[Element]] =>
-              (
-                subsuming,
-                BiteEdge.Start(startOffsetRelativeToMeal =
-                  allSides.leftElement.startOffset - subsuming.leftElement.startOffset
-                ),
-                BiteEdge.End(onePastEndOffsetRelativeToMeal =
-                  allSides.leftElement.onePastEndOffset - subsuming.leftElement.startOffset
-                )
-              )
-          }
-        end pairwiseMatchesSubsumingOnBothSides
-
-        val pairwiseMatchesToBeEaten: MultiDict[
-          PairwiseMatch,
+          } union
+            (subsumingOnBase intersect subsumingOnRight).map {
+              case subsuming: Match.AllSides[Section[Element]] =>
+                (
+                  subsuming,
+                  BiteEdge.Start(startOffsetRelativeToMeal =
+                    allSides.baseElement.startOffset - subsuming.baseElement.startOffset
+                  ),
+                  BiteEdge.End(onePastEndOffsetRelativeToMeal =
+                    allSides.baseElement.onePastEndOffset - subsuming.baseElement.startOffset
+                  )
+                )
+              case subsuming: Match.BaseAndRight[Section[Element]] =>
+                (
+                  subsuming,
+                  BiteEdge.Start(startOffsetRelativeToMeal =
+                    allSides.baseElement.startOffset - subsuming.baseElement.startOffset
+                  ),
+                  BiteEdge.End(onePastEndOffsetRelativeToMeal =
+                    allSides.baseElement.onePastEndOffset - subsuming.baseElement.startOffset
+                  )
+                )
+            } union
+            (subsumingOnLeft intersect subsumingOnRight).map {
+              case subsuming: Match.AllSides[Section[Element]] =>
+                (
+                  subsuming,
+                  BiteEdge.Start(startOffsetRelativeToMeal =
+                    allSides.leftElement.startOffset - subsuming.leftElement.startOffset
+                  ),
+                  BiteEdge.End(onePastEndOffsetRelativeToMeal =
+                    allSides.leftElement.onePastEndOffset - subsuming.leftElement.startOffset
+                  )
+                )
+              case subsuming: Match.LeftAndRight[Section[Element]] =>
+                (
+                  subsuming,
+                  BiteEdge.Start(startOffsetRelativeToMeal =
+                    allSides.leftElement.startOffset - subsuming.leftElement.startOffset
+                  ),
+                  BiteEdge.End(onePastEndOffsetRelativeToMeal =
+                    allSides.leftElement.onePastEndOffset - subsuming.leftElement.startOffset
+                  )
+                )
+            }
+        end matchesSubsumingOnAtLeastTwoOfTheirSides
+
+        val matchesToBeEaten: MultiDict[
+          GenericMatch,
           (Match.AllSides[Section[Element]], BiteEdge, BiteEdge)
->>>>>>> 3d446a6c
         ] =
           val allSidesMatches = matches.collect {
             case allSides: Match.AllSides[Section[Element]] => allSides
@@ -1676,16 +1643,10 @@
 
           MultiDict.from(
             allSidesMatches.flatMap(allSides =>
-<<<<<<< HEAD
-              matchesSubsumingOnAllOfTheirSides(allSides).map(
-                _ -> allSides
-              )
-=======
-              pairwiseMatchesSubsumingOnBothSides(allSides).map {
+              matchesSubsumingOnAtLeastTwoOfTheirSides(allSides).map {
                 case (pairwiseMatch, biteStart, biteEnd) =>
                   pairwiseMatch -> (allSides, biteStart, biteEnd)
               }
->>>>>>> 3d446a6c
             )
           )
         end matchesToBeEaten
@@ -1727,21 +1688,12 @@
         val matchesThatShouldBeEaten =
           // NOTE: this is subtle - there are *two* levels of thinning out here:
           // both directly on the associated bites and indirectly when all the
-<<<<<<< HEAD
           // bites are dropped for a given match, in which case the match is
           // dropped too.
           matchesToBeEaten.mapSets((aMatch, allSidesMatches) =>
-            aMatch -> allSidesMatches.filter(
-              paredDownMatchesTakingFragmentationIntoAccount.contains
-            )
-=======
-          // bites are dropped for a given pairwise match, in which case the
-          // pairwise match is dropped too.
-          pairwiseMatchesToBeEaten.mapSets((pairwiseMatch, allSidesMatches) =>
-            pairwiseMatch -> allSidesMatches.filter { case (allSides, _, _) =>
+            aMatch -> allSidesMatches.filter { case (allSides, _, _) =>
               paredDownMatchesTakingFragmentationIntoAccount.contains(allSides)
             }
->>>>>>> 3d446a6c
           )
 
         if matchesThatShouldBeEaten.nonEmpty then
@@ -1749,14 +1701,8 @@
           // match.
           val (allSidesMatchesThatShouldEatIntoAMatch: Set[
             GenericMatch
-<<<<<<< HEAD
-          ]) = matchesThatShouldBeEaten.sets.values.reduce(
-            _ union _
-          ): @unchecked
-=======
           ]) =
-            pairwiseMatchesThatShouldBeEaten.values.map(_._1).toSet: @unchecked
->>>>>>> 3d446a6c
+            matchesThatShouldBeEaten.values.map(_._1).toSet: @unchecked
 
           val withoutTheMatchesThatWereEatenInto =
             withoutTheseMatches(
