package com.sageserpent.kineticmerge.core

import com.google.common.hash.Hashing
import com.sageserpent.americium.Trials
import com.sageserpent.americium.junit5.*
import com.sageserpent.kineticmerge.core.CodeMotionAnalysisExtension.*
import com.sageserpent.kineticmerge.core.CodeMotionAnalysisExtensionTest.{FakePath, reconstituteTextFrom}
import com.sageserpent.kineticmerge.core.ExpectyFlavouredAssert.assert
import com.sageserpent.kineticmerge.core.Token.tokens
import org.junit.jupiter.api.Assertions.fail
import org.junit.jupiter.api.{Test, TestFactory}

import scala.util.Right

object CodeMotionAnalysisExtensionTest:
  type FakePath = String

  def reconstituteTextFrom(tokens: IndexedSeq[Token]) =
    tokens.map(_.text).mkString
end CodeMotionAnalysisExtensionTest

class CodeMotionAnalysisExtensionTest extends ProseExamples:
  @Test
  def issue23BugReproduction(): Unit =
    val minimumMatchSize                 = 4
    val thresholdSizeFractionForMatching = 0.1

    val placeholderPath: FakePath = "*** STUNT DOUBLE ***"

    val tokenRegex = raw"(SAFE|INTRUDER|FIZZY|BANG|.)+?".r.anchored

    def stuntDoubleTokens(content: String): Vector[Token] = tokenRegex
      .findAllMatchIn(content)
      .map(_.group(1))
      .map(Token.Significant.apply)
      .toVector

    val baseSources = MappedContentSources(
      contentsByPath =
        Map(placeholderPath -> stuntDoubleTokens(issue23BugReproductionBase)),
      label = "base"
    )
    val leftSources = MappedContentSources(
      contentsByPath =
        Map(placeholderPath -> stuntDoubleTokens(issue23BugReproductionLeft)),
      label = "left"
    )
    val rightSources = MappedContentSources(
      contentsByPath =
        Map(placeholderPath -> stuntDoubleTokens(issue23BugReproductionRight)),
      label = "right"
    )

    val Right(codeMotionAnalysis) = CodeMotionAnalysis.of(
      base = baseSources,
      left = leftSources,
      right = rightSources
    )(
      minimumMatchSize = minimumMatchSize,
      thresholdSizeFractionForMatching = thresholdSizeFractionForMatching,
      minimumAmbiguousMatchSize = 0
    )(
      elementEquality = Token.equality,
      elementOrder = Token.comparison,
      elementFunnel = Token.funnel,
      hashFunction = Hashing.murmur3_32_fixed()
    ): @unchecked

    val expected = stuntDoubleTokens(issue23BugReproductionExpectedMerge)

    val mergeResult =
      codeMotionAnalysis.mergeAt(placeholderPath)(equality = Token.equality)

    println(fansi.Color.Yellow(s"Checking $placeholderPath...\n"))
    println(fansi.Color.Yellow("Expected..."))
    println(fansi.Color.Green(reconstituteTextFrom(expected)))

    mergeResult match
      case FullyMerged(result) =>
        println(fansi.Color.Yellow("Fully merged result..."))
        println(fansi.Color.Green(reconstituteTextFrom(result)))
        assert(result.corresponds(expected)(Token.equality))
      case MergedWithConflicts(leftResult, rightResult) =>
        println(fansi.Color.Red(s"Left result..."))
        println(fansi.Color.Green(reconstituteTextFrom(leftResult)))
        println(fansi.Color.Red(s"Right result..."))
        println(fansi.Color.Green(reconstituteTextFrom(rightResult)))

        fail("Should have seen a clean merge.")
    end match

  end issue23BugReproduction

  @Test
  def codeMotion(): Unit =
    val minimumMatchSize                 = 4
    val thresholdSizeFractionForMatching = 0

    val placeholderPath: FakePath = "*** STUNT DOUBLE ***"

    val baseSources = MappedContentSources(
      contentsByPath =
        Map(placeholderPath -> tokens(codeMotionExampleBase).get),
      label = "base"
    )
    val leftSources = MappedContentSources(
      contentsByPath =
        Map(placeholderPath -> tokens(codeMotionExampleLeft).get),
      label = "left"
    )
    val rightSources = MappedContentSources(
      contentsByPath =
        Map(placeholderPath -> tokens(codeMotionExampleRight).get),
      label = "right"
    )

    val Right(codeMotionAnalysis) = CodeMotionAnalysis.of(
      base = baseSources,
      left = leftSources,
      right = rightSources
    )(
      minimumMatchSize = minimumMatchSize,
      thresholdSizeFractionForMatching = thresholdSizeFractionForMatching,
      minimumAmbiguousMatchSize = 0
    )(
      elementEquality = Token.equality,
      elementOrder = Token.comparison,
      elementFunnel = Token.funnel,
      hashFunction = Hashing.murmur3_32_fixed()
    ): @unchecked

    val expected = tokens(codeMotionExampleExpectedMerge).get

    val mergeResult =
      codeMotionAnalysis.mergeAt(placeholderPath)(equality = Token.equality)

    println(fansi.Color.Yellow(s"Checking $placeholderPath...\n"))
    println(fansi.Color.Yellow("Expected..."))
    println(fansi.Color.Green(reconstituteTextFrom(expected)))

    mergeResult match
      case FullyMerged(result) =>
        println(fansi.Color.Yellow("Fully merged result..."))
        println(fansi.Color.Green(reconstituteTextFrom(result)))
        assert(result.corresponds(expected)(Token.equality))
      case MergedWithConflicts(leftResult, rightResult) =>
        println(fansi.Color.Red(s"Left result..."))
        println(fansi.Color.Green(reconstituteTextFrom(leftResult)))
        println(fansi.Color.Red(s"Right result..."))
        println(fansi.Color.Green(reconstituteTextFrom(rightResult)))

        fail("Should have seen a clean merge.")
    end match

  end codeMotion

  @Test
  def codeMotionWithSplit(): Unit =
    val minimumMatchSize                 = 4
    val thresholdSizeFractionForMatching = 0

    val originalPath: FakePath = "*** ORIGINAL ***"
    val hivedOffPath: FakePath = "*** HIVED OFF ***"

    val baseSources = MappedContentSources(
      contentsByPath =
        Map(originalPath -> tokens(codeMotionExampleWithSplitOriginalBase).get),
      label = "base"
    )
    val leftSources = MappedContentSources(
      contentsByPath =
        Map(originalPath -> tokens(codeMotionExampleWithSplitOriginalLeft).get),
      label = "left"
    )
    val rightSources = MappedContentSources(
      contentsByPath = Map(
        originalPath -> tokens(codeMotionExampleWithSplitOriginalRight).get,
        hivedOffPath -> tokens(codeMotionExampleWithSplitHivedOffRight).get
      ),
      label = "right"
    )

    val Right(codeMotionAnalysis) = CodeMotionAnalysis.of(
      base = baseSources,
      left = leftSources,
      right = rightSources
    )(
      minimumMatchSize = minimumMatchSize,
      thresholdSizeFractionForMatching = thresholdSizeFractionForMatching,
      minimumAmbiguousMatchSize = 5
    )(
      elementEquality = Token.equality,
      elementOrder = Token.comparison,
      elementFunnel = Token.funnel,
      hashFunction = Hashing.murmur3_32_fixed()
    ): @unchecked

    val expectedForOriginal = tokens(
      codeMotionExampleWithSplitOriginalExpectedMerge
    ).get
    val expectedForHivedOff = tokens(
      codeMotionExampleWithSplitHivedOffExpectedMerge
    ).get

    val mergeResultsByPath = codeMotionAnalysis.merge(equality = Token.equality)

    println(fansi.Color.Yellow(s"Checking $hivedOffPath...\n"))
    println(fansi.Color.Yellow("Expected..."))
    println(fansi.Color.Green(reconstituteTextFrom(expectedForHivedOff)))

    mergeResultsByPath(hivedOffPath) match
      case FullyMerged(result) =>
        println(fansi.Color.Yellow("Fully merged result..."))
        println(fansi.Color.Green(reconstituteTextFrom(result)))
        assert(result.corresponds(expectedForHivedOff)(Token.equality))
      case MergedWithConflicts(leftResult, rightResult) =>
        println(fansi.Color.Red(s"Left result..."))
        println(fansi.Color.Green(reconstituteTextFrom(leftResult)))
        println(fansi.Color.Red(s"Right result..."))
        println(fansi.Color.Green(reconstituteTextFrom(rightResult)))

        fail("Should have seen a clean merge.")
    end match

    println(fansi.Color.Yellow(s"Checking $originalPath...\n"))
    println(fansi.Color.Yellow("Expected..."))
    println(fansi.Color.Green(reconstituteTextFrom(expectedForOriginal)))

    mergeResultsByPath(originalPath) match
      case FullyMerged(result) =>
        println(fansi.Color.Yellow("Fully merged result..."))
        println(fansi.Color.Green(reconstituteTextFrom(result)))
        assert(result.corresponds(expectedForOriginal)(Token.equality))
      case MergedWithConflicts(leftResult, rightResult) =>
        println(fansi.Color.Red(s"Left result..."))
        println(fansi.Color.Green(reconstituteTextFrom(leftResult)))
        println(fansi.Color.Red(s"Right result..."))
        println(fansi.Color.Green(reconstituteTextFrom(rightResult)))

        fail("Should have seen a clean merge.")
    end match

  end codeMotionWithSplit

  @TestFactory
  def merging(): DynamicTests =
    val minimumMatchSizes = Trials.api.integers(2, 10)

    minimumMatchSizes.withLimit(30).dynamicTests { minimumMatchSize =>
      val prosePath: FakePath    = "prose"
      val sbtBuildPath: FakePath = "sbtBuild"

      val baseSources =
        MappedContentSources(
          contentsByPath = Map(
            prosePath    -> tokens(wordsworth).get,
            sbtBuildPath -> tokens(baseSbtBuild).get
          ),
          label = "base"
        )
      val leftSources =
        MappedContentSources(
          contentsByPath = Map(
            prosePath    -> tokens(jobsworth).get,
            sbtBuildPath -> tokens(leftSbtBuild).get
          ),
          label = "left"
        )
      val rightSources =
        MappedContentSources(
          contentsByPath = Map(
            prosePath    -> tokens(emsworth).get,
            sbtBuildPath -> tokens(rightSbtBuild).get
          ),
          label = "right"
        )

      val Right(codeMotionAnalysis) = CodeMotionAnalysis.of(
        base = baseSources,
        left = leftSources,
        right = rightSources
      )(
        minimumMatchSize = minimumMatchSize,
        thresholdSizeFractionForMatching = 0,
<<<<<<< HEAD
        minimumAmbiguousMatchSize = 0
=======
        minimumAmbiguousMatchSize = Some(4)
>>>>>>> 5901a6a8
      )(
        elementEquality = Token.equality,
        elementOrder = Token.comparison,
        elementFunnel = Token.funnel,
        hashFunction = Hashing.murmur3_32_fixed()
      ): @unchecked

      def merge(path: FakePath): Unit =
        codeMotionAnalysis
          .mergeAt(path)(equality = Token.equality) match
          case FullyMerged(result) =>
            println(fansi.Color.Yellow("Fully merged result..."))
            println(fansi.Color.Green(reconstituteTextFrom(result)))
          case MergedWithConflicts(leftResult, rightResult) =>
            println(fansi.Color.Red(s"Left result..."))
            println(fansi.Color.Green(reconstituteTextFrom(leftResult)))
            println(fansi.Color.Red(s"Right result..."))
            println(fansi.Color.Green(reconstituteTextFrom(rightResult)))
      end merge

      merge(prosePath)
      merge(sbtBuildPath)
    }
  end merging
end CodeMotionAnalysisExtensionTest

trait ProseExamples:
  protected val issue23BugReproductionBase: String =
    """
      |chipsSAFEketchupSAFEnoodlesFIZZYsandwichSAFEpudding
      |""".stripMargin

  protected val issue23BugReproductionLeft: String =
    """
      |chipsSAFEketchupSAFEnoodlesBANGsandwichSAFEpudding
      |""".stripMargin

  protected val issue23BugReproductionRight: String =
    """
      |chipsINTRUDERketchupINTRUDERnoodlesFIZZYsandwichINTRUDERpudding
      |""".stripMargin

  protected val issue23BugReproductionExpectedMerge: String =
    """
      |chipsINTRUDERketchupINTRUDERnoodlesBANGsandwichINTRUDERpudding
      |""".stripMargin

  protected val wordsworth: String =
    """
      |I wandered lonely as a cloud
      |That floats on high o'er vales and hills,
      |When all at once I saw a crowd,
      |A host, of golden daffodils;
      |Beside the lake, beneath the trees,
      |Fluttering and dancing in the breeze.
      |
      |Continuous as the stars that shine
      |And twinkle on the milky way,
      |They stretched in never-ending line
      |Along the margin of a bay:
      |Ten thousand saw I at a glance,
      |Tossing their heads in sprightly dance.
      |
      |The waves beside them danced; but they
      |Out-did the sparkling waves in glee:
      |A poet could not but be gay,
      |In such a jocund company:
      |I gazed—and gazed—but little thought
      |What wealth the show to me had brought:
      |
      |For oft, when on my couch I lie
      |In vacant or in pensive mood,
      |They flash upon that inward eye
      |Which is the bliss of solitude;
      |And then my heart with pleasure fills,
      |And dances with the daffodils.
      |""".stripMargin

  protected val jobsworth: String =
    """
      |I wandered lonely as a cloud
      |That floats on high o'er vales and hills,
      |When all at once I saw a crowd,
      |A host, of golden daffodils;
      |Beside the lake, beneath the trees,
      |Fluttering and dancing in the breeze.
      |
      |I thought, 'Was this part of the job role?'.
      |'Should I be expected to deal with flowers?'
      |The waves beside them danced; but they
      |Out-did the sparkling waves in glee:
      |A poet could not but be gay,
      |In such a jocund company:
      |I gazed—and gazed—but thought only of
      |raising this in the next Zoom meeting.
      |
      |For oft, when on my Aeron I slouch
      |In vacant or in pensive mood,
      |They flash upon that inward eye
      |Which is the bliss of solitude;
      |And then my heart with pleasure fills,
      |And sends an email to human resources.
      |""".stripMargin

  protected val emsworth: String =
    """
      |I wandered lonely as a cloud
      |That floats on high o'er vales and hills,
      |When all at once I saw a crowd,
      |A host, of small fishing boats;
      |Astride the sea, beneath the quay,
      |Rocking and swaying in the breeze.
      |
      |Why this allusion?
      |I Havant a clue!
      |Along the margin of a bay:
      |Ten thousand (well, maybe not quite) saw I at a glance,
      |Tossing their heads in sprightly dance.
      |
      |The waves beside them danced; but they
      |Out-did the sparkling waves in glee:
      |A poet could not but be gay,
      |In such a jocund company:
      |I gazed—and gazed—but little thought
      |What wealth the show to me had brought:
      |
      |For oft, when on my couch I lie
      |In vacant or in pensive mood,
      |They flash upon that inward eye
      |Which is the bliss of solitude;
      |And then my heart with pleasure fills,
      |And sashays with the fishing boats.
      |""".stripMargin

  protected val baseSbtBuild: String =
    """
      |import scala.sys.process.*
      |import scala.language.postfixOps
      |import sbtrelease.ReleaseStateTransformations.*
      |import xerial.sbt.Sonatype.*
      |
      |lazy val javaVersion = "14"
      |
      |ThisBuild / version := "0.1.0-SNAPSHOT"
      |
      |ThisBuild / scalaVersion := "3.3.0"
      |
      |ThisBuild / javacOptions ++= Seq("-source", javaVersion, "-target", javaVersion)
      |
      |lazy val packageExecutable =
      |  taskKey[String]("Package an executable with Coursier")
      |
      |lazy val root = (project in file("."))
      |  .settings(
      |    publishTo              := sonatypePublishToBundle.value,
      |    pomIncludeRepository   := { _ => false },
      |    sonatypeCredentialHost := "s01.oss.sonatype.org",
      |    publishMavenStyle      := true,
      |    licenses += ("MIT", url("https://opensource.org/licenses/MIT")),
      |    organization     := "com.sageserpent",
      |    organizationName := "sageserpent",
      |    description := "Merge branches in the presence of code motion within and between files.",
      |    sonatypeProjectHosting := Some(
      |      GitHubHosting(
      |        user = "sageserpent-open",
      |        repository = "kineticMerge",
      |        email = "gjmurphy1@icloud.com"
      |      )
      |    ),
      |    releaseCrossBuild := false, // No cross-building here - just Scala 3.
      |    releaseProcess := Seq[ReleaseStep](
      |      checkSnapshotDependencies,
      |      inquireVersions,
      |      runClean,
      |      runTest,
      |      setReleaseVersion,
      |      commitReleaseVersion,
      |      tagRelease,
      |      releaseStepCommandAndRemaining(
      |        "publishSigned"
      |      ), // ... finally the publishing step using SBT's own mechanism.
      |      releaseStepCommand("sonatypeBundleRelease"),
      |      releaseStepCommand("packageExecutable"),
      |      setNextVersion,
      |      commitNextVersion,
      |      pushChanges
      |    ),
      |    scalacOptions ++= List("-source:future"),
      |    name := "kinetic-merge",
      |    packageExecutable := {
      |      val _ = publishLocal.value; (rabinFingerprint / publishLocal).value
      |
      |      val localArtifactCoordinates =
      |        s"${organization.value}:${name.value}_${scalaBinaryVersion.value}:${version.value}"
      |
      |      val executablePath = s"${target.value}${Path.sep}${name.value}"
      |
      |      s"cs bootstrap --verbose --bat=true --scala-version ${scalaBinaryVersion.value} -f $localArtifactCoordinates -o $executablePath" !
      |
      |      name.value
      |    })
      |""".stripMargin

  protected val leftSbtBuild: String =
    """
      |import scala.sys.process.*
      |import scala.language.postfixOps
      |import sbtrelease.ReleaseStateTransformations.*
      |import xerial.sbt.Sonatype.*
      |import scala.xml.transform.{RuleTransformer, RewriteRule}
      |import scala.xml.{Node, Elem}
      |
      |enablePlugins(ShadingPlugin)
      |
      |lazy val javaVersion = "14"
      |
      |ThisBuild / version := "0.1.0-SNAPSHOT"
      |
      |ThisBuild / scalaVersion := "3.3.0"
      |
      |ThisBuild / javacOptions ++= Seq("-source", javaVersion, "-target", javaVersion)
      |
      |lazy val packageExecutable =
      |  taskKey[String]("Package an executable with Coursier")
      |
      |lazy val versionResource =
      |  settingKey[File]("Location of generated version resource file.")
      |
      |lazy val root = (project in file("."))
      |  .settings(
      |    publishTo              := sonatypePublishToBundle.value,
      |    pomIncludeRepository   := { _ => false },
      |    sonatypeCredentialHost := "s01.oss.sonatype.org",
      |    publishMavenStyle      := true,
      |    pomPostProcess := { node =>
      |      val rejectedDependencyArtifact =
      |        (rabinFingerprint / Compile / packageBin / artifact).value.name
      |
      |      object removeRejectedDependencyArtifact extends RewriteRule {
      |        override def transform(subtreeNode: Node): Seq[Node] =
      |          subtreeNode match {
      |            case element: Elem if element.label == "dependency" =>
      |              if (
      |                element.child
      |                  .filter(_.label == "artifactId")
      |                  .exists(rejectedDependencyArtifact == _.text)
      |              ) Seq.empty
      |              else Seq(subtreeNode)
      |            case _ => Seq(subtreeNode)
      |          }
      |      }
      |
      |      val transformer = new RuleTransformer(removeRejectedDependencyArtifact)
      |
      |      transformer.transform(node).head
      |    },
      |    licenses += ("MIT", url("https://opensource.org/licenses/MIT")),
      |    organization     := "com.sageserpent",
      |    organizationName := "sageserpent",
      |    description := "Merge branches in the presence of code motion within and between files.",
      |    sonatypeProjectHosting := Some(
      |      GitHubHosting(
      |        user = "sageserpent-open",
      |        repository = "kineticMerge",
      |        email = "gjmurphy1@icloud.com"
      |      )
      |    ),
      |    releaseCrossBuild := false, // No cross-building here - just Scala 3.
      |    releaseProcess := Seq[ReleaseStep](
      |      checkSnapshotDependencies,
      |      inquireVersions,
      |      runClean,
      |      runTest,
      |      setReleaseVersion,
      |      commitReleaseVersion,
      |      tagRelease,
      |      releaseStepCommand("packageExecutable"),
      |      releaseStepCommand(
      |        "publishSigned"
      |      ), // ... finally the publishing step using SBT's own mechanism.
      |      releaseStepCommand("sonatypeBundleRelease"),
      |      setNextVersion,
      |      commitNextVersion,
      |      pushChanges
      |    ),
      |    scalacOptions ++= List("-source:future"),
      |    name := "kinetic-merge",
      |    versionResource := {
      |      val additionalResourcesDirectory = (Compile / resourceManaged).value
      |
      |      additionalResourcesDirectory.toPath.resolve("version.txt").toFile
      |    },
      |    Compile / resourceGenerators += Def.task {
      |      val location = versionResource.value
      |
      |      val packagingVersion = (ThisBuild / version).value
      |
      |      println(
      |        s"Generating version resource: $location for version: $packagingVersion"
      |      )
      |
      |      IO.write(location, packagingVersion)
      |
      |      Seq(location)
      |    }.taskValue,
      |    packageExecutable := {
      |      val packagingVersion = (ThisBuild / version).value
      |
      |      println(s"Packaging executable with version: $packagingVersion")
      |
      |      val localArtifactCoordinates =
      |        s"${organization.value}:${name.value}_${scalaBinaryVersion.value}:$packagingVersion"
      |
      |      val executablePath = s"${target.value}${Path.sep}${name.value}"
      |
      |      s"cs bootstrap --verbose --bat=true --scala-version ${scalaBinaryVersion.value} -f $localArtifactCoordinates -o $executablePath" !
      |
      |      name.value
      |    })
      |""".stripMargin

  protected val rightSbtBuild: String =
    """
      |import scala.sys.process.*
      |import scala.language.postfixOps
      |import sbtrelease.ReleaseStateTransformations.*
      |import xerial.sbt.Sonatype.*
      |
      |lazy val javaVersion = "14"
      |
      |ThisBuild / version := "0.1.0-SNAPSHOT"
      |
      |ThisBuild / scalaVersion := "3.3.0"
      |
      |ThisBuild / javacOptions ++= Seq("-source", javaVersion, "-target", javaVersion)
      |
      |lazy val packageExecutable =
      |  taskKey[String]("Package an executable with Coursier")
      |
      |lazy val root = (project in file("."))
      |  .settings(
      |    publishTo              := sonatypePublishToBundle.value,
      |    pomIncludeRepository   := { _ => false },
      |    sonatypeCredentialHost := "s01.oss.sonatype.org",
      |    publishMavenStyle      := true,
      |    licenses += ("MIT", url("https://opensource.org/licenses/MIT")),
      |    organization     := "com.sageserpent",
      |    organizationName := "sageserpent",
      |    description := "Merge branches in the presence of code motion within and between files.",
      |    sonatypeProjectHosting := Some(
      |      GitHubHosting(
      |        user = "sageserpent-open",
      |        repository = "kineticMerge",
      |        email = "gjmurphy1@icloud.com"
      |      )
      |    ),
      |    releaseCrossBuild := false, // No cross-building here - just Scala 3.
      |    releaseProcess := Seq[ReleaseStep](
      |      checkSnapshotDependencies,
      |      inquireVersions,
      |      runClean,
      |      runTest,
      |      setReleaseVersion,
      |      commitReleaseVersion,
      |      tagRelease,
      |      releaseStepCommandAndRemaining(
      |        "publishSigned"
      |      ), // ... finally the publishing step using SBT's own mechanism.
      |      releaseStepCommand("sonatypeBundleRelease"),
      |      releaseStepCommand("packageExecutable"),
      |      setNextVersion,
      |      commitNextVersion,
      |      pushChanges
      |    ),
      |    scalacOptions ++= List("-source:future"),
      |    name := "kinetic-merge",
      |    packageExecutable := {
      |      val _ = publishLocal.value
      |
      |      val localArtifactCoordinates =
      |        s"${organization.value}:${name.value}_${scalaBinaryVersion.value}:${version.value}"
      |
      |      val executablePath = s"${target.value}${Path.sep}${name.value}"
      |
      |      s"cs bootstrap --verbose --bat=true --scala-version ${scalaBinaryVersion.value} -f $localArtifactCoordinates -o $executablePath" !
      |
      |      name.value
      |    })
      |""".stripMargin

  protected val codeMotionExampleBase: String =
    """
      |package com.sageserpent.kineticmerge.core
      |
      |import com.eed3si9n.expecty.Expecty
      |
      | // Using Kinetic Merge will improve your software engineering practices...
      |object ExpectyFlavouredAssert:
      |  val assert: Expecty = new Expecty:
      |    override val showLocation: Boolean = true
      |    override val showTypes: Boolean    = /* TODO - remove this comment, it's here to force propagation of the edit on the right. */ true
      |  end assert
      |end ExpectyFlavouredAssert
      |""".stripMargin

  protected val codeMotionExampleLeft: String =
    """
      |package com.sageserpent.kineticmerge.core
      |
      |import com.eed3si9n.expecty.Expecty
      |
      | // Using Kinetic Merge will help you improvise in your software engineering experience...
      |object ExpectyFlavouredAssert:
      |  val assert: Expecty = new Expecty:
      |    // Swapped the next two lines around...
      |    override val showTypes: Boolean    = /* TODO - remove this comment, it's here to force propagation of the edit on the right. */ true
      |    override val showLocation: Boolean = true
      |
      |  end assert
      |end ExpectyFlavouredAssert
      |""".stripMargin

  protected val codeMotionExampleRight: String =
    """
      |package com.sageserpent.kineticmerge.core
      |
      |import com.eed3si9n.expecty.Expecty
      |
      |object ExpectyFlavouredAssert:
      |  val assert: Expecty = new Expecty:
      |    override val showLocation: Boolean = true
      |    override val showTypes: Boolean    = false // This edit should propagate.
      |  end assert
      |end ExpectyFlavouredAssert
      |  // Using Kinetic Merge will improve your software engineering practices...
      |""".stripMargin

  protected val codeMotionExampleExpectedMerge: String =
    """
      |package com.sageserpent.kineticmerge.core
      |
      |import com.eed3si9n.expecty.Expecty
      |
      |object ExpectyFlavouredAssert:
      |  val assert: Expecty = new Expecty:
      |    // Swapped the next two lines around...
      |    override val showTypes: Boolean    = false // This edit should propagate.
      |    override val showLocation: Boolean = true
      |
      |  end assert
      |end ExpectyFlavouredAssert
      | // Using Kinetic Merge will help you improvise in your software engineering experience...
      |""".stripMargin

  protected val codeMotionExampleWithSplitOriginalBase: String =
    """
      |package com.sageserpent.americium.java;
      |
      |import com.google.common.base.Preconditions;
      |
      |import java.time.Duration;
      |import java.time.Instant;
      |import java.util.function.Consumer;
      |import java.util.function.Function;
      |import java.util.function.Predicate;
      |
      |import static scala.jdk.javaapi.DurationConverters.toJava;
      |
      |/**
      | * Strategy used to limit the emission of cases by the implementation of
      | * {@link Trials}. These are supplied by client code when calling
      | * {@link Trials#withStrategy(Function)}.
      | *
      | * @apiNote Instances are expected to be stateful, so they should not be
      | * reused when calling the aforementioned overloads.
      | */
      |public interface CasesLimitStrategy {
      |    /**
      |     * Limits test case emission using a time budget that starts when the
      |     * strategy is first consulted via {@link CasesLimitStrategy#moreToDo()}.
      |     *
      |     * @param timeBudget How long to allow a testing cycle to continue to
      |     *                   emit cases.
      |     * @return A fresh strategy instance - the time budget is not consumed
      |     * until the first call to {@link CasesLimitStrategy#moreToDo()}.
      |     */
      |    static CasesLimitStrategy timed(final Duration timeBudget) {
      |        return new CasesLimitStrategy() {
      |            Instant deadline = Instant.MAX;
      |
      |            @Override
      |            public boolean moreToDo() {
      |                if (deadline.equals(Instant.MAX)) {
      |                    deadline = Instant.now().plus(timeBudget);
      |                }
      |
      |                return !Instant.now().isAfter(deadline);
      |            }
      |
      |            @Override
      |            public void noteRejectionOfCase() {
      |
      |            }
      |
      |            @Override
      |            public void noteEmissionOfCase() {
      |
      |            }
      |
      |            @Override
      |            public void noteStarvation() {
      |
      |            }
      |
      |            @Override
      |            public boolean legacyMethod(int whatIsThisFor){ return true; }
      |        };
      |    }
      |
      |    /**
      |     * Limits test case emission using a time budget that starts when the
      |     * strategy is first consulted via {@link CasesLimitStrategy#moreToDo()}.
      |     *
      |     * @param timeBudget How long to allow a testing cycle to continue to
      |     *                   emit cases.
      |     * @return A fresh strategy instance - the time budget is not consumed
      |     * until the first call to {@link CasesLimitStrategy#moreToDo()}.
      |     */
      |    static CasesLimitStrategy timed(
      |            final scala.concurrent.duration.FiniteDuration timeBudget) {
      |        return timed(toJava(timeBudget));
      |    }
      |
      |    /**
      |     * Emulation of Scalacheck's approach to limiting emission of test cases.
      |     *
      |     * @param maximumNumberOfCases   *Upper* limit on the number of cases
      |     *                               emitted. <b>For Scalacheck aficionados:
      |     *                               the name reflects the fact that this is
      |     *                               a limit, contrast with Scalacheck's
      |     *                               {@code minSuccessfulTests}.</b>
      |     * @param maximumStarvationRatio Maximum ratio of case starvation versus
      |     *                               case emission.
      |     * @return A fresh strategy instance.
      |     * @implNote Like Scalacheck, the strategy will allow {@code
      |     * maximumNumberOfCases * maximumStarvationRatio} starvation to take
      |     * place before giving up.
      |     */
      |    static CasesLimitStrategy counted(int maximumNumberOfCases,
      |                                      double maximumStarvationRatio) {
      |        return new CasesLimitStrategy() {
      |            int numberOfCasesEmitted = 0;
      |            int starvationCount = 0;
      |
      |            {
      |                Preconditions.checkArgument(0 <= maximumNumberOfCases);
      |                Preconditions.checkArgument(0 <= maximumStarvationRatio);
      |            }
      |
      |            @Override
      |            public boolean moreToDo() {
      |                return maximumNumberOfCases > numberOfCasesEmitted &&
      |                       starvationCount <=
      |                       maximumNumberOfCases * maximumStarvationRatio;
      |            }
      |
      |            @Override
      |            public void noteRejectionOfCase() {
      |                numberOfCasesEmitted -= 1;
      |                starvationCount += 1;
      |            }
      |
      |            @Override
      |            public void noteEmissionOfCase() {
      |                numberOfCasesEmitted += 1;
      |            }
      |
      |            @Override
      |            public void noteStarvation() {
      |                starvationCount += 1;
      |            }
      |
      |            @Override
      |            public boolean legacyMethod(int whatIsThisFor){ return true; }
      |        };
      |    }
      |
      |    /**
      |     * Query used by the implementation of {@link Trials} to control the
      |     * emission of new cases.
      |     *
      |     * @return True to signal that more cases should be emitted, false to
      |     * stop emission.
      |     * @apiNote Once a call returns false, there should be no further
      |     * interaction with the strategy by the implementation of {@link Trials}
      |     * except for additional calls to this method.
      |     */
      |    boolean moreToDo();
      |
      |    /**
      |     * Notes that inlined case filtration in a test body has rejected a case.
      |     *
      |     * @apiNote This is <b>not</b> called when the filtration provided by
      |     * {@link Trials#filter(Predicate)} rejects a case. When this method is
      |     * called, there should have been a corresponding call to
      |     * {@link CasesLimitStrategy#noteEmissionOfCase} concerning the same
      |     * implied test case that is being backed out of by this method's call.
      |     */
      |    void noteRejectionOfCase();
      |
      |    /**
      |     * Notes that a case has been successfully emitted. The case is
      |     * guaranteed to have been constructed in a different way from all others
      |     * emitted within a call to
      |     * {@link Trials.SupplyToSyntax#supplyTo(Consumer)}.
      |     *
      |     * @apiNote Although each emitted case has been uniquely constructed,
      |     * this does not mean that it is definitely unique in terms of equality;
      |     * for one thing, the equality may be unable to distinguish between
      |     * instances constructed in different ways and for another, the rendition
      |     * of a test case may flatten information causing collisions between test
      |     * cases built in different ways.
      |     */
      |    void noteEmissionOfCase();
      |
      |    /**
      |     * Notes that a case has not been successfully emitted. This can be due
      |     * to it being a duplicate of an earlier case emitted previously in a
      |     * call to {@link Trials.SupplyToSyntax#supplyTo(Consumer)}, or may be
      |     * due to the filtration provided by {@link Trials#filter(Predicate)}
      |     * rejecting a case, or may be due to the complexity limit being breached.
      |     *
      |     * @apiNote This is  <b>not</b> called due to inlined test filtration -
      |     * that is handled by {@link CasesLimitStrategy#noteRejectionOfCase}.
      |     */
      |    void noteStarvation();
      |
      |    boolean legacyMethod(int whatIsThisFor);
      |}
      |""".stripMargin

  protected val codeMotionExampleWithSplitOriginalLeft: String =
    """
      |package com.sageserpent.americium.java;
      |
      |import com.google.common.base.Preconditions;
      |
      |import java.time.Duration;
      |import java.time.Instant;
      |import java.util.function.Consumer;
      |import java.util.function.Function;
      |import java.util.function.Predicate;
      |
      |import static scala.jdk.javaapi.DurationConverters.toJava;
      |
      |/**
      | * Strategy used to limit the emission of cases by the implementation of
      | * {@link Trials}. These are supplied by client code when calling
      | * {@link Trials#withStrategy(Function)}.
      | *
      | * @apiNote Instances are expected to be stateful, so they should not be
      | * reused when calling the aforementioned overloads.
      | */
      |public interface CasesLimitStrategy {
      |    /**
      |     * Limits test case emission using a time budget that starts when the
      |     * strategy is first consulted via {@link CasesLimitStrategy#moreCasesToDo()}.
      |     *
      |     * @param timeBudget How long to allow a testing cycle to continue to
      |     *                   emit cases.
      |     * @return A fresh strategy instance - the time budget is not consumed
      |     * until the first call to {@link CasesLimitStrategy#moreCasesToDo()}.
      |     */
      |    static CasesLimitStrategy timed(final Duration timeBudget) {
      |        return new CasesLimitStrategy() {
      |            Instant deadline = null; // This edit should propagate.
      |
      |            @Override
      |            public boolean moreCasesToDo() {
      |                if (null == deadline /* This edit should propagate. */) {
      |                    deadline = Instant.now().plus(timeBudget);
      |                }
      |
      |                return !Instant.now().isAfter(deadline);
      |            }
      |
      |            @Override
      |            public void noteRejectionOfCase() {
      |
      |            }
      |
      |            @Override
      |            public void noteEmissionOfCase() {
      |
      |            }
      |
      |            @Override
      |            public void noteStarvation() {
      |
      |            }
      |        };
      |    }
      |
      |    /**
      |     * Limits test case emission using a time budget that starts when the
      |     * strategy is first consulted via {@link CasesLimitStrategy#moreCasesToDo()}.
      |     *
      |     * @param timeBudget How long to allow a testing cycle to continue to
      |     *                   emit cases.
      |     * @return A fresh strategy instance - the time budget is not consumed
      |     * until the first call to {@link CasesLimitStrategy#moreCasesToDo()}.
      |     */
      |    static CasesLimitStrategy timed(
      |            final scala.concurrent.duration.FiniteDuration timeBudget) {
      |        return timed(toJava(timeBudget));
      |    }
      |
      |    /**
      |     * Emulation of Scalacheck's approach to limiting emission of test cases.
      |     *
      |     * @param maximumNumberOfCases   *Upper* limit on the number of cases
      |     *                               emitted. <b>For Scalacheck aficionados:
      |     *                               the name reflects the fact that this is
      |     *                               a limit, contrast with Scalacheck's
      |     *                               {@code minSuccessfulTests}.</b>
      |     * @param maximumStarvationRatio Maximum ratio of case starvation versus
      |     *                               case emission.
      |     * @return A fresh strategy instance.
      |     * @implNote Like Scalacheck, the strategy will allow {@code
      |     * maximumNumberOfCases * maximumStarvationRatio} starvation to take
      |     * place before giving up.
      |     */
      |    static CasesLimitStrategy counted(int maximumNumberOfCases,
      |                                      double maximumStarvationRatio) {
      |        return new CasesLimitStrategy() {
      |            int numberOfCasesEmitted = 0;
      |            int starvationCount = 0;
      |
      |            {
      |                Preconditions.checkArgument(0 <= maximumNumberOfCases);
      |                Preconditions.checkArgument(0 <= maximumStarvationRatio);
      |            }
      |
      |            @Override
      |            public boolean moreCasesToDo() {
      |                return maximumNumberOfCases > numberOfCasesEmitted &&
      |                       starvationCount <=
      |                       maximumNumberOfCases * maximumStarvationRatio;
      |            }
      |
      |            @Override
      |            public void noteRejectionOfCase() {
      |                numberOfCasesEmitted -= 1;
      |                starvationCount += 1;
      |            }
      |
      |            @Override
      |            public void noteEmissionOfCase() {
      |                numberOfCasesEmitted += 1;
      |            }
      |
      |            @Override
      |            public void noteStarvation() {
      |                starvationCount += 1;
      |            }
      |        };
      |    }
      |
      |    /**
      |     * Query used by the implementation of {@link Trials} to control the
      |     * emission of new cases.
      |     *
      |     * @return True to signal that more cases should be emitted, false to
      |     * stop emission.
      |     * @apiNote Once a call returns false, there should be no further
      |     * interaction with the strategy by the implementation of {@link Trials}
      |     * except for additional calls to this method.
      |     */
      |    boolean moreCasesToDo(); // This rename should propagate.
      |
      |    /**
      |     * Notes that inlined case filtration in a test body has rejected a case.
      |     *
      |     * @apiNote This is <b>not</b> called when the filtration provided by
      |     * {@link Trials#filter(Predicate)} rejects a case. When this method is
      |     * called, there should have been a corresponding call to
      |     * {@link CasesLimitStrategy#noteEmissionOfCase} concerning the same
      |     * implied test case that is being backed out of by this method's call.
      |     */
      |    void noteRejectionOfCase();
      |
      |    /**
      |     * Notes that a case has been successfully emitted. The case is
      |     * guaranteed to have been constructed in a different way from all others
      |     * emitted within a call to
      |     * {@link Trials.SupplyToSyntax#supplyTo(Consumer)}.
      |     *
      |     * @apiNote Although each emitted case has been uniquely constructed,
      |     * this does not mean that it is definitely unique in terms of equality;
      |     * for one thing, the equality may be unable to distinguish between
      |     * instances constructed in different ways and for another, the rendition
      |     * of a test case may flatten information causing collisions between test
      |     * cases built in different ways.
      |     */
      |    void noteEmissionOfCase();
      |
      |    /**
      |     * Notes that a case has not been successfully emitted. This can be due
      |     * to it being a duplicate of an earlier case emitted previously in a
      |     * call to {@link Trials.SupplyToSyntax#supplyTo(Consumer)}, or may be
      |     * due to the filtration provided by {@link Trials#filter(Predicate)}
      |     * rejecting a case, or may be due to the complexity limit being breached.
      |     *
      |     * @apiNote This is  <b>not</b> called due to inlined test filtration -
      |     * that is handled by {@link CasesLimitStrategy#noteRejectionOfCase}.
      |     */
      |    void noteStarvation();
      |}
      |""".stripMargin

  protected val codeMotionExampleWithSplitOriginalRight: String =
    """
      |package com.sageserpent.americium.java;
      |
      |import java.util.function.Consumer;
      |import java.util.function.Function;
      |import java.util.function.Predicate;
      |
      |/**
      | * Strategy used to limit the emission of cases by the implementation of
      | * {@link Trials}. These are supplied by client code when calling
      | * {@link Trials#withStrategy(Function)}.
      | *
      | * @apiNote Instances are expected to be stateful, so they should not be
      | * reused when calling the aforementioned overloads.
      | */
      |public interface CasesLimitStrategy {
      |    /**
      |     * Query used by the implementation of {@link Trials} to control the
      |     * emission of new cases.
      |     *
      |     * @return True to signal that more cases should be emitted, false to
      |     * stop emission.
      |     * @apiNote Once a call returns false, there should be no further
      |     * interaction with the strategy by the implementation of {@link Trials}
      |     * except for additional calls to this method.
      |     */
      |    boolean moreToDo();
      |
      |    /**
      |     * Notes that inlined case filtration in a test body has rejected a case.
      |     *
      |     * @apiNote This is <b>not</b> called when the filtration provided by
      |     * {@link Trials#filter(Predicate)} rejects a case. When this method is
      |     * called, there should have been a corresponding call to
      |     * {@link CasesLimitStrategy#noteEmissionOfCase} concerning the same
      |     * implied test case that is being backed out of by this method's call.
      |     */
      |    void noteRejectionOfCase();
      |
      |    /**
      |     * Notes that a case has been successfully emitted. The case is
      |     * guaranteed to have been constructed in a different way from all others
      |     * emitted within a call to
      |     * {@link Trials.SupplyToSyntax#supplyTo(Consumer)}.
      |     *
      |     * @apiNote Although each emitted case has been uniquely constructed,
      |     * this does not mean that it is definitely unique in terms of equality;
      |     * for one thing, the equality may be unable to distinguish between
      |     * instances constructed in different ways and for another, the rendition
      |     * of a test case may flatten information causing collisions between test
      |     * cases built in different ways.
      |     */
      |    void noteEmissionOfCase();
      |
      |    /**
      |     * Notes that a case has not been successfully emitted. This can be due
      |     * to it being a duplicate of an earlier case emitted previously in a
      |     * call to {@link Trials.SupplyToSyntax#supplyTo(Consumer)}, or may be
      |     * due to the filtration provided by {@link Trials#filter(Predicate)}
      |     * rejecting a case, or may be due to the complexity limit being breached.
      |     *
      |     * @apiNote This is  <b>not</b> called due to inlined test filtration -
      |     * that is handled by {@link CasesLimitStrategy#noteRejectionOfCase}.
      |     */
      |    void noteStarvation();
      |
      |    boolean legacyMethod(int whatIsThisFor);
      |}
      |""".stripMargin

  protected val codeMotionExampleWithSplitHivedOffRight: String =
    """
      |package com.sageserpent.americium.java;
      |
      |import com.google.common.base.Preconditions;
      |
      |import java.time.Duration;
      |import java.time.Instant;
      |
      |import static scala.jdk.javaapi.DurationConverters.toJava;
      |
      |public interface CasesLimitStrategies {
      |    /**
      |     * Limits test case emission using a time budget that starts when the
      |     * strategy is first consulted via {@link CasesLimitStrategy#moreToDo()}.
      |     *
      |     * @param timeBudget How long to allow a testing cycle to continue to
      |     *                   emit cases.
      |     * @return A fresh strategy instance - the time budget is not consumed
      |     * until the first call to {@link CasesLimitStrategy#moreToDo()}.
      |     */
      |    static CasesLimitStrategy timed(final Duration timeBudget) {
      |        return new CasesLimitStrategy() {
      |            Instant deadline = Instant.MAX;
      |
      |            @Override
      |            public boolean moreToDo() {
      |                if (deadline.equals(Instant.MAX)) {
      |                    deadline = Instant.now().plus(timeBudget);
      |                }
      |
      |                return !Instant.now().isAfter(deadline);
      |            }
      |
      |            @Override
      |            public void noteRejectionOfCase() {
      |
      |            }
      |
      |            @Override
      |            public void noteEmissionOfCase() {
      |
      |            }
      |
      |            @Override
      |            public void noteStarvation() {
      |
      |            }
      |
      |            @Override
      |            public boolean legacyMethod(int whatIsThisFor){ return true; }
      |        };
      |    }
      |
      |    /**
      |     * Limits test case emission using a time budget that starts when the
      |     * strategy is first consulted via {@link CasesLimitStrategy#moreToDo()}.
      |     *
      |     * @param timeBudget How long to allow a testing cycle to continue to
      |     *                   emit cases.
      |     * @return A fresh strategy instance - the time budget is not consumed
      |     * until the first call to {@link CasesLimitStrategy#moreToDo()}.
      |     */
      |    static CasesLimitStrategy timed(
      |            final scala.concurrent.duration.FiniteDuration timeBudget) {
      |        return timed(toJava(timeBudget));
      |    }
      |
      |    /**
      |     * Emulation of Scalacheck's approach to limiting emission of test cases.
      |     *
      |     * @param maximumNumberOfCases   *Upper* limit on the number of cases
      |     *                               emitted. <b>For Scalacheck aficionados:
      |     *                               the name reflects the fact that this is
      |     *                               a limit, contrast with Scalacheck's
      |     *                               {@code minSuccessfulTests}.</b>
      |     * @param maximumStarvationRatio Maximum ratio of case starvation versus
      |     *                               case emission.
      |     * @return A fresh strategy instance.
      |     * @implNote Like Scalacheck, the strategy will allow {@code
      |     * maximumNumberOfCases * maximumStarvationRatio} starvation to take
      |     * place before giving up.
      |     */
      |    static CasesLimitStrategy counted(int maximumNumberOfCases,
      |                                      double maximumStarvationRatio) {
      |        return new CasesLimitStrategy() {
      |            int numberOfCasesEmitted = 0;
      |            int starvationCount = 0;
      |
      |            {
      |                Preconditions.checkArgument(0 <= maximumNumberOfCases);
      |                Preconditions.checkArgument(0 <= maximumStarvationRatio);
      |            }
      |
      |            @Override
      |            public boolean moreToDo() {
      |                return maximumNumberOfCases > numberOfCasesEmitted &&
      |                       starvationCount <=
      |                       maximumNumberOfCases * maximumStarvationRatio;
      |            }
      |
      |            @Override
      |            public void noteRejectionOfCase() {
      |                numberOfCasesEmitted -= 1;
      |                starvationCount += 1;
      |            }
      |
      |            @Override
      |            public void noteEmissionOfCase() {
      |                numberOfCasesEmitted += 1;
      |            }
      |
      |            @Override
      |            public void noteStarvation() {
      |                starvationCount += 1;
      |            }
      |
      |            @Override
      |            public boolean legacyMethod(int whatIsThisFor){ return true; }
      |        };
      |    }
      |
      |
      |}
      |""".stripMargin

  protected val codeMotionExampleWithSplitOriginalExpectedMerge: String =
    """
      |package com.sageserpent.americium.java;
      |
      |import java.util.function.Consumer;
      |import java.util.function.Function;
      |import java.util.function.Predicate;
      |
      |/**
      | * Strategy used to limit the emission of cases by the implementation of
      | * {@link Trials}. These are supplied by client code when calling
      | * {@link Trials#withStrategy(Function)}.
      | *
      | * @apiNote Instances are expected to be stateful, so they should not be
      | * reused when calling the aforementioned overloads.
      | */
      |public interface CasesLimitStrategy {
      |    /**
      |     * Query used by the implementation of {@link Trials} to control the
      |     * emission of new cases.
      |     *
      |     * @return True to signal that more cases should be emitted, false to
      |     * stop emission.
      |     * @apiNote Once a call returns false, there should be no further
      |     * interaction with the strategy by the implementation of {@link Trials}
      |     * except for additional calls to this method.
      |     */
      |    boolean moreCasesToDo(); // This rename should propagate.
      |
      |    /**
      |     * Notes that inlined case filtration in a test body has rejected a case.
      |     *
      |     * @apiNote This is <b>not</b> called when the filtration provided by
      |     * {@link Trials#filter(Predicate)} rejects a case. When this method is
      |     * called, there should have been a corresponding call to
      |     * {@link CasesLimitStrategy#noteEmissionOfCase} concerning the same
      |     * implied test case that is being backed out of by this method's call.
      |     */
      |    void noteRejectionOfCase();
      |
      |    /**
      |     * Notes that a case has been successfully emitted. The case is
      |     * guaranteed to have been constructed in a different way from all others
      |     * emitted within a call to
      |     * {@link Trials.SupplyToSyntax#supplyTo(Consumer)}.
      |     *
      |     * @apiNote Although each emitted case has been uniquely constructed,
      |     * this does not mean that it is definitely unique in terms of equality;
      |     * for one thing, the equality may be unable to distinguish between
      |     * instances constructed in different ways and for another, the rendition
      |     * of a test case may flatten information causing collisions between test
      |     * cases built in different ways.
      |     */
      |    void noteEmissionOfCase();
      |
      |    /**
      |     * Notes that a case has not been successfully emitted. This can be due
      |     * to it being a duplicate of an earlier case emitted previously in a
      |     * call to {@link Trials.SupplyToSyntax#supplyTo(Consumer)}, or may be
      |     * due to the filtration provided by {@link Trials#filter(Predicate)}
      |     * rejecting a case, or may be due to the complexity limit being breached.
      |     *
      |     * @apiNote This is  <b>not</b> called due to inlined test filtration -
      |     * that is handled by {@link CasesLimitStrategy#noteRejectionOfCase}.
      |     */
      |    void noteStarvation();
      |}
      |""".stripMargin

  protected val codeMotionExampleWithSplitHivedOffExpectedMerge: String =
    """
      |package com.sageserpent.americium.java;
      |
      |import com.google.common.base.Preconditions;
      |
      |import java.time.Duration;
      |import java.time.Instant;
      |
      |import static scala.jdk.javaapi.DurationConverters.toJava;
      |
      |public interface CasesLimitStrategies {
      |    /**
      |     * Limits test case emission using a time budget that starts when the
      |     * strategy is first consulted via {@link CasesLimitStrategy#moreCasesToDo()}.
      |     *
      |     * @param timeBudget How long to allow a testing cycle to continue to
      |     *                   emit cases.
      |     * @return A fresh strategy instance - the time budget is not consumed
      |     * until the first call to {@link CasesLimitStrategy#moreCasesToDo()}.
      |     */
      |    static CasesLimitStrategy timed(final Duration timeBudget) {
      |        return new CasesLimitStrategy() {
      |            Instant deadline = null; // This edit should propagate.
      |
      |            @Override
      |            public boolean moreCasesToDo() {
      |                if (null == deadline /* This edit should propagate. */) {
      |                    deadline = Instant.now().plus(timeBudget);
      |                }
      |
      |                return !Instant.now().isAfter(deadline);
      |            }
      |
      |            @Override
      |            public void noteRejectionOfCase() {
      |
      |            }
      |
      |            @Override
      |            public void noteEmissionOfCase() {
      |
      |            }
      |
      |            @Override
      |            public void noteStarvation() {
      |
      |            }
      |        };
      |    }
      |
      |    /**
      |     * Limits test case emission using a time budget that starts when the
      |     * strategy is first consulted via {@link CasesLimitStrategy#moreCasesToDo()}.
      |     *
      |     * @param timeBudget How long to allow a testing cycle to continue to
      |     *                   emit cases.
      |     * @return A fresh strategy instance - the time budget is not consumed
      |     * until the first call to {@link CasesLimitStrategy#moreCasesToDo()}.
      |     */
      |    static CasesLimitStrategy timed(
      |            final scala.concurrent.duration.FiniteDuration timeBudget) {
      |        return timed(toJava(timeBudget));
      |    }
      |
      |    /**
      |     * Emulation of Scalacheck's approach to limiting emission of test cases.
      |     *
      |     * @param maximumNumberOfCases   *Upper* limit on the number of cases
      |     *                               emitted. <b>For Scalacheck aficionados:
      |     *                               the name reflects the fact that this is
      |     *                               a limit, contrast with Scalacheck's
      |     *                               {@code minSuccessfulTests}.</b>
      |     * @param maximumStarvationRatio Maximum ratio of case starvation versus
      |     *                               case emission.
      |     * @return A fresh strategy instance.
      |     * @implNote Like Scalacheck, the strategy will allow {@code
      |     * maximumNumberOfCases * maximumStarvationRatio} starvation to take
      |     * place before giving up.
      |     */
      |    static CasesLimitStrategy counted(int maximumNumberOfCases,
      |                                      double maximumStarvationRatio) {
      |        return new CasesLimitStrategy() {
      |            int numberOfCasesEmitted = 0;
      |            int starvationCount = 0;
      |
      |            {
      |                Preconditions.checkArgument(0 <= maximumNumberOfCases);
      |                Preconditions.checkArgument(0 <= maximumStarvationRatio);
      |            }
      |
      |            @Override
      |            public boolean moreCasesToDo() {
      |                return maximumNumberOfCases > numberOfCasesEmitted &&
      |                       starvationCount <=
      |                       maximumNumberOfCases * maximumStarvationRatio;
      |            }
      |
      |            @Override
      |            public void noteRejectionOfCase() {
      |                numberOfCasesEmitted -= 1;
      |                starvationCount += 1;
      |            }
      |
      |            @Override
      |            public void noteEmissionOfCase() {
      |                numberOfCasesEmitted += 1;
      |            }
      |
      |            @Override
      |            public void noteStarvation() {
      |                starvationCount += 1;
      |            }
      |        };
      |    }
      |
      |
      |}
      |""".stripMargin
end ProseExamples<|MERGE_RESOLUTION|>--- conflicted
+++ resolved
@@ -282,11 +282,7 @@
       )(
         minimumMatchSize = minimumMatchSize,
         thresholdSizeFractionForMatching = 0,
-<<<<<<< HEAD
-        minimumAmbiguousMatchSize = 0
-=======
-        minimumAmbiguousMatchSize = Some(4)
->>>>>>> 5901a6a8
+        minimumAmbiguousMatchSize = 4
       )(
         elementEquality = Token.equality,
         elementOrder = Token.comparison,
