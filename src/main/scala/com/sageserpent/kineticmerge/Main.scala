package com.sageserpent.kineticmerge

import cats.data.EitherT.pure
import cats.data.{EitherT, WriterT}
import cats.effect.IO
import cats.effect.unsafe.implicits.global
import cats.syntax.traverse.toTraverseOps
import com.sageserpent.kineticmerge.Main.Tags
import com.sageserpent.kineticmerge.core.merge.Result
import com.sageserpent.kineticmerge.core.{Token, mergeTokens}
import com.softwaremill.tagging.*
import fansi.Str
import scopt.OParser

import java.io.{ByteArrayInputStream, File}
import java.nio.charset.StandardCharsets
import java.nio.file.{CopyOption, Files, Path, StandardCopyOption}
import scala.language.postfixOps
import scala.sys.process.{Process, ProcessBuilder, stringToProcess}

type ProcessBuilderFromCommandString = Conversion[String, ProcessBuilder]
def processBuilderFromCommandStringUsing(
    path: Path
): ProcessBuilderFromCommandString =
  (command: String) => Process(command, Some(path.toFile))
end processBuilderFromCommandStringUsing

object Main:
<<<<<<< HEAD
  // NOTE: the use of Git below is based on spike work on MacOS - the version of
  // Git shipped tends to be a *long* way behind the latest release, so the
  // latest and greatest versions of commands are not always available. At time
  // of writing, Mac OS Ventura 13.5.2 ships Git 2.24.3, contrast with Git
  // 2.42.0 being the latest stable release.
  private type WorkflowLog                = List[String]
=======
  private type ErrorOrOperationMessage    = Either[String, String]
  private type WorkflowLog                = List[ErrorOrOperationMessage]
>>>>>>> 15515c3e
  private type WorkflowLogWriter[Payload] = WriterT[IO, WorkflowLog, Payload]
  private type Workflow[Payload] =
    EitherT[WorkflowLogWriter, String @@ Tags.ErrorMessage, Payload]

  private val whitespaceRun = "\\s+"

  private val noBranchProvided: String @@ Tags.CommitOrBranchName =
    "".taggedWith[Tags.CommitOrBranchName]

  private val fakeModeForDeletion: String @@ Tags.Mode =
    "0".taggedWith[Tags.Mode]
  private val fakeBlobIdForDeletion: String @@ Tags.BlobId =
    "0000000000000000000000000000000000000000".taggedWith[Tags.BlobId]

  private val successfulMerge: Int @@ Tags.ExitCode =
    0.taggedWith[Tags.ExitCode]
  private val conflictedMerge: Int @@ Tags.ExitCode =
    1.taggedWith[Tags.ExitCode]
  private val incorrectCommandLine: Int @@ Tags.ExitCode =
    2.taggedWith[Tags.ExitCode]
  private val error: Int @@ Tags.ExitCode = 3.taggedWith[Tags.ExitCode]

  private val bestCommonAncestorStageIndex: Int @@ Tags.StageIndex =
    1.taggedWith[Tags.StageIndex]
  private val ourStageIndex: Int @@ Tags.StageIndex =
    2.taggedWith[Tags.StageIndex]
  private val theirStageIndex: Int @@ Tags.StageIndex =
    3.taggedWith[Tags.StageIndex]

  // Assume this can never fail, so no need to handle exceptions. Famous last
  // words...
  private val defaultWorkingDirectory = Path.of(".")

  def main(args: Array[String]): Unit =
    val parser =
      val builder = OParser.builder[CommandLineArguments]
      import builder.*

      val kineticMergeVersion = "TODO: burn the version into a resource."

      OParser.sequence(
        programName("kinetic-merge"),
        head("kinetic-merge", s"$kineticMergeVersion"),
        opt[Unit](name = "no-commit")
          .action((noCommit, commandLineArguments) =>
            commandLineArguments.copy(noCommit = true)
          )
          .text(
            "Do not commit a successful merge - leave merged changes staged in the index for review."
          ),
        opt[Unit](name = "no-ff")
          .action((noFastForward, commandLineArguments) =>
            commandLineArguments.copy(noFastForward = true)
          )
          .text("Prevent fast-forward merge - make a merge commit instead."),
        arg[String](name = "<their branch to merge into ours>")
          .action((theirBranch, commandLineArguments) =>
            commandLineArguments.copy(theirBranchHead =
              theirBranch.taggedWith[Tags.CommitOrBranchName]
            )
          )
          .required()
          .maxOccurs(1),
        note(
          "Utility to merge another Git branch's changes ('their branch') into the active Git branch in the current working directory ('our branch')."
        ),
        note(
          s"Exits with code $successfulMerge on completed successful merge."
        ),
        note(
          s"Exits with code $conflictedMerge on completed successful merge."
        ),
        note(
          s"Exits with code $incorrectCommandLine if command line is incorrect."
        ),
        note(
          s"Exits with code $error if Git porcelain or the filesystem experiences an error; any changes are rolled back."
        )
      )
    end parser

    val exitCode = OParser
      .parse(
        parser,
        args,
        CommandLineArguments(theirBranchHead = noBranchProvided)
      )
      .fold(ifEmpty = incorrectCommandLine)(
        mergeTheirBranch(_)(defaultWorkingDirectory)
      )

    System.exit(exitCode)
  end main

  def mergeTheirBranch(
      commandLineArguments: CommandLineArguments
  )(workingDirectory: Path): Int @@ Main.Tags.ExitCode =
    given ProcessBuilderFromCommandString =
      processBuilderFromCommandStringUsing(workingDirectory)

    val workflow = for
      _ <- IO {
        "git --version" !!
      }
        .labelExceptionWith(errorMessage = "Git is not available.")

      topLevel <- IO {
        ("git rev-parse --show-toplevel" !!).strip()
      }.labelExceptionWith(errorMessage =
        "The current working directory is not part of a Git working tree."
      )

      topLevelWorkingDirectory <- IO { Path.of(topLevel) }
        .labelExceptionWith(errorMessage =
          s"Unexpected error: top level of Git repository ${underline(topLevel)} is not a valid path."
        )

      // This is passed down the call chain to be used in all places where a
      // command is run using `ProcessBuilder` methods such as `!!`, `lines`.
      // The default runs in the current working directory, but tests can change
      // this to their own temporary Git repository.
      given ProcessBuilderFromCommandString =
        processBuilderFromCommandStringUsing(topLevelWorkingDirectory)

      ourBranchHead <- IO {
        val branchName = ("git branch --show-current" !!).strip()
        .taggedWith[Tags.CommitOrBranchName]

        if branchName.nonEmpty then branchName
        else
          // Handle a detached commit.
          ("git rev-parse HEAD" !!).strip()
          .taggedWith[Tags.CommitOrBranchName]
        end if
      }.labelExceptionWith(errorMessage =
        s"Could not determine a branch name or commit id for our branch head."
      )

      theirCommitId <- IO {
        s"git rev-parse ${commandLineArguments.theirBranchHead}" !!
      }.labelExceptionWith(errorMessage =
        s"Ref ${underline(commandLineArguments.theirBranchHead)} is not a valid branch or commit."
      )

      oursAlreadyContainsTheirs <- firstBranchIsContainedBySecond(
        commandLineArguments.theirBranchHead,
        ourBranchHead
      )

      theirsAlreadyContainsOurs <- firstBranchIsContainedBySecond(
        ourBranchHead,
        commandLineArguments.theirBranchHead
      )

      exitCode <-
        if oursAlreadyContainsTheirs && !commandLineArguments.noFastForward then
          // Nothing to do, our branch has all their commits already.
          right(successfulMerge)
            .logOperation(
              s"Nothing to do - our branch ${underline(ourBranchHead)} already contains ${underline(commandLineArguments.theirBranchHead)}."
            )
        else if theirsAlreadyContainsOurs && !commandLineArguments.noFastForward
        then
          // Fast-forward our branch to their head commit.
          IO {
            s"git reset --hard ${commandLineArguments.theirBranchHead}" !! : Unit
            successfulMerge
          }
            .labelExceptionWith(errorMessage =
              s"Unexpected error: could not fast-forward our branch ${underline(ourBranchHead)} to their branch ${underline(commandLineArguments.theirBranchHead)}."
            )
            .logOperation(
              s"Fast forward our branch ${underline(ourBranchHead)} to their branch ${underline(commandLineArguments.theirBranchHead)}."
            )
        else // Perform a real merge...
          for
            _ <- IO {
              s"git diff-index --exit-code $ourBranchHead" !!
            }
              .labelExceptionWith(errorMessage =
                "There are uncommitted changes prior to commencing the merge."
              )

            bestAncestorCommitId <- IO {
              (s"git merge-base $ourBranchHead ${commandLineArguments.theirBranchHead}" !!).strip()
              .taggedWith[Tags.CommitOrBranchName]
            }.labelExceptionWith(errorMessage =
              s"Could not determine a best ancestor commit between our branch ${underline(ourBranchHead)} and their branch ${underline(commandLineArguments.theirBranchHead)}."
            )

            ourChanges <- IO {
              s"git diff --no-renames --name-status $bestAncestorCommitId $ourBranchHead".lazyLines.toList
            }.labelExceptionWith(errorMessage =
              s"Could not determine changes made on our branch ${underline(ourBranchHead)} since ancestor commit ${underline(bestAncestorCommitId)}."
            ).flatMap(_.traverse(pathChangeFor(ourBranchHead)))
              .map(_.toMap)

            theirChanges <- IO {
              s"git diff --no-renames --name-status $bestAncestorCommitId ${commandLineArguments.theirBranchHead}".lazyLines.toList
            }.labelExceptionWith(errorMessage =
              s"Could not determine changes made on their branch ${underline(commandLineArguments.theirBranchHead)} since ancestor commit ${underline(bestAncestorCommitId)}."
            ).flatMap(
              _.traverse(pathChangeFor(commandLineArguments.theirBranchHead))
            ).map(_.toMap)

            // NOTE: changes that belong only to our branch don't need to be
            // handled explicitly - they are already in the merge by
            // default, because we build the merge commit index from the
            // point of view of our branch.
            overallChangesInvolvingTheirs = theirChanges.foldLeft(
              List.empty[(Path, (Change, Option[Change]))]
            ) { case (partialResult, (path, theirChange)) =>
              (path, (theirChange, ourChanges.get(path))) :: partialResult
            }

            exitCode <-
              mergeWithRollback(
                topLevelWorkingDirectory,
                commandLineArguments.theirBranchHead,
                ourBranchHead,
                theirCommitId,
                bestAncestorCommitId,
                overallChangesInvolvingTheirs,
                commandLineArguments.noCommit
              )
          yield exitCode
    yield exitCode

    val (log, exitCode) = workflow
      .foldF(
        errorMessage =>
          for _ <- WriterT.tell(List(Left(errorMessage)))
          yield error,
        WriterT.value
      )
      .run
      .unsafeRunSync()

    log.foreach {
      case Left(errorMessage)      => Console.err.println(errorMessage)
      case Right(operationMessage) => Console.println(operationMessage)
    }

    exitCode
  end mergeTheirBranch

  private def firstBranchIsContainedBySecond(
      firstBranchHead: String @@ Tags.CommitOrBranchName,
      secondBranchHead: String @@ Tags.CommitOrBranchName
  )(using ProcessBuilderFromCommandString): Workflow[Boolean] =
    IO {
      s"git merge-base --is-ancestor $firstBranchHead $secondBranchHead" !
    }
      .labelExceptionWith(errorMessage =
        s"Unexpected error: could not determine whether branch ${underline(firstBranchHead)} is an ancestor of branch ${underline(secondBranchHead)}."
      )
      .map(0 == _)

  extension [Payload](fallible: IO[Payload])
    private def labelExceptionWith(errorMessage: String): Workflow[Payload] =
      EitherT
        .liftAttemptK[WorkflowLogWriter, Throwable]
        .apply(WriterT.liftF(fallible))
        .leftMap(_ => errorMessage.taggedWith[Tags.ErrorMessage])
  end extension

  extension [Payload](workflow: Workflow[Payload])
    private def logOperation(operationMessage: String): Workflow[Payload] =
      workflow.semiflatTap(_ => WriterT.tell(List(Right(operationMessage))))
  end extension

  private def mergeWithRollback(
      workingDirectory: Path,
      theirBranchHead: String @@ Tags.CommitOrBranchName,
      ourBranchHead: String @@ Tags.CommitOrBranchName,
      theirCommitId: String,
      bestAncestorCommitId: String @@ Tags.CommitOrBranchName,
      overallChangesInvolvingTheirs: List[(Path, (Change, Option[Change]))],
      noCommit: Boolean
  )(using ProcessBuilderFromCommandString): Workflow[Int @@ Tags.ExitCode] =
    val workflow =
      for
        indexUpdates <- indexUpdates(
          workingDirectory,
          bestAncestorCommitId,
          ourBranchHead,
          theirBranchHead
        )(overallChangesInvolvingTheirs)

        goodForAMergeCommit = indexUpdates.forall {
          case IndexState.OneEntry           => true
          case IndexState.ConflictingEntries => false
        }

        exitCodeWhenThereAreNoUnexpectedErrors <-
          if goodForAMergeCommit && !noCommit then
            for
              treeId <- IO {
                (s"git write-tree" !!).strip()
              }
                .labelExceptionWith(errorMessage =
                  s"Unexpected error: could not write a tree object from the index."
                )
              commitId <- IO {
                val commitMessage =
                  // No underlining here, please...
                  s"Merge from $theirBranchHead into $ourBranchHead."

                (s"git commit-tree -p $ourBranchHead -p $theirBranchHead -m '$commitMessage' $treeId" !!).strip()
              }.labelExceptionWith(errorMessage =
                s"Unexpected error: could not create a commit from tree object ${underline(treeId)}"
              )
              _ <- IO {
                s"git reset --soft $commitId" !!
              }
                .labelExceptionWith(errorMessage =
                  s"Unexpected error: could not advance branch ${underline(ourBranchHead)} to commit ${underline(commitId)}."
                )
                .logOperation(
                  s"Successful merge, made a new commit ${underline(commitId)}"
                )
            yield successfulMerge
          else
            for
              gitDir <- IO {
                ("git rev-parse --absolute-git-dir" !!).strip()
              }
                .labelExceptionWith(errorMessage =
                  "Could not determine location of `GIT_DIR`."
                )
              gitDirPath <- IO {
                Path.of(gitDir)
              }
                .labelExceptionWith(errorMessage =
                  s"Unexpected error: `GIT_DIR` reported by Git ${underline(gitDir)} is not a valid path."
                )
              _ <- IO {
                s"echo $theirCommitId" #> gitDirPath
                  .resolve("MERGE_HEAD")
                  .toFile !!
              }.labelExceptionWith(errorMessage =
                s"Unexpected error: could not write `MERGE_HEAD` to reference their branch ${underline(theirBranchHead)}."
              ).logOperation(
                "Merge conflicts found, handing over for manual resolution..."
              )
            yield conflictedMerge
          end if
      yield exitCodeWhenThereAreNoUnexpectedErrors

    // NASTY HACK: hokey cleanup, need to think about the best approach...
    workflow.leftMap(label =>
      try "git reset --hard" !!
      catch
        case exception =>
          println(s"Failed to rollback changes after unexpected error.")
      end try

      label
    )
  end mergeWithRollback

  private def indexUpdates(
      workingDirectory: Path,
      bestAncestorCommitId: String @@ Tags.CommitOrBranchName,
      ourBranchHead: String @@ Tags.CommitOrBranchName,
      theirBranchHead: String @@ Tags.CommitOrBranchName
  )(
      overallChangesInvolvingTheirs: List[(Path, (Change, Option[Change]))]
  )(using ProcessBuilderFromCommandString): Workflow[List[IndexState]] =
    overallChangesInvolvingTheirs.traverse {
      case (
            path,
            (
              Change.Addition(_, _, _),
              Some(Change.Deletion | Change.Modification(_, _, _))
            )
          ) =>
        left(
          s"Unexpected error: file ${underline(path)} has been added on our branch ${underline(ourBranchHead)} and either deleted or modified on their branch ${underline(theirBranchHead)}."
        )

      case (
            path,
            (
              Change.Deletion | Change.Modification(_, _, _),
              Some(Change.Addition(_, _, _))
            )
          ) =>
        left(
          s"Unexpected error: file ${underline(path)} has been either deleted or modified on our branch ${underline(ourBranchHead)} and added on their branch ${underline(theirBranchHead)}."
        )

      case (
            path,
            (
              Change.Modification(mode, theirBlobId, _),
              Some(Change.Deletion)
            )
          ) =>
        (for
          (_, bestAncestorCommitIdBlobId, _) <- blobAndContentFor(
            bestAncestorCommitId
          )(path)
          _ <- recordDeletionInIndex(path)
          _ <- recordConflictModificationInIndex(stageIndex =
            bestCommonAncestorStageIndex
          )(
            bestAncestorCommitId,
            path,
            mode,
            bestAncestorCommitIdBlobId
          )
          - <- recordConflictModificationInIndex(stageIndex = theirStageIndex)(
            theirBranchHead,
            path,
            mode,
            theirBlobId
          )
          _ <-
            // Git's merge updates the working directory tree with *their*
            // modified file which wouldn't have been present on our
            // branch prior to the merge. So that's what we do too.
            IO {
              s"git cat-file blob $theirBlobId" #> workingDirectory
                .resolve(path)
                .toFile !!
            }
              .labelExceptionWith(errorMessage =
                s"Unexpected error: could not update working directory tree with conflicted merge file ${underline(path)}"
              )
        yield IndexState.ConflictingEntries).logOperation(
          s"Conflict - file ${underline(path)} was deleted on our branch ${underline(ourBranchHead)} and modified on their branch ${underline(theirBranchHead)}."
        )

      case (
            path,
            (
              Change.Deletion,
              Some(Change.Modification(mode, ourBlobId, _))
            )
          ) =>
        (for
          (_, bestAncestorCommitIdBlobId, _) <- blobAndContentFor(
            bestAncestorCommitId
          )(path)
          - <- recordDeletionInIndex(path)
          - <- recordConflictModificationInIndex(stageIndex =
            bestCommonAncestorStageIndex
          )(
            bestAncestorCommitId,
            path,
            mode,
            bestAncestorCommitIdBlobId
          )
          - <- recordConflictModificationInIndex(stageIndex = ourStageIndex)(
            ourBranchHead,
            path,
            mode,
            ourBlobId
          )
        // The modified file would have been present on our branch; given
        // that we started with a clean working directory tree, we just
        // leave it there to match what Git merge does.
        yield IndexState.ConflictingEntries).logOperation(
          s"Conflict - file ${underline(path)} was modified on our branch ${underline(ourBranchHead)} and deleted on their branch ${underline(theirBranchHead)}."
        )

      case (path, (Change.Modification(mode, blobId, _), None)) =>
        for
          _ <- recordModificationInIndex(path, mode, blobId)
          - <- IO {
            s"git cat-file blob $blobId" #> workingDirectory
              .resolve(path)
              .toFile !!
          }
            .labelExceptionWith(errorMessage =
              s"Unexpected error: could not update working directory tree with modified file ${underline(path)}."
            )
        yield IndexState.OneEntry

      case (path, (Change.Addition(mode, blobId, _), None)) =>
        for
          _ <- recordAdditionInIndex(path, mode, blobId)
          - <- IO {
            s"git cat-file blob $blobId" #> workingDirectory
              .resolve(path)
              .toFile !!
          }
            .labelExceptionWith(errorMessage =
              s"Unexpected error: could not update working directory tree with added file ${underline(path)}."
            )
        yield IndexState.OneEntry

      case (path, (Change.Deletion, None)) =>
        for
          _ <- recordDeletionInIndex(path)
          _ <- IO {
            s"rm -rf $path" !!
          }
            .labelExceptionWith(errorMessage =
              s"Unexpected error: could not update working directory tree by deleting file ${underline(path)}."
            )
        yield IndexState.OneEntry

      case (
            path,
            (
              Change.Addition(theirMode, theirBlobId, theirContent),
              Some(Change.Addition(ourMode, ourBlobId, ourContent))
            )
          ) =>
        indexStateForTwoWayMerge(
          workingDirectory,
          ourBranchHead,
          theirBranchHead
        )(
          path,
          theirMode,
          theirContent,
          ourMode,
          ourContent
        )

      case (
            path,
            (
              Change.Modification(theirMode, theirBlobId, theirContent),
              Some(Change.Modification(ourMode, ourBlobId, ourContent))
            )
          ) =>
        indexStateForThreeWayMerge(
          workingDirectory,
          bestAncestorCommitId,
          ourBranchHead,
          theirBranchHead
        )(
          path,
          theirMode,
          theirContent,
          ourMode,
          ourContent
        )

      case (path, (Change.Deletion, Some(Change.Deletion))) =>
        // We already have the deletion in our branch, so no need to
        // update the index. We do yield a result so that there is still a
        // merge commit if this is the only change, though - this should
        // *not* be a fast-forward merge.
        right(IndexState.OneEntry)
          .logOperation(
            s"Coincidental deletion of file ${underline(path)} on our branch ${underline(ourBranchHead)} and on their branch ${underline(theirBranchHead)}."
          )
    }

  private def underline(anything: Any): Str =
    fansi.Underlined.On(anything.toString)

  private def left[Payload](errorMessage: String): Workflow[Payload] =
    EitherT.leftT[WorkflowLogWriter, Payload](
      errorMessage.taggedWith[Tags.ErrorMessage]
    )

  private def right[Payload](payload: Payload): Workflow[Payload] =
    EitherT.rightT[WorkflowLogWriter, String @@ Tags.ErrorMessage](payload)

  private def indexStateForTwoWayMerge(
      workingDirectory: Path,
      ourBranchHead: String @@ Tags.CommitOrBranchName,
      theirBranchHead: String @@ Tags.CommitOrBranchName
  )(
      path: Path,
      theirMode: String @@ Tags.Mode,
      theirContent: String @@ Tags.Content,
      ourMode: String @@ Tags.Mode,
      ourContent: String @@ Tags.Content
  )(using ProcessBuilderFromCommandString): Workflow[IndexState] =
    for
      mergedFileMode <-
        if ourMode == theirMode then right(ourMode)
        else
          left(
            s"Conflicting file modes for file ${underline(path)}; on our branch head ${underline(ourMode)} and on their branch head ${underline(theirMode)}."
          )

      ourAncestorTokens <- IO { Token.tokens(ourContent).get }
        .labelExceptionWith(errorMessage =
          s"Failed to tokenize file ${underline(path)} on our branch head ${underline(ourBranchHead)}."
        )

      theirAncestorTokens <- IO { Token.tokens(theirContent).get }
        .labelExceptionWith(errorMessage =
          s"Failed to tokenize file ${underline(path)} on their branch head ${underline(theirBranchHead)}."
        )

      mergeResult <- EitherT
        .fromEither[WorkflowLogWriter](
          mergeTokens(
            base = Vector.empty,
            left = ourAncestorTokens,
            right = theirAncestorTokens
          )
        )
        .leftMap(_.toString.taggedWith[Tags.ErrorMessage])

      indexState <- mergeResult match
        case Result.FullyMerged(elements) =>
          indexStateForCleanMerge(workingDirectory)(
            path,
            mergedFileMode,
            elements
          )

        case Result.MergedWithConflicts(leftElements, rightElements) =>
          val leftContent =
            leftElements.map(_.text).mkString.taggedWith[Tags.Content]
          val rightContent =
            rightElements.map(_.text).mkString.taggedWith[Tags.Content]

          (for
            fakeBaseTemporaryFile <- temporaryFile(
              suffix = ".base",
              content = "".taggedWith[Tags.Content]
            )

            leftTemporaryFile <- temporaryFile(
              suffix = ".left",
              content = leftContent
            )

            rightTemporaryFile <- temporaryFile(
              suffix = ".right",
              content = rightContent
            )

            _ <-
              val noPriorContentName = "no prior content"

              val exitCode =
                s"git merge-file -L $ourBranchHead -L '$noPriorContentName' -L $theirBranchHead $leftTemporaryFile $fakeBaseTemporaryFile $rightTemporaryFile" !

              if 0 <= exitCode then right(())
              else
                left(
                  s"Unexpected error: could not generate conflicted file contents on behalf of ${underline(path)} in temporary file ${underline(leftTemporaryFile)}"
                )
              end if
            _ <- IO {
              Files.copy(
                leftTemporaryFile.toPath,
                workingDirectory.resolve(path),
                StandardCopyOption.REPLACE_EXISTING
              )
            }.labelExceptionWith(errorMessage =
              s"Unexpected error: could not copy results of conflicted merge in ${underline(leftTemporaryFile)} to working directory tree file ${underline(path)}."
            )

            leftBlob  <- storeBlobFor(path, leftContent)
            rightBlob <- storeBlobFor(path, rightContent)
            _         <- recordDeletionInIndex(path)
            _ <- recordConflictModificationInIndex(stageIndex = ourStageIndex)(
              ourBranchHead,
              path,
              ourMode,
              leftBlob
            )
            _ <- recordConflictModificationInIndex(stageIndex =
              theirStageIndex
            )(
              theirBranchHead,
              path,
              theirMode,
              rightBlob
            )
          yield IndexState.ConflictingEntries).logOperation(
            s"Conflict - file ${underline(path)} was added on our branch ${underline(ourBranchHead)} and added on their branch ${underline(theirBranchHead)}."
          )
    yield indexState

  private def indexStateForThreeWayMerge(
      workingDirectory: Path,
      bestAncestorCommitId: String @@ Tags.CommitOrBranchName,
      ourBranchHead: String @@ Tags.CommitOrBranchName,
      theirBranchHead: String @@ Tags.CommitOrBranchName
  )(
      path: Path,
      theirMode: String @@ Tags.Mode,
      theirContent: String @@ Tags.Content,
      ourMode: String @@ Tags.Mode,
      ourContent: String @@ Tags.Content
  )(using ProcessBuilderFromCommandString): Workflow[IndexState] =
    for
      (
        bestAncestorCommitIdMode,
        bestAncestorCommitIdBlobId,
        bestAncestorCommitIdContent
      ) <- blobAndContentFor(bestAncestorCommitId)(path)

      mergedFileMode <-
        if bestAncestorCommitIdMode == ourMode then right(theirMode)
        else if bestAncestorCommitIdMode == theirMode then right(ourMode)
        else if ourMode == theirMode then right(ourMode)
        else
          left(
            s"Conflicting file modes for file ${underline(path)}; on base ancestor commit ${underline(bestAncestorCommitIdMode)}, on our branch head ${underline(ourMode)} and on their branch head ${underline(theirMode)}."
          )

      bestAncestorTokens <- IO {
        Token.tokens(bestAncestorCommitIdContent).get
      }.labelExceptionWith(errorMessage =
        s"Failed to tokenize file ${underline(path)} on best ancestor commit ${underline(bestAncestorCommitId)}."
      )

      ourAncestorTokens <- IO { Token.tokens(ourContent).get }
        .labelExceptionWith(errorMessage =
          s"Failed to tokenize file ${underline(path)} on our branch head ${underline(ourBranchHead)}."
        )

      theirAncestorTokens <- IO { Token.tokens(theirContent).get }
        .labelExceptionWith(errorMessage =
          s"Failed to tokenize file ${underline(path)} on their branch head ${underline(theirBranchHead)}."
        )

      mergeResult <- EitherT
        .fromEither[WorkflowLogWriter](
          mergeTokens(
            base = bestAncestorTokens,
            left = ourAncestorTokens,
            right = theirAncestorTokens
          )
        )
        .leftMap(_.toString.taggedWith[Tags.ErrorMessage])

      indexState <- mergeResult match
        case Result.FullyMerged(elements) =>
          indexStateForCleanMerge(workingDirectory)(
            path,
            mergedFileMode,
            elements
          )

        case Result.MergedWithConflicts(leftElements, rightElements) =>
          val leftContent =
            leftElements.map(_.text).mkString.taggedWith[Tags.Content]
          val rightContent =
            rightElements.map(_.text).mkString.taggedWith[Tags.Content]

          (for
            baseTemporaryFile <- temporaryFile(
              suffix = ".base",
              content = bestAncestorCommitIdContent
            )

            leftTemporaryFile <- temporaryFile(
              suffix = ".left",
              content = leftContent
            )

            rightTemporaryFile <- temporaryFile(
              suffix = ".right",
              content = rightContent
            )

            _ <-
              val exitCode =
                s"git merge-file -L $ourBranchHead -L $bestAncestorCommitId -L $theirBranchHead $leftTemporaryFile $baseTemporaryFile $rightTemporaryFile" !

              if 0 <= exitCode then right(())
              else
                left(
                  s"Unexpected error: could not generate conflicted file contents on behalf of ${underline(path)} in temporary file ${underline(leftTemporaryFile)}"
                )
              end if
            _ <- IO {
              Files.copy(
                leftTemporaryFile.toPath,
                workingDirectory.resolve(path),
                StandardCopyOption.REPLACE_EXISTING
              )
            }.labelExceptionWith(errorMessage =
              s"Unexpected error: could not copy results of conflicted merge in ${underline(leftTemporaryFile)} to working directory tree file ${underline(path)}."
            )

            leftBlob  <- storeBlobFor(path, leftContent)
            rightBlob <- storeBlobFor(path, rightContent)
            _         <- recordDeletionInIndex(path)
            _ <- recordConflictModificationInIndex(stageIndex =
              bestCommonAncestorStageIndex
            )(
              bestAncestorCommitId,
              path,
              bestAncestorCommitIdMode,
              bestAncestorCommitIdBlobId
            )
            _ <- recordConflictModificationInIndex(stageIndex = ourStageIndex)(
              ourBranchHead,
              path,
              ourMode,
              leftBlob
            )
            _ <- recordConflictModificationInIndex(stageIndex =
              theirStageIndex
            )(
              theirBranchHead,
              path,
              theirMode,
              rightBlob
            )
          yield IndexState.ConflictingEntries).logOperation(
            s"Conflict - file ${underline(path)} was modified on our branch ${underline(ourBranchHead)} and modified on their branch ${underline(theirBranchHead)}."
          )
    yield indexState

  private def indexStateForCleanMerge(workingDirectory: Path)(
      path: Path,
      mergedFileMode: String @@ Tags.Mode,
      elements: IndexedSeq[Token]
  )(using ProcessBuilderFromCommandString): Workflow[IndexState] =
    val mergedContent =
      elements.map(_.text).mkString.taggedWith[Tags.Content]
    for
      mergedBlobId <- storeBlobFor(path, mergedContent)
      _ <- recordModificationInIndex(
        path,
        mergedFileMode,
        mergedBlobId
      )
      - <- IO {
        s"git cat-file blob $mergedBlobId" #> workingDirectory
          .resolve(path)
          .toFile !!
      }
        .labelExceptionWith(errorMessage =
          s"Unexpected error: could not update working directory tree with merged file ${underline(path)}."
        )
    yield IndexState.OneEntry
    end for
  end indexStateForCleanMerge

  private def recordModificationInIndex(
      path: Path,
      mode: String @@ Tags.Mode,
      blobId: String @@ Tags.BlobId
  )(using ProcessBuilderFromCommandString): Workflow[Unit] =
    IO {
      val _ = (s"git update-index --index-info" #< {
        new ByteArrayInputStream(
          s"$mode $blobId\t$path"
            .getBytes(StandardCharsets.UTF_8)
        )
      }) !!
    }.labelExceptionWith(
      s"Unexpected error: could not update index for modified file ${underline(path)}."
    )

  private def storeBlobFor(
      path: Path,
      content: String @@ Tags.Content
  )(using ProcessBuilderFromCommandString): Workflow[String @@ Tags.BlobId] =
    IO {
      val line = (s"git hash-object -t blob -w --stdin" #< {
        new ByteArrayInputStream(content.getBytes(StandardCharsets.UTF_8))
      }) !!

      line.split(whitespaceRun) match
        case Array(blobId) => blobId.taggedWith[Tags.BlobId]
      end match
    }.labelExceptionWith(errorMessage =
      s"Unexpected error - could not create a blob for file ${underline(path)}."
    )

  private def temporaryFile(
      suffix: String,
      content: String @@ Tags.Content
  ): Workflow[File] =
    for
      temporaryFile <- IO {
        Files.createTempFile("kinetic-merge-", ".base").toFile
      }.labelExceptionWith(
        s"Unexpected error: could not create temporary file."
      )
      _ <- IO {
        temporaryFile.deleteOnExit()
      }.labelExceptionWith(errorMessage =
        s"Unexpected error: could not register temporary file ${underline(temporaryFile)} for deletion on exit."
      )
      - <- IO {
        Files.write(
          temporaryFile.toPath,
          content.getBytes(StandardCharsets.UTF_8)
        )
      }.labelExceptionWith(errorMessage =
        s"Unexpected error: could not write to temporary file ${underline(temporaryFile)}."
      )
    yield temporaryFile

  private def recordConflictModificationInIndex(
      stageIndex: Int @@ Tags.StageIndex
  )(
      commitIdOrBranchName: String @@ Tags.CommitOrBranchName,
      path: Path,
      mode: String @@ Tags.Mode,
      blobId: String @@ Tags.BlobId
  )(using ProcessBuilderFromCommandString): Workflow[Unit] =
    IO {
      val _ = (s"git update-index --index-info" #< {
        new ByteArrayInputStream(
          s"$mode $blobId $stageIndex\t$path"
            .getBytes(StandardCharsets.UTF_8)
        )
      }) !!
    }.labelExceptionWith(
      s"Unexpected error: could not update conflict stage #${underline(stageIndex)} index for modified file ${underline(path)} from commit or branch ${underline(commitIdOrBranchName)}."
    )
  end recordConflictModificationInIndex

  private def recordAdditionInIndex(
      path: Path,
      mode: String @@ Tags.Mode,
      blobId: String @@ Tags.BlobId
  )(using ProcessBuilderFromCommandString): Workflow[Unit] =
    IO {
      val _ = s"git update-index --add --cacheinfo $mode,$blobId,$path" !!
    }.labelExceptionWith(
      s"Unexpected error: could not update index for added file ${underline(path)}."
    )

  private def recordDeletionInIndex(
      path: Path
  )(using ProcessBuilderFromCommandString): Workflow[Unit] =
    IO {
      val _ = (s"git update-index --index-info" #< {
        new ByteArrayInputStream(
          s"$fakeModeForDeletion $fakeBlobIdForDeletion\t$path"
            .getBytes(StandardCharsets.UTF_8)
        )
      }) !!
    }.labelExceptionWith(
      s"Unexpected error: could not update index for deleted file ${underline(path)}."
    )

  private def pathChangeFor(
      commitIdOrBranchName: String @@ Tags.CommitOrBranchName
  )(
      line: String
  )(using ProcessBuilderFromCommandString): Workflow[(Path, Change)] =
    IO {
      line.split(whitespaceRun) match
        case Array("M", changedFile) =>
          val path = Path.of(changedFile)
          path -> blobAndContentFor(commitIdOrBranchName)(path).map(
            Change.Modification.apply.tupled
          )
        case Array("A", changedFile) =>
          val path = Path.of(changedFile)
          path -> blobAndContentFor(commitIdOrBranchName)(path).map(
            Change.Addition.apply.tupled
          )
        case Array("D", path) =>
          Path.of(path) -> right(Change.Deletion)
      end match
    }.labelExceptionWith(errorMessage =
      s"Unexpected error - can't parse changes reported by Git ${underline(line)}."
    ).flatMap { case (path, changed) => changed.map(path -> _) }

  private def blobAndContentFor(
      commitIdOrBranchName: String @@ Tags.CommitOrBranchName
  )(
      path: Path
  )(using ProcessBuilderFromCommandString): Workflow[
    (String @@ Tags.Mode, String @@ Tags.BlobId, String @@ Tags.Content)
  ] =
    IO {
      val line = s"git ls-tree $commitIdOrBranchName $path" !!

      line.split(whitespaceRun) match
        case Array(mode, _, blobId, _) =>
          val content = s"git cat-file blob $blobId" !!

          (
            mode.taggedWith[Tags.Mode],
            blobId.taggedWith[Tags.BlobId],
            content.taggedWith[Tags.Content]
          )
      end match
    }.labelExceptionWith(errorMessage =
      s"Unexpected error - can't determine blob id for path ${underline(path)} in commit or branch ${underline(commitIdOrBranchName)}."
    )
  end blobAndContentFor

  case class CommandLineArguments(
      theirBranchHead: String @@ Main.Tags.CommitOrBranchName,
      noCommit: Boolean = false,
      noFastForward: Boolean = false
  )

  object Tags:
    trait Mode
    trait BlobId
    trait Content
    trait CommitOrBranchName
    trait ErrorMessage
    trait ExitCode
    trait StageIndex
  end Tags

  private enum Change:
    case Modification(
        mode: String @@ Tags.Mode,
        blobId: String @@ Tags.BlobId,
        content: String @@ Tags.Content
    )
    case Addition(
        mode: String @@ Tags.Mode,
        blobId: String @@ Tags.BlobId,
        content: String @@ Tags.Content
    )
    case Deletion
  end Change

  private enum IndexState:
    case OneEntry
    case ConflictingEntries
  end IndexState

end Main<|MERGE_RESOLUTION|>--- conflicted
+++ resolved
@@ -1,6 +1,5 @@
 package com.sageserpent.kineticmerge
 
-import cats.data.EitherT.pure
 import cats.data.{EitherT, WriterT}
 import cats.effect.IO
 import cats.effect.unsafe.implicits.global
@@ -26,17 +25,13 @@
 end processBuilderFromCommandStringUsing
 
 object Main:
-<<<<<<< HEAD
   // NOTE: the use of Git below is based on spike work on MacOS - the version of
   // Git shipped tends to be a *long* way behind the latest release, so the
   // latest and greatest versions of commands are not always available. At time
   // of writing, Mac OS Ventura 13.5.2 ships Git 2.24.3, contrast with Git
   // 2.42.0 being the latest stable release.
-  private type WorkflowLog                = List[String]
-=======
   private type ErrorOrOperationMessage    = Either[String, String]
   private type WorkflowLog                = List[ErrorOrOperationMessage]
->>>>>>> 15515c3e
   private type WorkflowLogWriter[Payload] = WriterT[IO, WorkflowLog, Payload]
   private type Workflow[Payload] =
     EitherT[WorkflowLogWriter, String @@ Tags.ErrorMessage, Payload]
@@ -304,8 +299,8 @@
   end extension
 
   extension [Payload](workflow: Workflow[Payload])
-    private def logOperation(operationMessage: String): Workflow[Payload] =
-      workflow.semiflatTap(_ => WriterT.tell(List(Right(operationMessage))))
+    private def logOperation(message: String): Workflow[Payload] =
+      workflow.semiflatTap(_ => WriterT.tell(List(Right(message))))
   end extension
 
   private def mergeWithRollback(
