package com.sageserpent.kineticmerge.core

import cats.implicits.catsKernelOrderingForOrder
import cats.instances.seq.*
import cats.{Eq, Order}
import com.github.benmanes.caffeine.cache.{Cache, Caffeine}
import com.google.common.hash.{Funnel, HashFunction}
import com.sageserpent.kineticmerge.core
import com.typesafe.scalalogging.StrictLogging
import de.sciss.fingertree.RangedSeq
import monocle.syntax.all.*

import java.lang.Byte as JavaByte
import scala.annotation.tailrec
import scala.collection.immutable.{MultiDict, SortedMultiSet}
import scala.collection.{SortedMultiDict, mutable}
import scala.util.Try

trait CodeMotionAnalysis[Path, Element]:
  def base: Map[Path, File[Element]]
  def left: Map[Path, File[Element]]
  def right: Map[Path, File[Element]]

  def matchesFor(
      section: Section[Element]
  ): collection.Set[Match[Section[Element]]]
end CodeMotionAnalysis

object CodeMotionAnalysis extends StrictLogging:
  /** Analyse code motion from the sources of {@code base} to both {@code left}
    * and {@code right}, breaking them into [[File]] and thence [[Section]]
    * instances.
    *
    * Where a section moves from {@code base}, it enters into a match with one
    * or both corresponding sections in {@code left} and {@code right}; if both,
    * then one of those latter two sections is considered to be dominant and
    * therefore represents the match. If there is just one matching section,
    * that is taken to be the dominant one for the sake of picking up whitespace
    * changes.
    *
    * @note
    *   Although code motion is strictly speaking relative to the base sources,
    *   if the same section is added into both the left and right sources as a
    *   coincidental insertion (so not present in the base sources), this is
    *   treated as a match across the left and right sources anyway, so there
    *   will be a dominant section.
    * @param base
    *   The common base sources from which the left and right sources are
    *   derived.
    * @param left
    *   'Our' sources, from the Git standpoint...
    * @param right
    *   'Their' sources, from the Git standpoint...
    * @param thresholdSizeFractionForMatching
    *   A section's size must be at least this fraction of its containing file's
    *   size to qualify for matching.
    * @tparam Path
    * @return
    *   A [[CodeMotionAnalysis]] that contains a breakdown into [[File]]
    *   instances and thence into [[Section]] instances for each of the three
    *   sources.
    */
  def of[Path, Element](
      base: Sources[Path, Element],
      left: Sources[Path, Element],
      right: Sources[Path, Element]
  )(
      minimumMatchSize: Int,
      thresholdSizeFractionForMatching: Double,
      minimumAmbiguousMatchSize: Int,
      propagateExceptions: Boolean = true
  )(
      elementEquality: Eq[Element],
      elementOrder: Order[Element],
      elementFunnel: Funnel[Element],
      hashFunction: HashFunction
  ): Either[Throwable, CodeMotionAnalysis[Path, Element]] =
    require(0 <= thresholdSizeFractionForMatching)
    require(1 >= thresholdSizeFractionForMatching)

    given witness: Eq[Element] = elementEquality

    // TODO: suppose all the sources are empty? Could this happen?
    val fileSizes = SortedMultiSet.from(
      base.filesByPath.values.map(_.size) ++ left.filesByPath.values.map(
        _.size
      ) ++ right.filesByPath.values.map(_.size)
    )

    val totalContentSize = fileSizes.sum

    val minimumFileSizeAcrossAllFilesOverAllSides = fileSizes.head

    // This is the minimum window size that would be allowed in *some* file
    // across the sources.
    val minimumWindowSizeAcrossAllFilesOverAllSides =
      minimumMatchSize max (minimumFileSizeAcrossAllFilesOverAllSides * thresholdSizeFractionForMatching).floor.toInt

    val maximumFileSizeAcrossAllFilesOverAllSides = fileSizes.last

    // This is the minimum window size that would be allowed in *all* files
    // across the sources.
    val minimumSureFireWindowSizeAcrossAllFilesOverAllSides =
      minimumMatchSize max (maximumFileSizeAcrossAllFilesOverAllSides * thresholdSizeFractionForMatching).floor.toInt

    logger.debug(
      s"Minimum match window size across all files over all sides: $minimumWindowSizeAcrossAllFilesOverAllSides"
    )
    logger.debug(
      s"Minimum sure-fire match window size across all files over all sides: $minimumSureFireWindowSizeAcrossAllFilesOverAllSides"
    )
    logger.debug(
      s"Maximum match window size across all files over all sides: $maximumFileSizeAcrossAllFilesOverAllSides"
    )
    logger.debug(
      s"File sizes across all files over all sides: $fileSizes"
    )

    type SectionsSeen = RangedSeq[Section[Element], Int]

    type MatchedSections = MultiDict[Section[Element], Match[Section[Element]]]

    val tiebreakContentSamplingLimit = 10

    object MatchesAndTheirSections:
      type PairwiseMatch = Match.BaseAndLeft[Section[Element]] |
        Match.BaseAndRight[Section[Element]] |
        Match.LeftAndRight[Section[Element]]

      lazy val empty = MatchesAndTheirSections(
        baseSectionsByPath = Map.empty,
        leftSectionsByPath = Map.empty,
        rightSectionsByPath = Map.empty,
        sectionsAndTheirMatches = MultiDict.empty
      )
      private val rollingHashFactoryCache: Cache[Int, RollingHash.Factory] =
        Caffeine.newBuilder().build()

      private def subsumesSection(
          side: Sources[Path, Element],
          sectionsByPath: Map[Path, SectionsSeen]
      )(section: Section[Element]): Boolean =
        sectionsByPath
          .get(side.pathFor(section))
          .fold(ifEmpty = false)(
            _.filterIncludes(section.closedOpenInterval).exists(_ != section)
          )

      private def subsumesSectionViaAtLeastOneAllSidesMatch(
          sectionsAndTheirMatches: MatchedSections
      )(
          side: Sources[Path, Element],
          sectionsByPath: Map[Path, SectionsSeen]
      )(section: Section[Element]): Boolean =
        sectionsByPath
          .get(side.pathFor(section))
          .fold(ifEmpty = false)(
            _.filterIncludes(section.closedOpenInterval)
              .filter(_ != section)
              .exists(sectionsAndTheirMatches.get(_).exists {
                case _: Match.AllSides[Section[Element]] => true
                case _                                   => false
              })
          )

      private def subsumingPairwiseMatches(
          sectionsAndTheirMatches: MatchedSections
      )(
          side: Sources[Path, Element],
          sectionsByPath: Map[Path, SectionsSeen]
      )(section: Section[Element]): Set[PairwiseMatch] =
        sectionsByPath
          .get(side.pathFor(section))
          .fold(ifEmpty = Set.empty)(
            _.filterIncludes(section.closedOpenInterval)
              .filter(_ != section)
              .flatMap(sectionsAndTheirMatches.get)
              .collect {
                case baseAndLeft: Match.BaseAndLeft[Section[Element]] =>
                  baseAndLeft: PairwiseMatch
                case baseAndRight: Match.BaseAndRight[Section[Element]] =>
                  baseAndRight: PairwiseMatch
                case leftAndRight: Match.LeftAndRight[Section[Element]] =>
                  leftAndRight: PairwiseMatch
              }
              // NOTE: convert to a set at this point as we expect sections to
              // be duplicated when involved in ambiguous matches.
              .toSet
          )

      private def overlapsSection(
          side: Sources[Path, Element],
          sectionsByPath: Map[Path, SectionsSeen]
      )(section: Section[Element]): Boolean =
        sectionsByPath
          .get(side.pathFor(section))
          .fold(ifEmpty = false)(
            _.filterOverlaps(section.closedOpenInterval)
              // Subsuming sections are considered to be overlapping by the
              // implementation of `SectionSeen`, so use an existence check with
              // a nuanced predicate.
              .exists(candidateSection =>
                candidateSection.startOffset > section.startOffset || candidateSection.onePastEndOffset < section.onePastEndOffset
              )
          )

      private def withSection(
          side: Sources[Path, Element],
          sectionsByPath: Map[Path, SectionsSeen]
      )(
          section: Section[Element]
      ): Map[Path, SectionsSeen] =
        sectionsByPath.updatedWith(
          side.pathFor(section)
        ) {
          case Some(sections) =>
            // Allow the same section to be added more than once, on behalf of
            // ambiguous matches.
            Some(sections + section)
          case None =>
            Some(
              // NOTE: don't use `Ordering[Int]` as while that is valid, it will
              // pull in a Cats `Order[Int]` which round-trips back to an
              // `Ordering`. That makes profiling difficult.
              RangedSeq(section)(_.closedOpenInterval, Ordering.Int)
            )
        }
      end withSection

      // Coalesces runs of overlapping sections together and reports the size of
      // the largest coalescence.
      private def maximumSizeOfCoalescedSections(
          sectionsSeen: SectionsSeen
      ): Option[Int] =
        val sectionsInOrderOfStartOffset = sectionsSeen.iterator.toSeq

        case class PutativeCoalescence(
            startOffset: Int,
            onePastEndOffset: Int
        )

        @tailrec
        def maximumSizeOfCoalescedSections(
            sections: Seq[Section[Element]],
            putativeCoalescence: Option[PutativeCoalescence],
            partialResult: Option[Int]
        ): Option[Int] =
          if sections.isEmpty then
            (partialResult ++ putativeCoalescence.map {
              case PutativeCoalescence(startOffset, onePastEndIndex) =>
                onePastEndIndex - startOffset
            }).maxOption
          else
            val head = sections.head

            putativeCoalescence match
              case Some(
                    PutativeCoalescence(startOffset, onePastEndOffset)
                  ) =>
                assume(head.startOffset >= startOffset)

                if head.startOffset > onePastEndOffset then
                  // The head section neither overlaps nor abuts the
                  // putative coalescence, so tally the size of the now
                  // finalised coalescence and start a new one that
                  // encompasses just the head section.
                  val size = onePastEndOffset - startOffset

                  maximumSizeOfCoalescedSections(
                    sections.tail,
                    putativeCoalescence = Some(
                      PutativeCoalescence(
                        head.startOffset,
                        head.onePastEndOffset
                      )
                    ),
                    partialResult =
                      partialResult.map(_ max size).orElse(Some(size))
                  )
                else
                  // The head section extends the putative coalescence.
                  maximumSizeOfCoalescedSections(
                    sections.tail,
                    putativeCoalescence = Some(
                      PutativeCoalescence(
                        startOffset,
                        head.onePastEndOffset max onePastEndOffset
                      )
                    ),
                    partialResult = partialResult
                  )
                end if

              case None =>
                // Start a new putative coalescence that encompasses just
                // the head section.
                maximumSizeOfCoalescedSections(
                  sections.tail,
                  putativeCoalescence = Some(
                    PutativeCoalescence(
                      head.startOffset,
                      head.onePastEndOffset
                    )
                  ),
                  partialResult = partialResult
                )
            end match
          end if
        end maximumSizeOfCoalescedSections

        maximumSizeOfCoalescedSections(
          sectionsInOrderOfStartOffset,
          putativeCoalescence = None,
          partialResult = None
        )
      end maximumSizeOfCoalescedSections

      // Breaks up a section by eating into it with smaller bites, yielding the
      // leftover sections.
      private def eatIntoSection(
          side: Sources[Path, Element],
          bites: collection.Set[Section[Element]]
      )(
          section: Section[Element]
      ): Seq[Section[Element]] =
        // TODO: can this be made to eliminate overlaps too?

        enum BiteEdge:
          case Start(startOffset: Int)
          case End(onePastEndOffset: Int)
        end BiteEdge

        val biteEdges: Seq[BiteEdge] = bites.toSeq
          .flatMap { biteSection =>
            Seq(
              BiteEdge.Start(biteSection.startOffset),
              BiteEdge.End(biteSection.onePastEndOffset)
            )
          }
          .sortWith {
            case (
                  BiteEdge.Start(startOffset),
                  BiteEdge.End(onePastEndOffset)
                ) =>
              // Bites should have positive width, so that way a start comes
              // strictly before the end of its bite.
              startOffset < onePastEndOffset
            case (
                  BiteEdge.End(onePastEndOffset),
                  BiteEdge.Start(startOffset)
                ) =>
              // If two bites abut, then the end position of the preceding bite
              // will be equal to the start position of the following bite.
              onePastEndOffset <= startOffset
            case (
                  BiteEdge.Start(firstStartOffset),
                  BiteEdge.Start(secondStartOffset)
                ) =>
              // Bites should have positive width, so this is a strict equality.
              firstStartOffset < secondStartOffset
            case (
                  BiteEdge.End(firstOnePastEndOffset),
                  BiteEdge.End(secondOnePastEndOffset)
                ) =>
              // Bites should have positive width, so this is a strict equality.
              firstOnePastEndOffset < secondOnePastEndOffset
          }

        val mealOnePastEndOffset: Int = section.onePastEndOffset

        val path = side.pathFor(section)

        case class State(
            mealStartOffset: Int,
            biteDepth: Int
        ):
          @tailrec
          final def apply(
              biteEdges: Seq[BiteEdge],
              leftovers: Vector[Section[Element]]
          ): Vector[Section[Element]] =
            biteEdges match
              case Seq() =>
                if mealOnePastEndOffset > mealStartOffset then
                  leftovers.appended(
                    side.section(path)(
                      startOffset = mealStartOffset,
                      size = mealOnePastEndOffset - mealStartOffset
                    )
                  )
                else leftovers
              case Seq(BiteEdge.Start(startOffset), remainingBiteEdges*) =>
                require(mealOnePastEndOffset > startOffset)
                val guardedStartOffset = startOffset max mealStartOffset

                this
                  .copy(
                    mealStartOffset = guardedStartOffset,
                    biteDepth = 1 + biteDepth
                  )
                  .apply(
                    remainingBiteEdges,
                    leftovers =
                      if 0 == biteDepth && guardedStartOffset > mealStartOffset
                      then
                        leftovers.appended(
                          side.section(path)(
                            startOffset = mealStartOffset,
                            size = guardedStartOffset - mealStartOffset
                          )
                        )
                      else leftovers
                  )
              case Seq(BiteEdge.End(onePastEndOffset), remainingBiteEdges*) =>
                require(0 < biteDepth)

                require(mealStartOffset < onePastEndOffset)
                val guardedOnePastEndOffset =
                  onePastEndOffset min mealOnePastEndOffset

                this
                  .copy(
                    mealStartOffset = guardedOnePastEndOffset,
                    biteDepth = biteDepth - 1
                  )
                  .apply(remainingBiteEdges, leftovers)
        end State

        State(
          mealStartOffset = section.startOffset,
          biteDepth = 0
        )(biteEdges, leftovers = Vector.empty)
      end eatIntoSection

      case class MatchingResult(
          matchesAndTheirSections: MatchesAndTheirSections,
          numberOfMatchesForTheGivenWindowSize: Int,
          estimatedWindowSizeForOptimalMatch: Option[Int]
      )

    end MatchesAndTheirSections

    case class MatchesAndTheirSections(
        baseSectionsByPath: Map[Path, SectionsSeen],
        leftSectionsByPath: Map[Path, SectionsSeen],
        rightSectionsByPath: Map[Path, SectionsSeen],
        sectionsAndTheirMatches: MatchedSections
    ):
      import MatchesAndTheirSections.*

      private val subsumesBaseSection: Section[Element] => Boolean =
        subsumesSection(base, baseSectionsByPath)
      private val subsumesLeftSection: Section[Element] => Boolean =
        subsumesSection(left, leftSectionsByPath)
      private val subsumesRightSection: Section[Element] => Boolean =
        subsumesSection(right, rightSectionsByPath)
      private val subsumesBaseSectionViaAtLeastOneAllSidesMatch
          : Section[Element] => Boolean =
        subsumesSectionViaAtLeastOneAllSidesMatch(sectionsAndTheirMatches)(
          base,
          baseSectionsByPath
        )
      private val subsumesLeftSectionViaAtLeastOneAllSidesMatch
          : Section[Element] => Boolean =
        subsumesSectionViaAtLeastOneAllSidesMatch(sectionsAndTheirMatches)(
          left,
          leftSectionsByPath
        )
      private val subsumesRightSectionViaAtLeastOneAllSidesMatch
          : Section[Element] => Boolean =
        subsumesSectionViaAtLeastOneAllSidesMatch(sectionsAndTheirMatches)(
          right,
          rightSectionsByPath
        )
      private val overlapsBaseSection: Section[Element] => Boolean =
        overlapsSection(base, baseSectionsByPath)
      private val overlapsLeftSection: Section[Element] => Boolean =
        overlapsSection(left, leftSectionsByPath)
      private val overlapsRightSection: Section[Element] => Boolean =
        overlapsSection(right, rightSectionsByPath)
      private val withBaseSection: Section[Element] => Map[Path, SectionsSeen] =
        withSection(base, baseSectionsByPath)
      private val withLeftSection: Section[Element] => Map[Path, SectionsSeen] =
        withSection(left, leftSectionsByPath)
      private val withRightSection
          : Section[Element] => Map[Path, SectionsSeen] =
        withSection(right, rightSectionsByPath)

      def baseSections: Set[Section[Element]] =
        baseSectionsByPath.values.flatMap(_.iterator).toSet

      def leftSections: Set[Section[Element]] =
        leftSectionsByPath.values.flatMap(_.iterator).toSet

      def rightSections: Set[Section[Element]] =
        rightSectionsByPath.values.flatMap(_.iterator).toSet

      @tailrec
      final def withAllMatchesOfAtLeastTheSureFireWindowSize(
          looseExclusiveUpperBoundOnMaximumMatchSize: Int =
            1 + maximumFileSizeAcrossAllFilesOverAllSides
      ): MatchesAndTheirSections =
        // Essentially a binary chop algorithm, but using
        // `fallbackImprovedState` to track the best solution.
        @tailrec
        def keepTryingToImproveThis(
            bestMatchSize: Int,
            looseExclusiveUpperBoundOnMaximumMatchSize: Int,
            guessAtOptimalMatchSize: Option[Int],
            fallbackImprovedState: MatchesAndTheirSections
        ): MatchesAndTheirSections =
          require(bestMatchSize < looseExclusiveUpperBoundOnMaximumMatchSize)

          if 1 + bestMatchSize < looseExclusiveUpperBoundOnMaximumMatchSize
          then
            // There is at least one candidate window size greater than
            // `bestMatchSize`...
            val candidateWindowSize = guessAtOptimalMatchSize
              .filter(_ < looseExclusiveUpperBoundOnMaximumMatchSize)
              .getOrElse {
                // Speculative optimisation - if the largest file was modified
                // on just one side (or coincidentally added as exact duplicates
                // on both sides), then we may as well go straight to it to
                // avoid the cost of working back up to that matching size with
                // lots of overlapping matches.
                val potentialFullMatchSize = for
                  largestPertinentFileSize <- fileSizes
                    .rangeFrom(bestMatchSize)
                    .rangeTo(looseExclusiveUpperBoundOnMaximumMatchSize)
                    .lastOption
                  largestFileMightBeUnchangedOnOneSideOrCoincidentallyAddedAsInDuplicate =
                    1 < fileSizes.get(largestPertinentFileSize)
                  if largestFileMightBeUnchangedOnOneSideOrCoincidentallyAddedAsInDuplicate
                yield largestPertinentFileSize

                val bisectedSize =
                  (bestMatchSize + looseExclusiveUpperBoundOnMaximumMatchSize) / 2
                potentialFullMatchSize.fold(ifEmpty = bisectedSize)(
                  _ max bisectedSize
                )
              }

            val MatchingResult(
              stateAfterTryingCandidate,
              numberOfMatchesForTheGivenWindowSize,
              estimatedWindowSizeForOptimalMatch
            ) = this.matchesForWindowSize(candidateWindowSize)

            estimatedWindowSizeForOptimalMatch match
              case None =>
                // Failed to improve the match size, try again with the
                // contracted upper bound.
                keepTryingToImproveThis(
                  bestMatchSize,
                  looseExclusiveUpperBoundOnMaximumMatchSize =
                    candidateWindowSize,
                  guessAtOptimalMatchSize = None,
                  fallbackImprovedState
                )
              case Some(estimate)
                  if estimate == candidateWindowSize || 1 == numberOfMatchesForTheGivenWindowSize =>
                // Found the optimal solution; try searching for the next lowest
                // optimal size. NOTE: this won't pick up multiple distinct
                // optimal matches, see below.
                logger.debug(
                  s"Search has found an optimal match at window size: $candidateWindowSize, number of matches is: $numberOfMatchesForTheGivenWindowSize, restarting search to look for smaller matches."
                )
                stateAfterTryingCandidate
                  .withAllMatchesOfAtLeastTheSureFireWindowSize(
                    looseExclusiveUpperBoundOnMaximumMatchSize =
                      candidateWindowSize
                  )
              case Some(estimate) =>
                // We have an improvement, move the lower bound up and note the
                // improved state.
                logger.debug(
                  s"Search has found an improved match at window size: $candidateWindowSize, number of matches is: $numberOfMatchesForTheGivenWindowSize, looking for a more optimal match with estimated window size of: $estimate."
                )
                keepTryingToImproveThis(
                  bestMatchSize = candidateWindowSize,
                  looseExclusiveUpperBoundOnMaximumMatchSize,
                  guessAtOptimalMatchSize = Some(estimate),
                  fallbackImprovedState = stateAfterTryingCandidate
                )
            end match
          else if minimumSureFireWindowSizeAcrossAllFilesOverAllSides == looseExclusiveUpperBoundOnMaximumMatchSize
          then
            // There is nowhere left to search.
            logger.debug(
              s"Search for matches whose size is no less than the sure-fire match window size of: $minimumSureFireWindowSizeAcrossAllFilesOverAllSides has terminated; results are:\n${pprintCustomised(fallbackImprovedState)}"
            )
            fallbackImprovedState
          else
            // The optimal matches are in the fallback improved state; try
            // searching for the next lowest optimal size. This is necessary as
            // we may have *multiple* distinct optimal matches at a given window
            // size.
            logger.debug(
              s"Search has found optimal matches at window size: $bestMatchSize, restarting search to look for smaller matches."
            )
            fallbackImprovedState.withAllMatchesOfAtLeastTheSureFireWindowSize(
              looseExclusiveUpperBoundOnMaximumMatchSize = bestMatchSize
            )
          end if
        end keepTryingToImproveThis

        keepTryingToImproveThis(
          bestMatchSize =
            minimumSureFireWindowSizeAcrossAllFilesOverAllSides - 1,
          looseExclusiveUpperBoundOnMaximumMatchSize,
          guessAtOptimalMatchSize = None,
          fallbackImprovedState = this
        )
      end withAllMatchesOfAtLeastTheSureFireWindowSize

      @tailrec
      final def withAllSmallFryMatches(
          candidateWindowSize: Int
      ): MatchesAndTheirSections =
        require(
          minimumWindowSizeAcrossAllFilesOverAllSides until minimumSureFireWindowSizeAcrossAllFilesOverAllSides contains candidateWindowSize
        )

        // We will be exploring the small-fry window sizes below
        // `minimumSureFireWindowSizeAcrossAllFilesOverAllSides`; in this
        // situation, sizes below per-file thresholds lead to no matches, this
        // leads to gaps in validity as a size exceeds the largest match it
        // could participate in, but fails to meet the next highest per-file
        // threshold. Consequently, don't bother checking whether any matches
        // were found - instead, plod linearly down each window size.
        val MatchingResult(
          stateAfterTryingCandidate,
          numberOfMatchesForTheGivenWindowSize,
          _
        ) =
          this.matchesForWindowSize(candidateWindowSize)

        if candidateWindowSize > minimumWindowSizeAcrossAllFilesOverAllSides
        then
          if 0 < numberOfMatchesForTheGivenWindowSize then
            logger.debug(
              s"Search has found a match at window size: $candidateWindowSize, number of matches is: $numberOfMatchesForTheGivenWindowSize, continuing to look for smaller matches."
            )
          end if
          stateAfterTryingCandidate.withAllSmallFryMatches(
            candidateWindowSize - 1
          )
        else
          if 0 < numberOfMatchesForTheGivenWindowSize then
            logger.debug(
              s"Search has found a match at window size: $candidateWindowSize, number of matches is: $numberOfMatchesForTheGivenWindowSize, search for matches whose size is less than the sure-fire match window size of: $minimumSureFireWindowSizeAcrossAllFilesOverAllSides has terminated at minimum window size: $minimumWindowSizeAcrossAllFilesOverAllSides; results are:\n${pprintCustomised(stateAfterTryingCandidate)}"
            )
          else
            logger.debug(
              s"Search for matches whose size is less than the sure-fire match window size of: $minimumSureFireWindowSizeAcrossAllFilesOverAllSides has terminated at minimum window size: $minimumWindowSizeAcrossAllFilesOverAllSides; results are:\n${pprintCustomised(stateAfterTryingCandidate)}"
            )
          end if
          stateAfterTryingCandidate
        end if
      end withAllSmallFryMatches

      // `MatchCalculationState` allows pairwise matches to subsume all-sides
      // matches on two sides: this condenses the state by having those
      // all-sides matches eat into their subsuming pairwise matches, replacing
      // them with smaller leftover sections.
      def withPairwiseMatchesEatenInto: MatchesAndTheirSections =
        val allSidesMatches = sectionsAndTheirMatches.values.collect {
          case allSides: Match.AllSides[Section[Element]] => allSides
        }.toSet

        def pairwiseMatchesSubsumingOnBothSides(
            allSides: Match.AllSides[Section[Element]]
        ): Set[PairwiseMatch] =
          val subsumingOnBase =
            subsumingPairwiseMatches(sectionsAndTheirMatches)(
              base,
              baseSectionsByPath
            )(
              allSides.baseElement
            )
          val subsumingOnLeft =
            subsumingPairwiseMatches(sectionsAndTheirMatches)(
              left,
              leftSectionsByPath
            )(
              allSides.leftElement
            )
          val subsumingOnRight =
            subsumingPairwiseMatches(sectionsAndTheirMatches)(
              right,
              rightSectionsByPath
            )(
              allSides.rightElement
            )

          (subsumingOnBase intersect subsumingOnLeft) union (subsumingOnBase intersect subsumingOnRight) union (subsumingOnLeft intersect subsumingOnRight)
        end pairwiseMatchesSubsumingOnBothSides

        val pairwiseMatchesToBeEaten
            : MultiDict[PairwiseMatch, Match.AllSides[Section[Element]]] =
          MultiDict.from(
            allSidesMatches.flatMap(allSides =>
              pairwiseMatchesSubsumingOnBothSides(allSides).map(_ -> allSides)
            )
          )

        val withoutThosePairwiseMatches: MatchesAndTheirSections =
          withoutTheseMatches(pairwiseMatchesToBeEaten.keySet)

        val pairwiseMatchesFromLeftovers =
          pairwiseMatchesToBeEaten.keySet.flatMap[PairwiseMatch] {
            pairwiseMatch =>
              val bites = pairwiseMatchesToBeEaten.get(pairwiseMatch)

              val leftovers: Seq[PairwiseMatch] = pairwiseMatch match
                case Match.BaseAndLeft(baseSection, leftSection) =>
                  (eatIntoSection(base, bites.map(_.baseElement))(
                    baseSection
                  ) zip eatIntoSection(left, bites.map(_.leftElement))(
                    leftSection
                  ))
                    .map(Match.BaseAndLeft.apply)

                case Match.BaseAndRight(baseSection, rightSection) =>
                  (eatIntoSection(base, bites.map(_.baseElement))(
                    baseSection
                  ) zip eatIntoSection(right, bites.map(_.rightElement))(
                    rightSection
                  )).map(Match.BaseAndRight.apply)

                case Match.LeftAndRight(leftSection, rightSection) =>
                  (eatIntoSection(left, bites.map(_.leftElement))(
                    leftSection
                  ) zip eatIntoSection(right, bites.map(_.rightElement))(
                    rightSection
                  )).map(Match.LeftAndRight.apply)

              logger.debug(
                s"Eating into pairwise match:\n${pprintCustomised(pairwiseMatch)} on behalf of all-sides matches:\n${pprintCustomised(bites)}, resulting in matches:\n${pprintCustomised(leftovers)}."
              )

              leftovers
          }

        withoutThosePairwiseMatches
          .withMatches(
            pairwiseMatchesFromLeftovers
              .asInstanceOf[collection.Set[Match[Section[Element]]]]
          )
          .matchesAndTheirSections
      end withPairwiseMatchesEatenInto

      // Eating into pairwise matches can create smaller pairwise matches that
      // are partially subsumed by other larger pairwise matches. Prefer keeping
      // the larger matches and remove the subsumed ones.
      def cleanedUp: MatchesAndTheirSections =
        val subsumedBaseSections = baseSectionsByPath.values
          .flatMap(_.iterator)
          .filter(subsumesBaseSection)
        val subsumedLeftSections = leftSectionsByPath.values
          .flatMap(_.iterator)
          .filter(subsumesLeftSection)
        val subsumedRightSections = rightSectionsByPath.values
          .flatMap(_.iterator)
          .filter(subsumesRightSection)

        val matchesToRemove =
          (subsumedBaseSections ++ subsumedLeftSections ++ subsumedRightSections)
            .flatMap(sectionsAndTheirMatches.get)
            .toSet

        if matchesToRemove.nonEmpty then
          logger.debug(
            s"Removing matches that have subsumed sections:\n${pprintCustomised(matchesToRemove)} as part of cleanup."
          )
        end if

        this.withoutTheseMatches(matchesToRemove)
      end cleanedUp

      private def withoutTheseMatches(
          matches: Iterable[Match[Section[Element]]]
      ): MatchesAndTheirSections =
        matches.foldLeft(this) {
          case (
                matchesAndTheirSections,
                allSides @ Match.AllSides(
                  baseSection,
                  leftSection,
                  rightSection
                )
              ) =>
            val basePath  = base.pathFor(baseSection)
            val leftPath  = left.pathFor(leftSection)
            val rightPath = right.pathFor(rightSection)
            matchesAndTheirSections
              .focus(_.baseSectionsByPath)
              .modify(_.updatedWith(basePath) { case Some(sectionsSeen) =>
                Some(sectionsSeen - baseSection)
              })
              .focus(_.leftSectionsByPath)
              .modify(_.updatedWith(leftPath) { case Some(sectionsSeen) =>
                Some(sectionsSeen - leftSection)
              })
              .focus(_.rightSectionsByPath)
              .modify(_.updatedWith(rightPath) { case Some(sectionsSeen) =>
                Some(sectionsSeen - rightSection)
              })
              .focus(_.sectionsAndTheirMatches)
              .modify(
                _.remove(baseSection, allSides)
                  .remove(leftSection, allSides)
                  .remove(rightSection, allSides)
              )

          case (
                matchesAndTheirSections,
                baseAndLeft @ Match.BaseAndLeft(baseSection, leftSection)
              ) =>
            val basePath = base.pathFor(baseSection)
            val leftPath = left.pathFor(leftSection)
            matchesAndTheirSections
              .focus(_.baseSectionsByPath)
              .modify(_.updatedWith(basePath) { case Some(sectionsSeen) =>
                Some(sectionsSeen - baseSection)
              })
              .focus(_.leftSectionsByPath)
              .modify(_.updatedWith(leftPath) { case Some(sectionsSeen) =>
                Some(sectionsSeen - leftSection)
              })
              .focus(_.sectionsAndTheirMatches)
              .modify(
                _.remove(baseSection, baseAndLeft)
                  .remove(leftSection, baseAndLeft)
              )

          case (
                matchesAndTheirSections,
                baseAndRight @ Match.BaseAndRight(baseSection, rightSection)
              ) =>
            val basePath  = base.pathFor(baseSection)
            val rightPath = right.pathFor(rightSection)
            matchesAndTheirSections
              .focus(_.baseSectionsByPath)
              .modify(_.updatedWith(basePath) { case Some(sectionsSeen) =>
                Some(sectionsSeen - baseSection)
              })
              .focus(_.rightSectionsByPath)
              .modify(_.updatedWith(rightPath) { case Some(sectionsSeen) =>
                Some(sectionsSeen - rightSection)
              })
              .focus(_.sectionsAndTheirMatches)
              .modify(
                _.remove(baseSection, baseAndRight)
                  .remove(rightSection, baseAndRight)
              )

          case (
                matchesAndTheirSections,
                leftAndRight @ Match.LeftAndRight(leftSection, rightSection)
              ) =>
            val leftPath  = left.pathFor(leftSection)
            val rightPath = right.pathFor(rightSection)
            matchesAndTheirSections
              .focus(_.leftSectionsByPath)
              .modify(_.updatedWith(leftPath) { case Some(sectionsSeen) =>
                Some(sectionsSeen - leftSection)
              })
              .focus(_.rightSectionsByPath)
              .modify(_.updatedWith(rightPath) { case Some(sectionsSeen) =>
                Some(sectionsSeen - rightSection)
              })
              .focus(_.sectionsAndTheirMatches)
              .modify(
                _.remove(leftSection, leftAndRight)
                  .remove(rightSection, leftAndRight)
              )
        }
      end withoutTheseMatches

      private def withMatches(
          matches: collection.Set[Match[Section[Element]]]
      ): MatchingResult =
        val (
          updatedMatchesAndTheirSections,
          matchesWithoutRedundantPairwiseMatches
        ) =
          matches
            .foldLeft(this)(_.withMatch(_))
            .withoutRedundantPairwiseMatchesIn(matches)

        MatchingResult(
          matchesAndTheirSections = updatedMatchesAndTheirSections,
          numberOfMatchesForTheGivenWindowSize =
            matchesWithoutRedundantPairwiseMatches.size,
          estimatedWindowSizeForOptimalMatch = updatedMatchesAndTheirSections
            .estimateOptimalMatchSize(matchesWithoutRedundantPairwiseMatches)
        )
      end withMatches

      // Cleans up the state when a putative all-sides match that would have
      // been ambiguous on one side with another all-sides match is partially
      // suppressed by a larger pairwise match. This situation results in a
      // pairwise match that shares its sections on both sides with the other
      // all-sides match; remove any such redundant pairwise matches.
      private def withoutRedundantPairwiseMatchesIn(
          matches: collection.Set[Match[Section[Element]]]
      ): (MatchesAndTheirSections, collection.Set[Match[Section[Element]]]) =
        val (redundantMatches, usefulMatches) =
          val isAnAllSidesMatch: Match[Section[Element]] => Boolean = {
            case _: Match.AllSides[Section[Element]] => true
            case _                                   => false
          }

          matches.partition {
            case Match.BaseAndLeft(baseSection, leftSection) =>
              sectionsAndTheirMatches
                .get(baseSection)
                .intersect(sectionsAndTheirMatches.get(leftSection))
                .exists(isAnAllSidesMatch)
            case Match.BaseAndRight(baseSection, rightSection) =>
              sectionsAndTheirMatches
                .get(baseSection)
                .intersect(sectionsAndTheirMatches.get(rightSection))
                .exists(isAnAllSidesMatch)
            case Match.LeftAndRight(leftSection, rightSection) =>
              sectionsAndTheirMatches
                .get(leftSection)
                .intersect(sectionsAndTheirMatches.get(rightSection))
                .exists(isAnAllSidesMatch)
            case _: Match.AllSides[Section[Element]] => false
          }
        end val

        if redundantMatches.nonEmpty then
          logger.debug(
            s"Removing redundant pairwise matches:\n${pprintCustomised(redundantMatches)} as their sections also belong to all-sides matches."
          )
        end if

        withoutTheseMatches(redundantMatches) -> usefulMatches
      end withoutRedundantPairwiseMatchesIn

      // When the window size used to calculate matches is lower than the
      // optimal match size, overlapping matches will be made that cover the
      // elements of the optimal math. Estimate the size of the optimal match by
      // coalescing the overlaps.
      private def estimateOptimalMatchSize(
          matches: collection.Set[Match[Section[Element]]]
      ): Option[Int] =
        // Deconstruct a throwaway instance of `MatchesAndTheirSections` made
        // from just `matches` as a quick-and-dirty way of organising the
        // matches' sections.
        val MatchesAndTheirSections(
          baseSectionsByPath,
          leftSectionsByPath,
          rightSectionsByPath,
          _
        ) = matches.foldLeft(empty)(_.withMatch(_))

        val sectionsSeenOnAllPathsAcrossAllSides =
          baseSectionsByPath.values ++ leftSectionsByPath.values ++ rightSectionsByPath.values

        sectionsSeenOnAllPathsAcrossAllSides
          .flatMap(maximumSizeOfCoalescedSections)
          .maxOption
      end estimateOptimalMatchSize

      private def withMatch(
          aMatch: Match[Section[Element]]
      ): MatchesAndTheirSections =
        aMatch match
          case Match.AllSides(baseSection, leftSection, rightSection) =>
            copy(
              baseSectionsByPath = withBaseSection(baseSection),
              leftSectionsByPath = withLeftSection(leftSection),
              rightSectionsByPath = withRightSection(rightSection),
              sectionsAndTheirMatches =
                sectionsAndTheirMatches + (baseSection -> aMatch) + (leftSection -> aMatch) + (rightSection -> aMatch)
            )
          case Match.BaseAndLeft(baseSection, leftSection) =>
            copy(
              baseSectionsByPath = withBaseSection(baseSection),
              leftSectionsByPath = withLeftSection(leftSection),
              sectionsAndTheirMatches =
                sectionsAndTheirMatches + (baseSection -> aMatch) + (leftSection -> aMatch)
            )
          case Match.BaseAndRight(baseSection, rightSection) =>
            copy(
              baseSectionsByPath = withBaseSection(baseSection),
              rightSectionsByPath = withRightSection(rightSection),
              sectionsAndTheirMatches =
                sectionsAndTheirMatches + (baseSection -> aMatch) + (rightSection -> aMatch)
            )
          case Match.LeftAndRight(leftSection, rightSection) =>
            copy(
              leftSectionsByPath = withLeftSection(leftSection),
              rightSectionsByPath = withRightSection(rightSection),
              sectionsAndTheirMatches =
                sectionsAndTheirMatches + (leftSection -> aMatch) + (rightSection -> aMatch)
            )
        end match
      end withMatch

      private def matchFrom(
          baseSection: Section[Element],
          leftSection: Section[Element],
          rightSection: Section[Element]
      ): Option[Match[Section[Element]]] =
        // Rules of the game:
        // 1. An all-sides match may not be subsumed on *all three sides* by a
        // larger all-sides match.
        // 2. An all-sides match may not be subsumed on *two* of its sides by a
        // larger all-sides match.
        // 3. An all-sides match may be subsumed on *two* of its sides by a
        // larger pairwise match - this facilitates eating into the larger
        // pairwise section elsewhere.
        // 4. A putative all-sides match subsumed on *one* side by a larger
        // match (all-sides or pairwise) is partially suppressed, yielding a
        // pairwise match across the other two sides, provided that the pairwise
        // match is permitted by its own rules. If not, the all-sides match is
        // completely suppressed.

        val baseIsSubsumedByAnAllSidesMatch =
          subsumesBaseSectionViaAtLeastOneAllSidesMatch(baseSection)
        val leftIsSubsumedByAnAllSidesMatch =
          subsumesLeftSectionViaAtLeastOneAllSidesMatch(leftSection)
        val rightIsSubsumedByAnAllSidesMatch =
          subsumesRightSectionViaAtLeastOneAllSidesMatch(rightSection)

        (
          baseIsSubsumedByAnAllSidesMatch,
          leftIsSubsumedByAnAllSidesMatch,
          rightIsSubsumedByAnAllSidesMatch
        ) match
          case (false, false, false) =>
            val tediousTypecheckingWorkaround
                : Option[Match.AllSides[Section[Element]]] =
              Some(Match.AllSides(baseSection, leftSection, rightSection))

            tediousTypecheckingWorkaround
              .filterNot(pairwiseMatchSubsumesJustOneSideOnly)
          case (false, false, true) =>
            Option.unless(
              subsumesBaseSection(baseSection) || subsumesLeftSection(
                leftSection
              )
            )(Match.BaseAndLeft(baseSection, leftSection))
          case (false, true, false) =>
            Option.unless(
              subsumesBaseSection(baseSection) || subsumesRightSection(
                rightSection
              )
            )(Match.BaseAndRight(baseSection, rightSection))
          case (true, false, false) =>
            Option.unless(
              subsumesLeftSection(leftSection) || subsumesRightSection(
                rightSection
              )
            )(Match.LeftAndRight(leftSection, rightSection))
          case _ => None
        end match
      end matchFrom

      private def pairwiseMatchSubsumesJustOneSideOnly(
          allSides: Match.AllSides[Section[Element]]
      ): Boolean =
        val subsumingOnBase =
          subsumingPairwiseMatches(sectionsAndTheirMatches)(
            base,
            baseSectionsByPath
          )(
            allSides.baseElement
          )
        val subsumingOnLeft =
          subsumingPairwiseMatches(sectionsAndTheirMatches)(
            left,
            leftSectionsByPath
          )(
            allSides.leftElement
          )
        val subsumingOnRight =
          subsumingPairwiseMatches(sectionsAndTheirMatches)(
            right,
            rightSectionsByPath
          )(
            allSides.rightElement
          )

        val subsumedOnJustTheBase =
          (subsumingOnBase diff (subsumingOnLeft union subsumingOnRight)).nonEmpty
        val subsumedOnJustTheLeft =
          (subsumingOnLeft diff (subsumingOnBase union subsumingOnRight)).nonEmpty
        val subsumedOnJustTheRight =
          (subsumingOnRight diff (subsumingOnBase union subsumingOnLeft)).nonEmpty

        subsumedOnJustTheBase || subsumedOnJustTheLeft || subsumedOnJustTheRight
      end pairwiseMatchSubsumesJustOneSideOnly

      private def baseAndLeftMatchOf(
          baseSection: Section[Element],
          leftSection: Section[Element]
      ): Option[Match.BaseAndLeft[Section[Element]]] =
        // If anything fully or partially subsumes either section in a putative
        // pairwise match, then the match is suppressed.
        val suppressed =
          subsumesBaseSection(baseSection) || subsumesLeftSection(
            leftSection
          )

        Option.unless(suppressed)(
          Match.BaseAndLeft(
            baseSection,
            leftSection
          )
        )
      end baseAndLeftMatchOf

      private def baseAndRightMatchOf(
          baseSection: Section[Element],
          rightSection: Section[Element]
      ): Option[Match.BaseAndRight[Section[Element]]] =
        // If anything fully or partially subsumes either section in a putative
        // pairwise match, then the match is suppressed.
        val suppressed =
          subsumesBaseSection(baseSection) || subsumesRightSection(
            rightSection
          )

        Option.unless(suppressed)(
          Match.BaseAndRight(
            baseSection,
            rightSection
          )
        )
      end baseAndRightMatchOf

      private def leftAndRightMatchOf(
          leftSection: Section[Element],
          rightSection: Section[Element]
      ): Option[Match.LeftAndRight[Section[Element]]] =
        // If anything fully or partially subsumes either section in a putative
        // pairwise match, then the match is suppressed.
        val suppressed =
          subsumesLeftSection(leftSection) || subsumesRightSection(
            rightSection
          )
        Option.unless(suppressed)(
          Match.LeftAndRight(
            leftSection,
            rightSection
          )
        )
      end leftAndRightMatchOf

      private def matchesForWindowSize(
          windowSize: Int
      ): MatchingResult =
        require(0 < windowSize)

        val allowAmbiguousMatches =
          minimumAmbiguousMatchSize <= windowSize

        def fingerprintStartIndices(
            elements: IndexedSeq[Element]
        ): SortedMultiDict[BigInt, Int] =
          require(elements.size >= windowSize)

          val rollingHashFactory = rollingHashFactoryCache.get(
            windowSize,
            { (windowSize: Int) =>
              val fixedNumberOfBytesInElementHash =
                hashFunction.bits / JavaByte.SIZE

              val windowSizeInBytes =
                fixedNumberOfBytesInElementHash * windowSize

              new RollingHash.Factory(
                windowSize = windowSizeInBytes,
                numberOfFingerprintsToBeTaken =
                  fixedNumberOfBytesInElementHash * totalContentSize - windowSizeInBytes + 1
              )
            }
          )

          val rollingHash = rollingHashFactory()

          val accumulatingResults = mutable.SortedMultiDict.empty[BigInt, Int]

          def updateFingerprint(elementIndex: Int): Unit =
            val elementBytes =
              hashFunction
                .newHasher()
                .putObject(elements(elementIndex), elementFunnel)
                .hash()
                .asBytes()

            elementBytes.foreach(rollingHash.pushByte)
          end updateFingerprint

          // NOTE: fingerprints are incrementally calculated walking *down* the
          // elements.
          val descendingIndices = elements.indices.reverse

          val (primingIndices, fingerprintingIndices) =
            descendingIndices.splitAt(windowSize - 1)

          // Prime to get ready for the first fingerprint...
          primingIndices.foreach(updateFingerprint)

          // ... henceforth, each pass records a new fingerprint, starting with
          // the first.
          fingerprintingIndices.foreach: fingerprintStartIndex =>
            updateFingerprint(fingerprintStartIndex)
            accumulatingResults.addOne(
              rollingHash.fingerprint -> fingerprintStartIndex
            )

          accumulatingResults
        end fingerprintStartIndices

        def fingerprintSections(
            sources: Sources[Path, Element]
        ): SortedMultiDict[PotentialMatchKey, Section[Element]] =
          sources.filesByPath
            .filter { case (_, file) =>
              val fileSize = file.size
              val minimumWindowSize =
                (thresholdSizeFractionForMatching * fileSize).floor.toInt

              minimumWindowSize to fileSize contains windowSize
            }
            .map { case (path, file) =>
              fingerprintStartIndices(file.content).map(
                (fingerprint, fingerprintStartIndex) =>
                  val section = sources
                    .section(path)(fingerprintStartIndex, windowSize)
                  PotentialMatchKey(
                    fingerprint,
                    impliedContent = section
                  ) -> section
              )
            }
            // This isn't quite the same as flat-mapping / flattening, because
            // we want the type of the result to be a `SortedMultiDict`...
            .reduceOption(_ concat _)
            .getOrElse(SortedMultiDict.empty)
        end fingerprintSections

        val FingerprintSectionsAcrossSides(
          baseSectionsByFingerprint,
          leftSectionsByFingerprint,
          rightSectionsByFingerprint
        ) = FingerprintSectionsAcrossSides(
          baseSectionsByFingerprint = fingerprintSections(base),
          leftSectionsByFingerprint = fingerprintSections(left),
          rightSectionsByFingerprint = fingerprintSections(right)
        )

        @tailrec
        def matchingFingerprintsAcrossSides(
            baseFingerprints: Iterable[PotentialMatchKey],
            leftFingerprints: Iterable[PotentialMatchKey],
            rightFingerprints: Iterable[PotentialMatchKey],
            matches: Set[Match[Section[Element]]]
        ): MatchingResult =
          (
            baseFingerprints.headOption,
            leftFingerprints.headOption,
            rightFingerprints.headOption
          ) match
            case (Some(baseHead), Some(leftHead), Some(rightHead))
                if potentialMatchKeyOrder.eqv(
                  baseHead,
                  leftHead
                ) && potentialMatchKeyOrder.eqv(baseHead, rightHead) =>
              // Synchronised the fingerprints across all three sides...
<<<<<<< HEAD
              val matchesForSynchronisedFingerprint
                  : LazyList[Match[Section[Element]]] =
                val baseSectionsThatDoNotOverlap = LazyList
                  .from(baseSectionsByFingerprint.get(baseHead))
                  .filterNot(overlapsBaseSection)
=======
              val potentialMatchesForSynchronisedFingerprint =
                val baseSections =
                  LazyList.from(baseSectionsByFingerprint.get(baseHead))
>>>>>>> 46bb3fc5

                val leftSectionsThatDoNotOverlap = LazyList
                  .from(leftSectionsByFingerprint.get(leftHead))
                  .filterNot(overlapsLeftSection)

                val rightSectionsThatDoNotOverlap = LazyList
                  .from(rightSectionsByFingerprint.get(rightHead))
                  .filterNot(overlapsRightSection)

                for
<<<<<<< HEAD
                  baseSection  <- baseSectionsThatDoNotOverlap
                  leftSection  <- leftSectionsThatDoNotOverlap
                  rightSection <- rightSectionsThatDoNotOverlap

                  aMatch <- matchFrom(
                    baseSection,
                    leftSection,
                    rightSection
                  )
                yield aMatch
=======
                  baseSection  <- baseSections
                  leftSection  <- leftSections
                  rightSection <- rightSections
                yield (baseSection, leftSection, rightSection)
>>>>>>> 46bb3fc5
                end for
              end potentialMatchesForSynchronisedFingerprint

              potentialMatchesForSynchronisedFingerprint match
                case leadingMatch #:: remainingMatches =>
                  matchingFingerprintsAcrossSides(
                    baseFingerprints.tail,
                    leftFingerprints.tail,
                    rightFingerprints.tail,
                    if allowAmbiguousMatches
                    then
                      matches ++ potentialMatchesForSynchronisedFingerprint
                        .flatMap(matchFrom)
                    else if remainingMatches.isEmpty then
                      matches ++ matchFrom.tupled(leadingMatch)
                    else matches
                  )
                case _ =>
                  matchingFingerprintsAcrossSides(
                    baseFingerprints.tail,
                    leftFingerprints.tail,
                    rightFingerprints.tail,
                    matches
                  )
              end match

            case (Some(baseHead), Some(leftHead), Some(rightHead))
                if potentialMatchKeyOrder.eqv(
                  baseHead,
                  leftHead
                ) && potentialMatchKeyOrder.gt(
                  baseHead,
                  rightHead
                ) =>
              // Tentatively synchronised the fingerprints between the base and
              // left, need to advance the right to resolve ...
              matchingFingerprintsAcrossSides(
                baseFingerprints,
                leftFingerprints,
                rightFingerprints.tail,
                matches
              )

            case (Some(baseHead), Some(leftHead), _)
                if potentialMatchKeyOrder.eqv(baseHead, leftHead) =>
              // Synchronised the fingerprints between the base and left...
<<<<<<< HEAD
              val matchesForSynchronisedFingerprint
                  : LazyList[Match.BaseAndLeft[Section[Element]]] =
                val baseSectionsThatDoNotOverlap = LazyList
                  .from(baseSectionsByFingerprint.get(baseHead))
                  .filterNot(overlapsBaseSection)
=======
              val potentialMatchesForSynchronisedFingerprint =
                val baseSections =
                  LazyList.from(baseSectionsByFingerprint.get(baseHead))
>>>>>>> 46bb3fc5

                val leftSectionsThatDoNotOverlap = LazyList
                  .from(leftSectionsByFingerprint.get(leftHead))
                  .filterNot(overlapsLeftSection)

                for
<<<<<<< HEAD
                  baseSection <- baseSectionsThatDoNotOverlap
                  leftSection <- leftSectionsThatDoNotOverlap

                  baseAndLeftMatch <- baseAndLeftMatchOf(
                    baseSection,
                    leftSection
                  )
                yield baseAndLeftMatch
=======
                  baseSection <- baseSections
                  leftSection <- leftSections
                yield (baseSection, leftSection)
>>>>>>> 46bb3fc5
                end for
              end potentialMatchesForSynchronisedFingerprint

              potentialMatchesForSynchronisedFingerprint match
                case leadingMatch #:: remainingMatches =>
                  matchingFingerprintsAcrossSides(
                    baseFingerprints.tail,
                    leftFingerprints.tail,
                    rightFingerprints,
                    if allowAmbiguousMatches
                    then
                      matches ++ potentialMatchesForSynchronisedFingerprint
                        .flatMap(baseAndLeftMatchOf)
                    else if remainingMatches.isEmpty then
                      matches ++ baseAndLeftMatchOf.tupled(leadingMatch)
                    else matches
                  )
                case _ =>
                  matchingFingerprintsAcrossSides(
                    baseFingerprints.tail,
                    leftFingerprints.tail,
                    rightFingerprints,
                    matches
                  )
              end match

            case (Some(baseHead), Some(leftHead), Some(rightHead))
                if potentialMatchKeyOrder.eqv(
                  baseHead,
                  rightHead
                ) && potentialMatchKeyOrder.gt(
                  baseHead,
                  leftHead
                ) =>
              // Tentatively synchronised the fingerprints between the base and
              // right, need to advance the left to resolve ...
              matchingFingerprintsAcrossSides(
                baseFingerprints,
                leftFingerprints.tail,
                rightFingerprints,
                matches
              )

            case (Some(baseHead), _, Some(rightHead))
                if potentialMatchKeyOrder.eqv(baseHead, rightHead) =>
              // Synchronised the fingerprints between the base and right...
<<<<<<< HEAD
              val matchesForSynchronisedFingerprint
                  : LazyList[Match.BaseAndRight[Section[Element]]] =
                val baseSectionsThatDoNotOverlap = LazyList
                  .from(baseSectionsByFingerprint.get(baseHead))
                  .filterNot(overlapsBaseSection)
=======
              val potentialMatchesForSynchronisedFingerprint =
                val baseSections =
                  LazyList.from(baseSectionsByFingerprint.get(baseHead))
>>>>>>> 46bb3fc5

                val rightSectionsThatDoNotOverlap = LazyList
                  .from(rightSectionsByFingerprint.get(rightHead))
                  .filterNot(overlapsRightSection)

                for
<<<<<<< HEAD
                  baseSection  <- baseSectionsThatDoNotOverlap
                  rightSection <- rightSectionsThatDoNotOverlap

                  baseAndRightMatch <- baseAndRightMatchOf(
                    baseSection,
                    rightSection
                  )
                yield baseAndRightMatch
=======
                  baseSection  <- baseSections
                  rightSection <- rightSections
                yield (baseSection, rightSection)
>>>>>>> 46bb3fc5
                end for
              end potentialMatchesForSynchronisedFingerprint

              potentialMatchesForSynchronisedFingerprint match
                case leadingMatch #:: remainingMatches =>
                  matchingFingerprintsAcrossSides(
                    baseFingerprints.tail,
                    leftFingerprints,
                    rightFingerprints.tail,
                    if allowAmbiguousMatches
                    then
                      matches ++ potentialMatchesForSynchronisedFingerprint
                        .flatMap(baseAndRightMatchOf)
                    else if remainingMatches.isEmpty then
                      matches ++ baseAndRightMatchOf.tupled(leadingMatch)
                    else matches
                  )
                case _ =>
                  matchingFingerprintsAcrossSides(
                    baseFingerprints.tail,
                    leftFingerprints,
                    rightFingerprints.tail,
                    matches
                  )
              end match

            case (Some(baseHead), Some(leftHead), Some(rightHead))
                if potentialMatchKeyOrder.eqv(
                  leftHead,
                  rightHead
                ) && potentialMatchKeyOrder.gt(
                  leftHead,
                  baseHead
                ) =>
              // Tentatively synchronised the fingerprints between the left and
              // right, need to advance the base to resolve ...
              matchingFingerprintsAcrossSides(
                baseFingerprints.tail,
                leftFingerprints,
                rightFingerprints,
                matches
              )

            case (_, Some(leftHead), Some(rightHead))
                if potentialMatchKeyOrder.eqv(leftHead, rightHead) =>
              // Synchronised the fingerprints between the left and right...
<<<<<<< HEAD
              val matchesForSynchronisedFingerprint
                  : LazyList[Match.LeftAndRight[Section[Element]]] =
                val leftSectionsThatDoNotOverlap = LazyList
                  .from(leftSectionsByFingerprint.get(leftHead))
                  .filterNot(overlapsLeftSection)
=======
              val potentialMatchesForSynchronisedFingerprint =
                val leftSections =
                  LazyList.from(leftSectionsByFingerprint.get(leftHead))
>>>>>>> 46bb3fc5

                val rightSectionsThatDoNotOverlap = LazyList
                  .from(rightSectionsByFingerprint.get(rightHead))
                  .filterNot(overlapsRightSection)

                for
<<<<<<< HEAD
                  leftSection  <- leftSectionsThatDoNotOverlap
                  rightSection <- rightSectionsThatDoNotOverlap

                  leftAndRightMatch <- leftAndRightMatchOf(
                    leftSection,
                    rightSection
                  )
                yield leftAndRightMatch
=======
                  leftSection  <- leftSections
                  rightSection <- rightSections
                yield (leftSection, rightSection)
>>>>>>> 46bb3fc5
                end for
              end potentialMatchesForSynchronisedFingerprint

              potentialMatchesForSynchronisedFingerprint match
                case leadingMatch #:: remainingMatches =>
                  matchingFingerprintsAcrossSides(
                    baseFingerprints,
                    leftFingerprints.tail,
                    rightFingerprints.tail,
                    if allowAmbiguousMatches
                    then
                      matches ++ potentialMatchesForSynchronisedFingerprint
                        .flatMap(leftAndRightMatchOf)
                    else if remainingMatches.isEmpty then
                      matches ++ leftAndRightMatchOf.tupled(leadingMatch)
                    else matches
                  )
                case _ =>
                  matchingFingerprintsAcrossSides(
                    baseFingerprints,
                    leftFingerprints.tail,
                    rightFingerprints.tail,
                    matches
                  )
              end match

            case (Some(baseHead), Some(leftHead), Some(rightHead)) =>
              // All the fingerprints disagree, so advance the side with the
              // minimum fingerprint to see if it can catch up and
              // synchronise...

              val minimumFingerprint =
                potentialMatchKeyOrder.min(
                  baseHead,
                  potentialMatchKeyOrder
                    .min(leftHead, rightHead)
                )

              // NOTE: just use `==` as we have already looked inside the
              // `PotentialMatchKey` instances - we just want to know which one
              // was the minimum.
              if leftHead == minimumFingerprint
              then
                matchingFingerprintsAcrossSides(
                  baseFingerprints,
                  leftFingerprints.tail,
                  rightFingerprints,
                  matches
                )
              // NOTE: just use `==` as we have already looked inside the
              // `PotentialMatchKey` instances - we just want to know which one
              // was the minimum.
              else if rightHead == minimumFingerprint
              then
                matchingFingerprintsAcrossSides(
                  baseFingerprints,
                  leftFingerprints,
                  rightFingerprints.tail,
                  matches
                )
              else
                matchingFingerprintsAcrossSides(
                  baseFingerprints.tail,
                  leftFingerprints,
                  rightFingerprints,
                  matches
                )
              end if

            case (Some(baseHead), Some(leftHead), None) =>
              // The base and left fingerprints disagree, so advance the side
              // with the minimum fingerprint to see if it can catch up and
              // synchronise...
              if potentialMatchKeyOrder.lt(baseHead, leftHead)
              then
                matchingFingerprintsAcrossSides(
                  baseFingerprints.tail,
                  leftFingerprints,
                  rightFingerprints,
                  matches
                )
              else
                matchingFingerprintsAcrossSides(
                  baseFingerprints,
                  leftFingerprints.tail,
                  rightFingerprints,
                  matches
                )

            case (Some(baseHead), None, Some(rightHead)) =>
              // The base and right fingerprints disagree, so advance the side
              // with the minimum fingerprint to see if it can catch up and
              // synchronise...
              if potentialMatchKeyOrder.lt(baseHead, rightHead)
              then
                matchingFingerprintsAcrossSides(
                  baseFingerprints.tail,
                  leftFingerprints,
                  rightFingerprints,
                  matches
                )
              else
                matchingFingerprintsAcrossSides(
                  baseFingerprints,
                  leftFingerprints,
                  rightFingerprints.tail,
                  matches
                )

            case (None, Some(leftHead), Some(rightHead)) =>
              // The left and right fingerprints disagree, so advance the side
              // with the minimum fingerprint to see if it can catch up and
              // synchronise...
              if potentialMatchKeyOrder.lt(leftHead, rightHead)
              then
                matchingFingerprintsAcrossSides(
                  baseFingerprints,
                  leftFingerprints.tail,
                  rightFingerprints,
                  matches
                )
              else
                matchingFingerprintsAcrossSides(
                  baseFingerprints,
                  leftFingerprints,
                  rightFingerprints.tail,
                  matches
                )

            case _ =>
              // There are no more opportunities to match a full triple or
              // just a pair, so this terminates the recursion.
              withMatches(matches)
          end match
        end matchingFingerprintsAcrossSides

        matchingFingerprintsAcrossSides(
          baseSectionsByFingerprint.keySet,
          leftSectionsByFingerprint.keySet,
          rightSectionsByFingerprint.keySet,
          matches = Set.empty
        )
      end matchesForWindowSize
    end MatchesAndTheirSections

    given potentialMatchKeyOrder: Order[PotentialMatchKey] =
      given Order[Element] = elementOrder

      Order.whenEqual(
        Order.by(_.fingerprint),
        // NOTE: need the pesky type ascription because `Order` is invariant on
        // its type parameter.
        Order.by(
          _.impliedContent.content
            .take(tiebreakContentSamplingLimit): Seq[Element]
        )
      )
    end potentialMatchKeyOrder

    // NOTE: this is subtle - this type is used as a ordered key to find matches
    // across sides; fingerprints can and do collide, so we need the content as
    // a tiebreaker. However, we don't want to have to freight the content
    // around for keys that will never match across sides - there are a lot of
    // keys involved in finding matches at low window sizes, and large window
    // sizes imply large content sizes.
    //
    // The solution is to rely on lazy evaluation semantics for ordering of
    // pairs, and to evaluate the content of the section when it's really needed
    // to break a tie on fingerprints. However, this means that when there are
    // multiple matches whose keys collide, then only one key can represent the
    // matches in a `SortedMultiDict` - so we expect to see keys whose section
    // is unrelated to some of the matches it is associated with, but is a
    // legitimate key for them nonetheless.
    case class PotentialMatchKey(
        fingerprint: BigInt,
        impliedContent: Section[Element]
    )

    case class FingerprintSectionsAcrossSides(
        baseSectionsByFingerprint: SortedMultiDict[PotentialMatchKey, Section[
          Element
        ]],
        leftSectionsByFingerprint: SortedMultiDict[PotentialMatchKey, Section[
          Element
        ]],
        rightSectionsByFingerprint: SortedMultiDict[PotentialMatchKey, Section[
          Element
        ]]
    )

    val matchesAndTheirSections =
      val withAllMatchesOfAtLeastTheSureFireWindowSize =
        MatchesAndTheirSections.empty
          .withAllMatchesOfAtLeastTheSureFireWindowSize()

      (if minimumSureFireWindowSizeAcrossAllFilesOverAllSides > minimumWindowSizeAcrossAllFilesOverAllSides
       then
         withAllMatchesOfAtLeastTheSureFireWindowSize
           .withAllSmallFryMatches(
             minimumSureFireWindowSizeAcrossAllFilesOverAllSides - 1
           )
       else
         withAllMatchesOfAtLeastTheSureFireWindowSize
      ).withPairwiseMatchesEatenInto.cleanedUp
    end matchesAndTheirSections

    val attempt = Try {
      val baseFilesByPath =
        base.filesByPathUtilising(
          matchesAndTheirSections.baseSections
        )
      val leftFilesByPath =
        left.filesByPathUtilising(
          matchesAndTheirSections.leftSections
        )
      val rightFilesByPath =
        right.filesByPathUtilising(
          matchesAndTheirSections.rightSections
        )

      val sectionsAndTheirMatches =
        matchesAndTheirSections.sectionsAndTheirMatches

      // Check the invariant that all matches that involve the same section must
      // be of the same kind...
      sectionsAndTheirMatches.sets.foreach { (section, matches) =>
        matches.head match
          case _: Match.AllSides[Section[Element]] =>
            matches.tail.foreach { anotherMatch =>
              require(anotherMatch.isInstanceOf[Match.AllSides[Element]])
            }
          case _: Match.BaseAndLeft[Section[Element]] =>
            matches.tail.foreach { anotherMatch =>
              require(anotherMatch.isInstanceOf[Match.BaseAndLeft[Element]])
            }
          case _: Match.BaseAndRight[Section[Element]] =>
            matches.tail.foreach { anotherMatch =>
              require(anotherMatch.isInstanceOf[Match.BaseAndRight[Element]])
            }
          case _: Match.LeftAndRight[Section[Element]] =>
            matches.tail.foreach { anotherMatch =>
              require(anotherMatch.isInstanceOf[Match.LeftAndRight[Element]])
            }
      }

      new CodeMotionAnalysis[Path, Element]:
        override def matchesFor(
            section: Section[Element]
        ): collection.Set[Match[Section[Element]]] =
          sectionsAndTheirMatches.get(section)

        override def base: Map[Path, File[Element]] = baseFilesByPath

        override def left: Map[Path, File[Element]] = leftFilesByPath

        override def right: Map[Path, File[Element]] = rightFilesByPath
      end new

    }

    if propagateExceptions then Right(attempt.get) else attempt.toEither
    end if
  end of

  // TODO - what happened?
  case object AmbiguousMatch extends RuntimeException
end CodeMotionAnalysis<|MERGE_RESOLUTION|>--- conflicted
+++ resolved
@@ -1275,17 +1275,10 @@
                   leftHead
                 ) && potentialMatchKeyOrder.eqv(baseHead, rightHead) =>
               // Synchronised the fingerprints across all three sides...
-<<<<<<< HEAD
-              val matchesForSynchronisedFingerprint
-                  : LazyList[Match[Section[Element]]] =
+              val potentialMatchesForSynchronisedFingerprint =
                 val baseSectionsThatDoNotOverlap = LazyList
                   .from(baseSectionsByFingerprint.get(baseHead))
                   .filterNot(overlapsBaseSection)
-=======
-              val potentialMatchesForSynchronisedFingerprint =
-                val baseSections =
-                  LazyList.from(baseSectionsByFingerprint.get(baseHead))
->>>>>>> 46bb3fc5
 
                 val leftSectionsThatDoNotOverlap = LazyList
                   .from(leftSectionsByFingerprint.get(leftHead))
@@ -1296,23 +1289,10 @@
                   .filterNot(overlapsRightSection)
 
                 for
-<<<<<<< HEAD
                   baseSection  <- baseSectionsThatDoNotOverlap
                   leftSection  <- leftSectionsThatDoNotOverlap
                   rightSection <- rightSectionsThatDoNotOverlap
-
-                  aMatch <- matchFrom(
-                    baseSection,
-                    leftSection,
-                    rightSection
-                  )
-                yield aMatch
-=======
-                  baseSection  <- baseSections
-                  leftSection  <- leftSections
-                  rightSection <- rightSections
                 yield (baseSection, leftSection, rightSection)
->>>>>>> 46bb3fc5
                 end for
               end potentialMatchesForSynchronisedFingerprint
 
@@ -1359,37 +1339,19 @@
             case (Some(baseHead), Some(leftHead), _)
                 if potentialMatchKeyOrder.eqv(baseHead, leftHead) =>
               // Synchronised the fingerprints between the base and left...
-<<<<<<< HEAD
-              val matchesForSynchronisedFingerprint
-                  : LazyList[Match.BaseAndLeft[Section[Element]]] =
+              val potentialMatchesForSynchronisedFingerprint =
                 val baseSectionsThatDoNotOverlap = LazyList
                   .from(baseSectionsByFingerprint.get(baseHead))
                   .filterNot(overlapsBaseSection)
-=======
-              val potentialMatchesForSynchronisedFingerprint =
-                val baseSections =
-                  LazyList.from(baseSectionsByFingerprint.get(baseHead))
->>>>>>> 46bb3fc5
 
                 val leftSectionsThatDoNotOverlap = LazyList
                   .from(leftSectionsByFingerprint.get(leftHead))
                   .filterNot(overlapsLeftSection)
 
                 for
-<<<<<<< HEAD
                   baseSection <- baseSectionsThatDoNotOverlap
                   leftSection <- leftSectionsThatDoNotOverlap
-
-                  baseAndLeftMatch <- baseAndLeftMatchOf(
-                    baseSection,
-                    leftSection
-                  )
-                yield baseAndLeftMatch
-=======
-                  baseSection <- baseSections
-                  leftSection <- leftSections
                 yield (baseSection, leftSection)
->>>>>>> 46bb3fc5
                 end for
               end potentialMatchesForSynchronisedFingerprint
 
@@ -1436,37 +1398,19 @@
             case (Some(baseHead), _, Some(rightHead))
                 if potentialMatchKeyOrder.eqv(baseHead, rightHead) =>
               // Synchronised the fingerprints between the base and right...
-<<<<<<< HEAD
-              val matchesForSynchronisedFingerprint
-                  : LazyList[Match.BaseAndRight[Section[Element]]] =
+              val potentialMatchesForSynchronisedFingerprint =
                 val baseSectionsThatDoNotOverlap = LazyList
                   .from(baseSectionsByFingerprint.get(baseHead))
                   .filterNot(overlapsBaseSection)
-=======
-              val potentialMatchesForSynchronisedFingerprint =
-                val baseSections =
-                  LazyList.from(baseSectionsByFingerprint.get(baseHead))
->>>>>>> 46bb3fc5
 
                 val rightSectionsThatDoNotOverlap = LazyList
                   .from(rightSectionsByFingerprint.get(rightHead))
                   .filterNot(overlapsRightSection)
 
                 for
-<<<<<<< HEAD
                   baseSection  <- baseSectionsThatDoNotOverlap
                   rightSection <- rightSectionsThatDoNotOverlap
-
-                  baseAndRightMatch <- baseAndRightMatchOf(
-                    baseSection,
-                    rightSection
-                  )
-                yield baseAndRightMatch
-=======
-                  baseSection  <- baseSections
-                  rightSection <- rightSections
                 yield (baseSection, rightSection)
->>>>>>> 46bb3fc5
                 end for
               end potentialMatchesForSynchronisedFingerprint
 
@@ -1513,37 +1457,19 @@
             case (_, Some(leftHead), Some(rightHead))
                 if potentialMatchKeyOrder.eqv(leftHead, rightHead) =>
               // Synchronised the fingerprints between the left and right...
-<<<<<<< HEAD
-              val matchesForSynchronisedFingerprint
-                  : LazyList[Match.LeftAndRight[Section[Element]]] =
+              val potentialMatchesForSynchronisedFingerprint =
                 val leftSectionsThatDoNotOverlap = LazyList
                   .from(leftSectionsByFingerprint.get(leftHead))
                   .filterNot(overlapsLeftSection)
-=======
-              val potentialMatchesForSynchronisedFingerprint =
-                val leftSections =
-                  LazyList.from(leftSectionsByFingerprint.get(leftHead))
->>>>>>> 46bb3fc5
 
                 val rightSectionsThatDoNotOverlap = LazyList
                   .from(rightSectionsByFingerprint.get(rightHead))
                   .filterNot(overlapsRightSection)
 
                 for
-<<<<<<< HEAD
                   leftSection  <- leftSectionsThatDoNotOverlap
                   rightSection <- rightSectionsThatDoNotOverlap
-
-                  leftAndRightMatch <- leftAndRightMatchOf(
-                    leftSection,
-                    rightSection
-                  )
-                yield leftAndRightMatch
-=======
-                  leftSection  <- leftSections
-                  rightSection <- rightSections
                 yield (leftSection, rightSection)
->>>>>>> 46bb3fc5
                 end for
               end potentialMatchesForSynchronisedFingerprint
 
