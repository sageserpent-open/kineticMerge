package com.sageserpent.kineticmerge

import cats.Order
import cats.data.{EitherT, WriterT}
import cats.effect.IO
import cats.effect.unsafe.implicits.global
import cats.syntax.foldable.toFoldableOps
import cats.syntax.traverse.toTraverseOps
import com.google.common.hash.{Funnel, HashFunction, Hashing}
import com.sageserpent.kineticmerge.Main.MergeInput.*
import com.sageserpent.kineticmerge.core.*
import com.sageserpent.kineticmerge.core.CodeMotionAnalysis.Configuration
import com.sageserpent.kineticmerge.core.CodeMotionAnalysisExtension.*
import com.sageserpent.kineticmerge.core.Token.tokens
import com.softwaremill.tagging.*
import com.typesafe.scalalogging.StrictLogging
import fansi.Str
import os.{FilePath, Path, RelPath}
import scopt.{DefaultOEffectSetup, OParser}

import scala.annotation.varargs
import scala.collection.BuildFrom
import scala.collection.decorators.mapDecorator
import scala.io.Source
import scala.util.Try

object Main extends StrictLogging:
  private type ErrorOrOperationMessage =
    Either[String @@ Tags.ErrorMessage, String]
  private type WorkflowLog                = List[ErrorOrOperationMessage]
  private type WorkflowLogWriter[Payload] = WriterT[IO, WorkflowLog, Payload]
  private type Workflow[Payload]          =
    EitherT[WorkflowLogWriter, String @@ Tags.ErrorMessage, Payload]
  private val whitespaceRun                         = "\\s+"
  private val successfulMerge: Int @@ Tags.ExitCode =
    0.taggedWith[Tags.ExitCode]
  private val conflictedMerge: Int @@ Tags.ExitCode =
    1.taggedWith[Tags.ExitCode]
  private val incorrectCommandLine: Int @@ Tags.ExitCode =
    2.taggedWith[Tags.ExitCode]
  private val error: Int @@ Tags.ExitCode = 3.taggedWith[Tags.ExitCode]
  // NOTE: allow a degree of overlap between the alternate groups, this avoids
  // doing any downstream disambiguation between a percentage and either an
  // implied or an explicit fraction in the range [0, 1].
  private val matchThresholdRegex = raw"(\d{1,3})%|(\d+)|([01]\.\d+)".r.anchored

  /** Entry point for the application. In contrast with [[apply]], it will pass
    * an exit code via [[System.exit]] and thus force a shutdown of the
    * application.
    * @param commandLineArguments
    *   Command line arguments as an array, as per Scala's entry point
    *   specification.
    */
  def main(commandLineArguments: Array[String]): Unit =
    System.exit(
      apply(progressRecording = NoProgressRecording, commandLineArguments*)
    )
  end main

  /** @param progressRecording
    * @param commandLineArguments
    *   Command line arguments as varargs.
    * @return
    *   The exit code as a plain integer, suitable for consumption by both Scala
    *   and Java client code.
    */
  @varargs
  def apply(
      progressRecording: ProgressRecording,
      commandLineArguments: String*
  ): Int =
    val logbackRootLevelLoggingJavaPropertyName = "logback-root-level"

    val parser =
      val builder = OParser.builder[ApplicationRequest]
      import builder.*

      val kineticMergeVersion = Source
        .fromResource("version.txt")
        .getLines()
        .nextOption()
        .getOrElse("Not a packaged build.")

      OParser.sequence(
        programName("kinetic-merge"),
        head("kinetic-merge", s"$kineticMergeVersion"),
        help(name = "help").text("Output this summary."),
        version(name = "version").text("Show the version of this command."),
        opt[Unit](name = "quiet")
          .action((noCommit, commandLineArguments) =>
            commandLineArguments.copy(quiet = true)
          )
          .text(
            "Do not report anything on standard output; just write the final output into the directories."
          ),
        opt[Int](name = "minimum-match-size")
          .validate(minimumMatchSize =>
            if 0 < minimumMatchSize then success
            else failure(s"Minimum match size must be positive.")
          )
          .action((minimumMatchSize, commandLineArguments) =>
            commandLineArguments
              .copy(minimumMatchSize = minimumMatchSize)
          )
          .text(
            s"Minimum number of tokens for a match to be considered. Default of ${ApplicationRequest.default.minimumMatchSize}."
          ),
        opt[String](name = "match-threshold")
          .validate(matchThreshold =>
            if matchThresholdRegex.matches(matchThreshold) then success
            else
              failure(
                s"Match threshold ${underline(matchThreshold)} must be a percentage, or digits to the right of the decimal point of a non-negative fraction less than one, or a non-negative fraction at most one."
              )
          )
          .action { (matchThreshold, commandLineArguments) =>
            val thresholdSizeFractionForMatching = matchThreshold match
              case matchThresholdRegex(
                    percentage,
                    impliedFraction,
                    explicitFraction
                  ) =>
                (
                  Option(percentage),
                  Option(impliedFraction),
                  Option(explicitFraction)
                ).match
                  case (Some(percentage), None, None) =>
                    // Parse as an integer first.
                    percentage.toInt.toDouble / 100
                  case (None, Some(impliedFraction), None) =>
                    val numberOfDigits = impliedFraction.size
                    // Push all the digits to the right of the decimal point.
                    impliedFraction.toInt * Math.pow(10, -numberOfDigits)
                  case (None, None, Some(explicitFraction)) =>
                    explicitFraction.toDouble

            commandLineArguments.copy(thresholdSizeFractionForMatching =
              thresholdSizeFractionForMatching
            )
          }
          .text(
            s"Minimum fraction of a containing file's size for a section of text to qualify for matching; zero implying no restriction. Default of ${ApplicationRequest.default.thresholdSizeFractionForMatching}."
          ),
        opt[Int](name = "minimum-ambiguous-match-size")
          .validate(minimumAmbiguousMatchSize =>
            if 0 <= minimumAmbiguousMatchSize then success
            else
              failure(
                "Minimum ambiguous match size must be zero or positive."
              )
          )
          .action((minimumAmbiguousMatchSize, commandLineArguments) =>
            commandLineArguments
              .copy(minimumAmbiguousMatchSize = minimumAmbiguousMatchSize)
          )
          .text(
            s"Minimum number of tokens for an ambiguous match to be considered. Default of ${ApplicationRequest.default.minimumAmbiguousMatchSize}."
          ),
        opt[Int](name = "ambiguous-matches-threshold")
          .validate(ambiguousMatchesThreshold =>
            if 0 < ambiguousMatchesThreshold then success
            else failure(s"Ambiguous matches threshold must be positive.")
          )
          .action((ambiguousMatchesThreshold, commandLineArguments) =>
            commandLineArguments
              .copy(ambiguousMatchesThreshold = ambiguousMatchesThreshold)
          )
          .text(
            s"Maximum number of matches of the same kind that can refer to the same matched content. Default of ${ApplicationRequest.default.ambiguousMatchesThreshold}."
          ),
        arg[String](name =
          "<directory for the files on one of the three sides of the merge>"
        )
          .validate(directory =>
            Try { os.Path(directory): Unit }.toEither.left.map(_.getMessage)
          )
          .action((directory, commandLineArguments) =>
            commandLineArguments.copy(mergeSideDirectories =
              commandLineArguments.mergeSideDirectories :+ FilePath(directory)
            )
          )
          .required()
          .minOccurs(3)
          .maxOccurs(3),
        checkConfig(commandLineArguments =>
          if 0 > commandLineArguments.thresholdSizeFractionForMatching || 1 < commandLineArguments.thresholdSizeFractionForMatching
          then
            failure(
              s"Match threshold fraction ${underline(commandLineArguments.thresholdSizeFractionForMatching)} should be at least zero and at most one."
            )
          else success
        ),
        note(
          "Utility to perform a global three-way merge between directories, taking code motion into account."
        ),
        note(
          s"Exits with code $successfulMerge on completed successful merge."
        ),
        note(
          s"Exits with code $conflictedMerge on completed merge with conflicts."
        ),
        note(
          s"Exits with code $incorrectCommandLine if command line is incorrect."
        ),
        note(
          s"Exits with code $error if the filesystem experiences an error; any changes are rolled back."
        ),
        note(
          s"Logging is via Logback and is disabled by default - set the root logging level via the Java system property: ${underline(logbackRootLevelLoggingJavaPropertyName)}."
        )
      )
    end parser

    val applicationRequest: Try[Option[ApplicationRequest]] = Try {
      OParser
        .parse(
          parser,
          commandLineArguments,
          ApplicationRequest.default,
          new DefaultOEffectSetup:
            // Don't terminate the application, let execution return back to the
            // caller via a glorified long-jump.
            override def terminate(exitState: Either[String, Unit]): Unit =
              throw EarlyTermination(exitState match
                case Left(_)  => 1.taggedWith[Tags.ExitCode]
                case Right(_) => 0.taggedWith[Tags.ExitCode])
        )
    }

    applicationRequest.fold(
      {
        case EarlyTermination(exitCode) => exitCode
        case exception: Exception       =>
          exception.printStackTrace()
          error
      },
      _.fold(ifEmpty = incorrectCommandLine)(
        mergeSides(_)(workingDirectory = os.pwd, progressRecording)
      )
    )
  end apply

  def mergeSides(applicationRequest: ApplicationRequest)(
      workingDirectory: Path,
      progressRecording: ProgressRecording = NoProgressRecording
  ): Int @@ Main.Tags.ExitCode =
    import applicationRequest.*

    val configuration = Configuration(
      minimumMatchSize,
      thresholdSizeFractionForMatching,
      minimumAmbiguousMatchSize,
      ambiguousMatchesThreshold,
      progressRecording = progressRecording
    )

    val workflow =
      val inTopLevelWorkingDirectory = InWorkingDirectory(workingDirectory)

      val Seq(baseDirectory, leftDirectory, rightDirectory) =
        mergeSideDirectories

      for
        (baseContents, baseAbsolutePath) <- inTopLevelWorkingDirectory
          .contentsOf(
            baseDirectory
          )

        (leftContents, leftAbsolutePath) <- inTopLevelWorkingDirectory
          .contentsOf(
            leftDirectory
          )

        (rightContents, rightAbsolutePath) <- inTopLevelWorkingDirectory
          .contentsOf(
            rightDirectory
          )

        ourChanges = inTopLevelWorkingDirectory.changes(
          before = baseContents,
          after = leftContents
        )

        theirChanges = inTopLevelWorkingDirectory.changes(
          before = baseContents,
          after = rightContents
        )

        mergeInputs <- inTopLevelWorkingDirectory.mergeInputsOf(
          baseAbsolutePath,
          leftAbsolutePath,
          rightAbsolutePath
        )(baseContents, ourChanges, theirChanges)

        exitCode <-
          inTopLevelWorkingDirectory.mergeAndLogOutcome(
            baseAbsolutePath,
            leftAbsolutePath,
            rightAbsolutePath,
            configuration
          )(mergeInputs)
      yield exitCode
      end for
    end workflow

    val (log, exitCode) = workflow
      .foldF(
        errorMessage =>
          for _ <- WriterT.tell(List(Left(errorMessage)))
          yield error,
        WriterT.value
      )
      .run
      .unsafeRunSync()

    log.foreach {
      case Left(errorMessage)      => Console.err.println(errorMessage)
      case Right(operationMessage) =>
        if !quiet then Console.println(operationMessage)
    }

    exitCode
  end mergeSides

  private def underline(anything: Any): Str =
    fansi.Underlined.On(anything.toString)

  extension [Payload](fallible: IO[Payload])
    private def labelExceptionWith(errorMessage: String): Workflow[Payload] =
      EitherT
        .liftAttemptK[WorkflowLogWriter, Throwable]
        .apply(WriterT.liftF(fallible))
        .leftMap(exception =>
          // TODO: something pure, functional and wholesome that could be seen
          // at high church...
          logger.error(exception.getMessage)
          exception.printStackTrace()
          errorMessage.taggedWith[Tags.ErrorMessage]
        )
  end extension

  extension [Payload](workflow: Workflow[Payload])
    private def logOperation(message: String): Workflow[Payload] =
      workflow.semiflatTap(_ => WriterT.tell(List(Right(message))))
  end extension

  private def right[Payload](payload: Payload): Workflow[Payload] =
    EitherT.rightT[WorkflowLogWriter, String @@ Tags.ErrorMessage](payload)

  private def left[Payload](errorMessage: String): Workflow[Payload] =
    EitherT.leftT[WorkflowLogWriter, Payload](
      errorMessage.taggedWith[Tags.ErrorMessage]
    )

  private def temporaryFile(
      suffix: String,
      content: String @@ Tags.Content
  ): Workflow[Path] =
    for temporaryFile <- IO {
        os.temp(
          contents = content,
          prefix = "kinetic-merge-",
          suffix = ".base",
          deleteOnExit = true
        )
      }.labelExceptionWith(
        s"Unexpected error: could not create temporary file."
      )
    yield temporaryFile

  case class ApplicationRequest(
      mergeSideDirectories: Seq[FilePath],
      quiet: Boolean,
      minimumMatchSize: Int,
      thresholdSizeFractionForMatching: Double,
      minimumAmbiguousMatchSize: Int,
      ambiguousMatchesThreshold: Int
  )

  enum Change:
    case Modification(
        content: String @@ Tags.Content
    )
    case Addition(
        content: String @@ Tags.Content
    )
    case Deletion
  end Change

  enum MergeInput:
    case JustOurModification(
        ourModification: Change.Modification,
        baseContent: String @@ Tags.Content
    )
    case JustTheirModification(
        theirModification: Change.Modification,
        baseContent: String @@ Tags.Content
    )
    case JustOurAddition(ourAddition: Change.Addition)
    case JustTheirAddition(theirAddition: Change.Addition)
    case JustOurDeletion(bestAncestorCommitIdContent: String @@ Tags.Content)
    case JustTheirDeletion(bestAncestorCommitIdContent: String @@ Tags.Content)
    case OurModificationAndTheirDeletion(
        ourModification: Change.Modification,
        baseContent: String @@ Tags.Content
    )
    case TheirModificationAndOurDeletion(
        theirModification: Change.Modification,
        baseContent: String @@ Tags.Content
    )
    case BothContributeAnAddition(
        ourAddition: Change.Addition,
        theirAddition: Change.Addition
    )
    case BothContributeAModification(
        ourModification: Change.Modification,
        theirModification: Change.Modification,
        baseContent: String @@ Tags.Content
    )
    case BothContributeADeletion(
        baseContent: String @@ Tags.Content
    )
  end MergeInput

  private case class EarlyTermination(exitCode: Int @@ Tags.ExitCode)
      extends RuntimeException

  private case class InWorkingDirectory(
      workingDirectory: Path
  ):
    def contentsOf(
        directory: FilePath
    ): Workflow[(Map[RelPath, String @@ Tags.Content], Path)] =
      for
        absolutePathOfDirectory <- IO { Path(directory, workingDirectory) }
          .labelExceptionWith(
            s"Directory ${underline(directory)} is not a valid path."
          )

        isReallyADirectory <- IO { os.isDir(absolutePathOfDirectory) }
          .labelExceptionWith(
            s"Could not determine whether path ${underline(absolutePathOfDirectory)} is a directory or not."
          )

        containedFiles <-
          if isReallyADirectory then
            IO {
              os.walk(absolutePathOfDirectory).filter(os.isFile): Seq[Path]
            }.labelExceptionWith(
              s"Could not list files within directory tree for ${underline(absolutePathOfDirectory)}."
            )
          else
            left(
              s"Path ${underline(absolutePathOfDirectory)} is not a directory."
            )

        contents <- containedFiles.traverse(path =>
          for
            relativePath <- IO { path.relativeTo(absolutePathOfDirectory) }
              .labelExceptionWith(
                s"Unexpected error: could not determine relative path of ${underline(path)} in relation to ${underline(absolutePathOfDirectory)}."
              )
            content <- IO {
              os
                .read(path)
                .taggedWith[Tags.Content]
            }
              .labelExceptionWith(
                s"Could not read contents of file ${underline(path)}."
              )
          yield relativePath -> content
        )
      yield Map.from(contents) -> absolutePathOfDirectory
    end contentsOf

    def changes(
        before: Map[RelPath, String @@ Tags.Content],
        after: Map[RelPath, String @@ Tags.Content]
    ): Map[RelPath, Change] =
      val deletedPaths  = (before.keySet diff after.keySet).toSeq
      val addedPaths    = (after.keySet diff before.keySet).toSeq
      val modifiedPaths = (before.keySet intersect after.keySet).toSeq

      Map.from(
        deletedPaths.map(path => path -> Change.Deletion) ++ addedPaths.map(
          path => path -> Change.Addition(after(path))
        ) ++ modifiedPaths.collect({ (path: RelPath) =>
          val contentBefore = before(path)
          val contentAfter  = after(path)
          Option.when(contentAfter != contentBefore)(
            path -> Change.Modification(contentAfter)
          )
        }.unlift)
      )
    end changes

    private def blobAndContentFor(
        commitIdOrBranchName: String @@ Tags.CommitOrBranchName
    )(
        path: Path
    ): Workflow[
      (String @@ Tags.Mode, String @@ Tags.BlobId, String @@ Tags.Content)
    ] =
      IO {
        val line = os
          .proc("git", "ls-tree", commitIdOrBranchName, path)
          .call(workingDirectory)
          .out
          .text()

        line.split(whitespaceRun) match
          case Array(mode, _, blobId, _) =>
            val content = os
              .proc("git", "cat-file", "blob", blobId)
              .call(workingDirectory)
              .out
              .text()

            (
              mode.taggedWith[Tags.Mode],
              blobId.taggedWith[Tags.BlobId],
              content.taggedWith[Tags.Content]
            )
        end match
      }.labelExceptionWith(errorMessage =
        s"Unexpected error - can't determine blob id for path ${underline(path)} in commit or branch ${underline(commitIdOrBranchName)}."
      )
    end blobAndContentFor

    def mergeInputsOf(
        baseDirectory: Path,
        ourDirectory: Path,
        theirDirectory: Path
    )(
        baseContents: Map[RelPath, String @@ Tags.Content],
        ourChanges: Map[RelPath, Change],
        theirChanges: Map[RelPath, Change]
    ): Workflow[List[(RelPath, MergeInput)]] =

      val outerJoin = ourChanges.mergeByKey(theirChanges)

      outerJoin.toList
        .traverse {
          case (
                path,
                (
                  Some(_: Change.Addition),
                  Some(Change.Deletion | _: Change.Modification)
                )
              ) =>
            left(
              s"Unexpected error: file ${underline(path)} has been added in our directory ${underline(ourDirectory)} and either deleted from or modified in their directory ${underline(theirDirectory)}."
            )

          case (
                path,
                (
                  Some(Change.Deletion | _: Change.Modification),
                  Some(_: Change.Addition)
                )
              ) =>
            left(
              s"Unexpected error: file ${underline(path)} has been either deleted from or modified in our directory ${underline(ourDirectory)} and added in their directory ${underline(theirDirectory)}."
            )

          case (
                path,
                (Some(ourModification: Change.Modification), None)
              ) =>
            val baseContent = baseContents(path)
            right(path -> JustOurModification(ourModification, baseContent))

          case (
                path,
                (None, Some(theirModification: Change.Modification))
              ) =>
            val baseContent = baseContents(path)
            right(path -> JustTheirModification(theirModification, baseContent))

          case (
                path,
                (Some(ourAddition: Change.Addition), None)
              ) =>
            right(path -> JustOurAddition(ourAddition))

          case (
                path,
                (None, Some(theirAddition: Change.Addition))
              ) =>
            right(path -> JustTheirAddition(theirAddition))

          case (
                path,
                (Some(Change.Deletion), None)
              ) =>
            val baseContent = baseContents(path)
            right(path -> JustOurDeletion(baseContent))

          case (
                path,
                (None, Some(Change.Deletion))
              ) =>
            val baseContent = baseContents(path)
            right(path -> JustTheirDeletion(baseContent))

          case (
                path,
                (
                  Some(ourModification: Change.Modification),
                  Some(Change.Deletion)
                )
              ) =>
            val baseContent = baseContents(path)
            right(
              path -> OurModificationAndTheirDeletion(
                ourModification,
                baseContent
              )
            )

          case (
                path,
                (
                  Some(Change.Deletion),
                  Some(theirModification: Change.Modification)
                )
              ) =>
            val baseContent = baseContents(path)
            right(
              path -> TheirModificationAndOurDeletion(
                theirModification,
                baseContent
              )
            )

          case (
                path,
                (
                  Some(ourAddition: Change.Addition),
                  Some(theirAddition: Change.Addition)
                )
              ) =>
            right(path -> BothContributeAnAddition(ourAddition, theirAddition))

          case (
                path,
                (
                  Some(ourModification: Change.Modification),
                  Some(theirModification: Change.Modification)
                )
              ) =>

            val baseContent = baseContents(path)
            right(
              path -> BothContributeAModification(
                ourModification,
                theirModification,
                baseContent
              )
            )

          case (
                path,
                (
                  Some(Change.Deletion),
                  Some(Change.Deletion)
                )
              ) =>
            val baseContent = baseContents(path)
            right(path -> BothContributeADeletion(baseContent))
        }
    end mergeInputsOf

    def mergeAndLogOutcome(
        baseDirectory: Path,
        ourDirectory: Path,
        theirDirectory: Path,
        configuration: Configuration
    )(
        mergeInputs: List[(RelPath, MergeInput)]
    ): Workflow[Int @@ Tags.ExitCode] =
      for
        cleanlyMerged <- merge(
          baseDirectory,
          ourDirectory,
          theirDirectory,
          configuration
        )(mergeInputs)

        exitCodeWhenThereAreNoUnexpectedErrors <-
          if cleanlyMerged then
            for _ <- right(()).logOperation(
                "Successful merge."
              )
            yield successfulMerge
          else
            for _ <- right(()).logOperation(
                "Merge conflicts found, handing over for further resolution..."
              )
            yield conflictedMerge
          end if
      yield exitCodeWhenThereAreNoUnexpectedErrors
    end mergeAndLogOutcome

    private def merge(
        baseDirectory: Path,
        ourDirectory: Path,
        theirDirectory: Path,
        configuration: Configuration
    )(
        mergeInputs: List[(RelPath, MergeInput)]
    ): Workflow[Boolean] =
      given Order[Token]  = Token.comparison
      given Funnel[Token] = Token.funnel
      given HashFunction  = Hashing.murmur3_32_fixed()

      // TODO: why bother to *reconstruct* the content maps when the calling
      // context already has them, albeit in terms of raw content and not
      // tokens?

      val (
        baseContentsByPath,
        leftContentsByPath,
        rightContentsByPath,
        newPathsOnLeftOrRight
      ) =
        mergeInputs.foldLeft(
          (
            Map.empty[RelPath, IndexedSeq[Token]],
            Map.empty[RelPath, IndexedSeq[Token]],
            Map.empty[RelPath, IndexedSeq[Token]],
            Set.empty[RelPath]
          )
        ) {
          case (
                (
                  baseContentsByPath,
                  leftContentsByPath,
                  rightContentsByPath,
                  newPathsOnLeftOrRight
                ),
                (path, mergeInput)
              ) =>
            mergeInput match
              case JustOurModification(
                    ourModification,
                    baseContent
                  ) =>
                val unchangedContent = tokens(baseContent).get

                (
                  baseContentsByPath + (path -> unchangedContent),
                  leftContentsByPath + (path -> tokens(
                    ourModification.content
                  ).get),
                  rightContentsByPath + (path -> unchangedContent),
                  newPathsOnLeftOrRight
                )

              case JustTheirModification(
                    theirModification,
                    baseContent
                  ) =>
                val unchangedContent = tokens(baseContent).get

                (
                  baseContentsByPath + (path  -> unchangedContent),
                  leftContentsByPath + (path  -> unchangedContent),
                  rightContentsByPath + (path -> tokens(
                    theirModification.content
                  ).get),
                  newPathsOnLeftOrRight
                )

              case JustOurAddition(ourAddition) =>
                (
                  baseContentsByPath,
                  leftContentsByPath + (path -> tokens(
                    ourAddition.content
                  ).get),
                  rightContentsByPath,
                  newPathsOnLeftOrRight + path
                )

              case JustTheirAddition(theirAddition) =>
                (
                  baseContentsByPath,
                  leftContentsByPath,
                  rightContentsByPath + (path -> tokens(
                    theirAddition.content
                  ).get),
                  newPathsOnLeftOrRight + path
                )

              case JustOurDeletion(baseContent) =>
                val unchangedContent = tokens(baseContent).get

                (
                  baseContentsByPath + (path -> unchangedContent),
                  leftContentsByPath,
                  rightContentsByPath + (path -> unchangedContent),
                  newPathsOnLeftOrRight
                )

              case JustTheirDeletion(baseContent) =>
                val unchangedContent = tokens(baseContent).get

                (
                  baseContentsByPath + (path -> unchangedContent),
                  leftContentsByPath + (path -> unchangedContent),
                  rightContentsByPath,
                  newPathsOnLeftOrRight
                )

              case OurModificationAndTheirDeletion(
                    ourModification,
                    baseContent
                  ) =>
                (
                  baseContentsByPath + (path -> tokens(
                    baseContent
                  ).get),
                  leftContentsByPath + (path -> tokens(
                    ourModification.content
                  ).get),
                  rightContentsByPath,
                  newPathsOnLeftOrRight
                )

              case TheirModificationAndOurDeletion(
                    theirModification,
                    baseContent
                  ) =>
                (
                  baseContentsByPath + (path -> tokens(
                    baseContent
                  ).get),
                  leftContentsByPath,
                  rightContentsByPath + (path -> tokens(
                    theirModification.content
                  ).get),
                  newPathsOnLeftOrRight
                )

              case BothContributeAnAddition(
                    ourAddition,
                    theirAddition
                  ) =>
                (
                  baseContentsByPath,
                  leftContentsByPath + (path -> tokens(
                    ourAddition.content
                  ).get),
                  rightContentsByPath + (path -> tokens(
                    theirAddition.content
                  ).get),
                  newPathsOnLeftOrRight + path
                )

              case BothContributeAModification(
                    ourModification,
                    theirModification,
                    baseContent
                  ) =>
                (
                  baseContentsByPath + (path -> tokens(
                    baseContent
                  ).get),
                  leftContentsByPath + (path -> tokens(
                    ourModification.content
                  ).get),
                  rightContentsByPath + (path -> tokens(
                    theirModification.content
                  ).get),
                  newPathsOnLeftOrRight
                )

              case BothContributeADeletion(baseContent) =>
                (
                  baseContentsByPath + (path -> tokens(
                    baseContent
                  ).get),
                  leftContentsByPath,
                  rightContentsByPath,
                  newPathsOnLeftOrRight
                )
        }

      val baseSources = MappedContentSourcesOfTokens(
        baseContentsByPath,
        label = s"BASE: $baseDirectory"
      )

      val leftSources = MappedContentSourcesOfTokens(
        leftContentsByPath,
        label = s"OURS: $ourDirectory"
      )

      val rightSources = MappedContentSourcesOfTokens(
        rightContentsByPath,
        label = s"THEIRS: $theirDirectory"
      )

      case class AccumulatedMergeState(
          cleanlyMerged: Boolean,
          deletedPathsByLeftRenamePath: Map[RelPath, RelPath],
          deletedPathsByRightRenamePath: Map[RelPath, RelPath],
          conflictingDeletedPathsByLeftRenamePath: Map[RelPath, RelPath],
          conflictingDeletedPathsByRightRenamePath: Map[RelPath, RelPath],
          conflictingAdditionPaths: Set[RelPath]
      ):
        // NOTE: no need to yield an updated `AccumulatedMergeState` with
        // `cleanlyMerged` as false - this is done upstream already.
        def reportConflictingAdditionsTakingRenamesIntoAccount: Workflow[Unit] =
          conflictingAdditionPaths.toSeq
            .traverse_ { path =>
              (
                deletedPathsByLeftRenamePath
                  .get(path)
                  .orElse(conflictingDeletedPathsByLeftRenamePath.get(path)),
                deletedPathsByRightRenamePath
                  .get(path)
                  .orElse(conflictingDeletedPathsByRightRenamePath.get(path))
              ) match
                case (None, None) =>
                  right(()).logOperation(
                    s"Conflict - file ${underline(path)} was added in our directory ${underline(ourDirectory)} and added in their directory ${underline(theirDirectory)}."
                  )
                case (Some(originalPathRenamedOnTheLeft), None) =>
                  right(()).logOperation(
                    s"Conflict - file ${underline(path)} is a rename in our directory ${underline(ourDirectory)} of ${underline(originalPathRenamedOnTheLeft)} and added in their directory ${underline(theirDirectory)}."
                  )
                case (None, Some(originalPathRenamedOnTheRight)) =>
                  right(()).logOperation(
                    s"Conflict - file ${underline(path)} was added in our directory ${underline(ourDirectory)} and is a rename in their directory ${underline(theirDirectory)} of ${underline(originalPathRenamedOnTheRight)}."
                  )
                case (
                      Some(originalPathRenamedOnTheLeft),
                      Some(originalPathRenamedOnTheRight)
                    ) =>
                  right(()).logOperation(
                    s"Conflict - file ${underline(path)} is a rename in our directory ${underline(ourDirectory)} of ${underline(originalPathRenamedOnTheLeft)} and is a rename in their directory ${underline(theirDirectory)} of ${underline(originalPathRenamedOnTheRight)}."
                  )
            }

        def reportLeftRenamesConflictingWithRightDeletions
            : Workflow[AccumulatedMergeState] =
          conflictingDeletedPathsByLeftRenamePath.toSeq
            .foldM(this) {
              case (partialResult, (leftRenamedPath, conflictingDeletedPath)) =>
                for _ <- right(()).logOperation(
                    s"Conflict - file ${underline(conflictingDeletedPath)} was renamed in our directory ${underline(ourDirectory)} to ${underline(leftRenamedPath)} and deleted in their directory ${underline(theirDirectory)}."
                  )
                yield partialResult.copy(cleanlyMerged = false)
            }

        def reportLeftDeletionsConflictingWithRightRenames
            : Workflow[AccumulatedMergeState] =
          conflictingDeletedPathsByRightRenamePath.toSeq
            .foldM(this) {
              case (
                    partialResult,
                    (rightRenamedPath, conflictingDeletedPath)
                  ) =>
                for _ <- right(()).logOperation(
                    s"Conflict - file ${underline(conflictingDeletedPath)} was deleted in our directory ${underline(ourDirectory)} and renamed in their directory ${underline(theirDirectory)} to ${underline(rightRenamedPath)}."
                  )
                yield partialResult.copy(cleanlyMerged = false)
            }
      end AccumulatedMergeState

      object AccumulatedMergeState:
        def initial: AccumulatedMergeState = AccumulatedMergeState(
          cleanlyMerged = true,
          deletedPathsByLeftRenamePath = Map.empty,
          deletedPathsByRightRenamePath = Map.empty,
          conflictingDeletedPathsByLeftRenamePath = Map.empty,
          conflictingDeletedPathsByRightRenamePath = Map.empty,
          conflictingAdditionPaths = Set.empty
        )
      end AccumulatedMergeState

      case class FileRenamingReport(
          description: String,
          leftRenamePaths: Set[RelPath],
          rightRenamePaths: Set[RelPath]
      )

      def fileRenamingReportUsing(
          codeMotionAnalysis: CodeMotionAnalysis[RelPath, Token],
          moveDestinationsReport: MoveDestinationsReport[Section[Token]]
      )(path: RelPath): Option[FileRenamingReport] =
        val baseSections = codeMotionAnalysis.base(path).sections

        val (leftRenamePaths, baseSectionsMovingLeftToNewFiles) =
          baseSections
            .flatMap(baseSection =>
              moveDestinationsReport.moveDestinationsBySources
                .get(baseSection)
                .map(
                  _.allOnTheLeft
                    .map(leftSources.pathFor)
                    .intersect(newPathsOnLeftOrRight)
                    .map(_ -> baseSection)
                )
            )
            .flatten
            .unzip match
            case (paths, sections) => paths.toSet -> sections.toSet

        val (rightRenamePaths, baseSectionsMovingRightToNewFiles) =
          baseSections
            .flatMap(baseSection =>
              moveDestinationsReport.moveDestinationsBySources
                .get(baseSection)
                .map(
                  _.allOnTheRight
                    .map(rightSources.pathFor)
                    .intersect(newPathsOnLeftOrRight)
                    .map(_ -> baseSection)
                )
            )
            .flatten
            .unzip match
            case (paths, sections) => paths.toSet -> sections.toSet

        val baseSectionsThatHaveMovedToNewFiles =
          baseSectionsMovingLeftToNewFiles union baseSectionsMovingRightToNewFiles

        val totalContentSize = baseSections.map(_.size).sum

        val movedContentSize =
          baseSectionsThatHaveMovedToNewFiles.map(_.size).sum

        val enoughContentHasMovedToConsiderAsRenaming =
          baseSectionsThatHaveMovedToNewFiles.nonEmpty && 2 * movedContentSize >= totalContentSize

        Option.when(enoughContentHasMovedToConsiderAsRenaming) {
          val leftRenamingDetail = Option.unless(
            leftRenamePaths.isEmpty
          )(
            s"in our directory ${underline(ourDirectory)} " ++ (if 1 < leftRenamePaths.size
                                                                then
                                                                  s"into files ${leftRenamePaths.map(underline).mkString(", ")}"
                                                                else
                                                                  s"to file ${underline(leftRenamePaths.head)}")
          )

          val rightRenamingDetail = Option.unless(
            rightRenamePaths.isEmpty
          )(
            s"in their directory ${underline(theirDirectory)} " ++ (if 1 < rightRenamePaths.size
                                                                    then
                                                                      s"into files ${rightRenamePaths.map(underline).mkString(", ")}"
                                                                    else
                                                                      s"to file ${underline(rightRenamePaths.head)}")
          )

          val description =
            (leftRenamingDetail, rightRenamingDetail) match
              case (Some(leftDetailPayload), None) =>
                s"File ${underline(path)} was renamed $leftDetailPayload."
              case (None, Some(rightDetailPayload)) =>
                s"File ${underline(path)} was renamed $rightDetailPayload."
              case (
                    Some(leftDetailPayload),
                    Some(rightDetailPayload)
                  ) =>
                s"File ${underline(path)} was renamed $leftDetailPayload and $rightDetailPayload."
            end match
          end description

          FileRenamingReport(
            description,
            leftRenamePaths,
            rightRenamePaths
          )
        }
      end fileRenamingReportUsing

      for
        codeMotionAnalysis: CodeMotionAnalysis[RelPath, Token] <- EitherT
          .fromEither[WorkflowLogWriter] {
            CodeMotionAnalysis.of(baseSources, leftSources, rightSources)(
              configuration
            )
          }
          .leftMap(_.toString.taggedWith[Tags.ErrorMessage])

        (mergeResultsByPath, moveDestinationsReport) = codeMotionAnalysis.merge

        _ <- moveDestinationsReport.summarizeInText.foldLeft(right(()))(
          _ logOperation _
        )

        fileRenamingReport = fileRenamingReportUsing(
          codeMotionAnalysis,
          moveDestinationsReport
        )

        accumulatedMergeState <- mergeInputs.foldM(
          AccumulatedMergeState.initial
        ) { case (partialResult, (path, mergeInput)) =>
          def recordConflictedMergeOfAddedFile(
              ourDirectory: Path,
              theirDirectory: Path
          )(
              partialResult: AccumulatedMergeState,
              path: RelPath,
              leftContent: String @@ Tags.Content,
              rightContent: String @@ Tags.Content
          ) =
            for
              _ <- writeFileFor(ourDirectory)(path, leftContent)
              _ <- writeFileFor(theirDirectory)(path, rightContent)
            yield partialResult.copy(
              cleanlyMerged = false,
              conflictingAdditionPaths =
                partialResult.conflictingAdditionPaths + path
            )
            end for
          end recordConflictedMergeOfAddedFile

          def recordConflictedMergeOfModifiedFile(
              baseDirectory: Path,
              ourDirectory: Path,
              theirDirectory: Path
          )(
              partialResult: AccumulatedMergeState,
              path: RelPath,
              baseContent: String @@ Tags.Content,
              leftContent: String @@ Tags.Content,
              rightContent: String @@ Tags.Content
          ) =
            for
              _ <- writeFileFor(baseDirectory)(path, baseContent)
              _ <- writeFileFor(ourDirectory)(path, leftContent)
              _ <- writeFileFor(theirDirectory)(path, rightContent).logOperation(
                s"Conflict - file ${underline(path)} was modified in our directory ${underline(
                    ourDirectory
                  )} and modified in their directory ${underline(theirDirectory)}."
              )
            yield partialResult.copy(cleanlyMerged = false)
            end for
          end recordConflictedMergeOfModifiedFile

          def recordCleanMergeOfFile(
              baseDirectory: Option[Path],
              ourDirectory: Path,
              theirDirectory: Path
          )(
              partialResult: AccumulatedMergeState,
              path: RelPath,
              mergedFileContent: String @@ Tags.Content
          ) =
            for
              _ <- baseDirectory.fold(ifEmpty = right(()))(
                writeFileFor(_)(path, mergedFileContent)
              )
              _ <- writeFileFor(ourDirectory)(path, mergedFileContent)
              _ <- writeFileFor(theirDirectory)(path, mergedFileContent)
            yield partialResult

          def captureRenamesOfPathDeletedOnJustOneSide =
            fileRenamingReport(path)
              .fold(ifEmpty = right(partialResult)) {
                case FileRenamingReport(
                      description,
                      leftRenamePaths,
                      rightRenamePaths
                    ) =>
                  right(
                    partialResult.copy(
                      deletedPathsByLeftRenamePath =
                        partialResult.deletedPathsByLeftRenamePath ++ leftRenamePaths
                          .map(_ -> path),
                      deletedPathsByRightRenamePath =
                        partialResult.deletedPathsByRightRenamePath ++ rightRenamePaths
                          .map(_ -> path)
                    )
                  ).logOperation(description)
              }

          mergeInput match
            case JustOurModification(
                  ourModification,
                  baseContent
                ) =>
              mergeResultsByPath(path) match
                case FullyMerged(tokens) =>
                  val mergedFileContent = reconstituteTextFrom(tokens)

                  val ourModificationWasTweakedByTheMerge =
                    mergedFileContent != ourModification.content

                  if ourModificationWasTweakedByTheMerge then
                    recordCleanMergeOfFile(
                      Some(baseDirectory),
                      ourDirectory,
                      theirDirectory
                    )(
                      partialResult,
                      path,
                      mergedFileContent
                    )
                  else
                    for
                      _ <- copyFileOver(ourDirectory, baseDirectory)(path)
                      _ <- copyFileOver(ourDirectory, theirDirectory)(path)
                    yield partialResult
                  end if

                case MergedWithConflicts(baseTokens, leftTokens, rightTokens) =>
                  val baseContent  = reconstituteTextFrom(baseTokens)
                  val leftContent  = reconstituteTextFrom(leftTokens)
                  val rightContent = reconstituteTextFrom(rightTokens)

                  recordConflictedMergeOfModifiedFile(
                    baseDirectory,
                    ourDirectory,
                    theirDirectory
                  )(
                    partialResult,
                    path,
                    baseContent,
                    leftContent,
                    rightContent
                  )

            case JustTheirModification(
                  theirModification,
                  baseContent
                ) =>
              mergeResultsByPath(path) match
                case FullyMerged(tokens) =>
                  val mergedFileContent = reconstituteTextFrom(tokens)

                  val theirModificationWasTweakedByTheMerge =
                    mergedFileContent != theirModification.content

                  if theirModificationWasTweakedByTheMerge then
                    recordCleanMergeOfFile(
                      Some(baseDirectory),
                      ourDirectory,
                      theirDirectory
                    )(
                      partialResult,
                      path,
                      mergedFileContent
                    )
                  else
                    for
                      _ <- copyFileOver(theirDirectory, baseDirectory)(path)
                      _ <- copyFileOver(theirDirectory, ourDirectory)(path)
                    yield partialResult
                  end if

                case MergedWithConflicts(baseTokens, leftTokens, rightTokens) =>
                  val baseContent  = reconstituteTextFrom(baseTokens)
                  val leftContent  = reconstituteTextFrom(leftTokens)
                  val rightContent = reconstituteTextFrom(rightTokens)

                  recordConflictedMergeOfModifiedFile(
                    baseDirectory,
                    ourDirectory,
                    theirDirectory
                  )(
                    partialResult,
                    path,
                    baseContent,
                    leftContent,
                    rightContent
                  )

            case JustOurAddition(ourAddition) =>
              mergeResultsByPath(path) match
                case FullyMerged(tokens) =>
                  val mergedFileContent = reconstituteTextFrom(tokens)

                  val ourAdditionWasTweakedByTheMerge =
                    mergedFileContent != ourAddition.content

                  if ourAdditionWasTweakedByTheMerge then
                    recordCleanMergeOfFile(
                      None,
                      ourDirectory,
                      theirDirectory
                    )(
                      partialResult,
                      path,
                      mergedFileContent
                    )
                  else
                    for
                      _ <- copyFileOver(ourDirectory, baseDirectory)(path)
                      _ <- copyFileOver(ourDirectory, theirDirectory)(path)
                    yield partialResult
                  end if

                case MergedWithConflicts(baseTokens, leftTokens, rightTokens) =>
                  val leftContent  = reconstituteTextFrom(leftTokens)
                  val rightContent = reconstituteTextFrom(rightTokens)

                  if baseTokens.nonEmpty then
                    val baseContent = reconstituteTextFrom(baseTokens)

                    recordConflictedMergeOfModifiedFile(
                      baseDirectory,
                      ourDirectory,
                      theirDirectory
                    )(
                      partialResult,
                      path,
                      baseContent,
                      leftContent,
                      rightContent
                    )
                  else
                    recordConflictedMergeOfAddedFile(
                      ourDirectory,
                      theirDirectory
                    )(
                      partialResult,
                      path,
                      leftContent,
                      rightContent
                    )
                  end if

            case JustTheirAddition(theirAddition) =>
              mergeResultsByPath(path) match
                case FullyMerged(tokens) =>
                  val mergedFileContent = reconstituteTextFrom(tokens)

                  val theirAdditionWasTweakedByTheMerge =
                    mergedFileContent != theirAddition.content

                  if theirAdditionWasTweakedByTheMerge then
                    recordCleanMergeOfFile(
                      None,
                      ourDirectory,
                      theirDirectory
                    )(
                      partialResult,
                      path,
                      mergedFileContent
                    )
                  else
                    for
                      _ <- copyFileOver(theirDirectory, baseDirectory)(path)
                      _ <- copyFileOver(theirDirectory, ourDirectory)(path)
                    yield partialResult
                  end if

                case MergedWithConflicts(baseTokens, leftTokens, rightTokens) =>
                  val leftContent  = reconstituteTextFrom(leftTokens)
                  val rightContent = reconstituteTextFrom(rightTokens)

                  if baseTokens.nonEmpty then
                    val baseContent = reconstituteTextFrom(baseTokens)

                    recordConflictedMergeOfModifiedFile(
                      baseDirectory,
                      ourDirectory,
                      theirDirectory
                    )(
                      partialResult,
                      path,
                      baseContent,
                      leftContent,
                      rightContent
                    )
                  else
                    recordConflictedMergeOfAddedFile(
                      ourDirectory,
                      theirDirectory
                    )(
                      partialResult,
                      path,
                      leftContent,
                      rightContent
                    )
                  end if

            case JustOurDeletion(_) =>
              // NOTE: we don't consult `mergeResultsByPath` because we know the
              // outcome already. This is important, because deletion of an
              // entire file on just one side is treated as a special case by
              // `CodeMotionAnalysisExtension.mergeResultsByPath` and does not
              // necessarily remove the content.
              for
                _                      <- deleteFile(baseDirectory)(path)
                _                      <- deleteFile(theirDirectory)(path)
                decoratedPartialResult <-
                  captureRenamesOfPathDeletedOnJustOneSide
              yield decoratedPartialResult

            case JustTheirDeletion(_) =>
              // NOTE: we don't consult `mergeResultsByPath` because we know the
              // outcome already. This is important, because deletion of an
              // entire file on just one side is treated as a special case by
              // `CodeMotionAnalysisExtension.mergeResultsByPath` and does not
              // necessarily remove the content.
              for
                _                      <- deleteFile(baseDirectory)(path)
                _                      <- deleteFile(ourDirectory)(path)
                decoratedPartialResult <-
                  captureRenamesOfPathDeletedOnJustOneSide
              yield decoratedPartialResult

            case OurModificationAndTheirDeletion(
                  ourModification,
                  baseContent
                ) =>
              val tokens = mergeResultsByPath(path) match
                case FullyMerged(mergedTokens)                  => mergedTokens
                case MergedWithConflicts(_, ourMergedTokens, _) =>
                  // We don't care about their view of the merge - their
                  // side simply deleted the whole file, so it contributes
                  // nothing interesting to the merge; the only point of the
                  // merge here was to pick up propagated edits / deletions
                  // and to note move destinations.
                  // TODO: is this even necessary? How would there be merge
                  // conflicts?
                  ourMergedTokens

              val mergedFileContent = reconstituteTextFrom(tokens)
              val ourModificationWasTweakedByTheMerge =
                mergedFileContent != ourModification.content

              if ourModificationWasTweakedByTheMerge then
                if mergedFileContent.nonEmpty then
                  for _ <- writeFileFor(ourDirectory)(path, mergedFileContent)
                      .logOperation(
                        s"Conflict - file ${underline(path)} was modified in our directory ${underline(ourDirectory)} and deleted from their directory ${underline(theirDirectory)}."
                      )
                  yield partialResult.copy(cleanlyMerged = false)
                else
                  // If our content is modified to being empty, this is taken to
                  // mean that all of our original content has been migrated to
                  // one or more other files.
                  for
                    _                      <- deleteFile(baseDirectory)(path)
                    _                      <- deleteFile(ourDirectory)(path)
                    decoratedPartialResult <-
                      captureRenamesOfPathDeletedOnJustOneSide
                  yield decoratedPartialResult
              else
                // The modified file is already present in our directory; we
                // just leave it there.
                right(partialResult.copy(cleanlyMerged = false))
                  .logOperation(
                    s"Conflict - file ${underline(path)} was modified in our directory ${underline(ourDirectory)} and deleted from their directory ${underline(theirDirectory)}."
                  )
              end if

            case TheirModificationAndOurDeletion(theirModification, _) =>
              val tokens = mergeResultsByPath(path) match
                case FullyMerged(mergedTokens) => mergedTokens
                case MergedWithConflicts(_, _, theirMergedTokens) =>
                  // We don't care about our view of the merge - our side
                  // simply deleted the whole file, so it contributes
                  // nothing interesting to the merge; the only point of the
                  // merge here was to pick up propagated edits / deletions
                  // and to note move destinations.
                  // TODO: is this even necessary? How would there be merge
                  // conflicts?
                  theirMergedTokens

              val mergedFileContent = reconstituteTextFrom(tokens)
              val theirModificationWasTweakedByTheMerge =
                mergedFileContent != theirModification.content

              if theirModificationWasTweakedByTheMerge then
                if mergedFileContent.nonEmpty then
                  for _ <- writeFileFor(theirDirectory)(path, mergedFileContent)
                      .logOperation(
                        s"Conflict - file ${underline(path)} was deleted from our directory ${underline(ourDirectory)} and modified in their directory ${underline(theirDirectory)}."
                      )
                  yield partialResult.copy(cleanlyMerged = false)
                else
                  // If their content is modified to being empty, this is taken
                  // to mean that all of our original content has been migrated
                  // to one or more other files.
                  for
                    _                      <- deleteFile(baseDirectory)(path)
                    _                      <- deleteFile(theirDirectory)(path)
                    decoratedPartialResult <-
                      captureRenamesOfPathDeletedOnJustOneSide
                  yield decoratedPartialResult
              else
                // The modified file is already present in their directory; we
                // just leave it there.
                right(partialResult.copy(cleanlyMerged = false))
                  .logOperation(
                    s"Conflict - file ${underline(path)} was deleted from our directory ${underline(ourDirectory)} and modified in their directory ${underline(theirDirectory)}."
                  )
              end if

            case BothContributeAnAddition(_, _) =>
              mergeResultsByPath(path) match
                case FullyMerged(tokens) =>
                  val mergedFileContent = reconstituteTextFrom(tokens)

                  recordCleanMergeOfFile(
                    None,
                    ourDirectory,
                    theirDirectory
                  )(
                    partialResult,
                    path,
                    mergedFileContent
                  )

                case MergedWithConflicts(baseTokens, leftTokens, rightTokens) =>
                  val leftContent  = reconstituteTextFrom(leftTokens)
                  val rightContent = reconstituteTextFrom(rightTokens)

                  if baseTokens.nonEmpty then
                    val baseContent = reconstituteTextFrom(baseTokens)

                    recordConflictedMergeOfModifiedFile(
                      baseDirectory,
                      ourDirectory,
                      theirDirectory
                    )(
                      partialResult,
                      path,
                      baseContent,
                      leftContent,
                      rightContent
                    )
                  else
                    recordConflictedMergeOfAddedFile(
                      ourDirectory,
                      theirDirectory
                    )(
                      partialResult,
                      path,
                      leftContent,
                      rightContent
                    )
                  end if

            case BothContributeAModification(
                  _,
                  _,
                  _
                ) =>
              mergeResultsByPath(path) match
                case FullyMerged(tokens) =>
                  val mergedFileContent = reconstituteTextFrom(tokens)

                  recordCleanMergeOfFile(
                    Some(baseDirectory),
                    ourDirectory,
                    theirDirectory
                  )(
                    partialResult,
                    path,
                    mergedFileContent
                  )

                case MergedWithConflicts(baseTokens, leftTokens, rightTokens) =>
                  val baseContent  = reconstituteTextFrom(baseTokens)
                  val leftContent  = reconstituteTextFrom(leftTokens)
                  val rightContent = reconstituteTextFrom(rightTokens)

                  recordConflictedMergeOfModifiedFile(
                    baseDirectory,
                    ourDirectory,
                    theirDirectory
                  )(
                    partialResult,
                    path,
                    baseContent,
                    leftContent,
                    rightContent
                  )

            case BothContributeADeletion(_) =>
              fileRenamingReport(path).fold(ifEmpty =
                right(partialResult).logOperation(
                  s"Coincidental deletion of file ${underline(path)} from our directory ${underline(ourDirectory)} and from their directory ${underline(theirDirectory)}."
                )
              ) {
                case FileRenamingReport(
                      description,
                      leftRenamePaths,
                      rightRenamePaths
                    ) =>
                  val isARenameVersusDeletionConflict =
                    assume(
                      leftRenamePaths.nonEmpty || rightRenamePaths.nonEmpty
                    )
                    // If all the moved content from `path` going into new files
                    // ends up on just one side, then this is a conflict because
                    // it implies an isolated deletion on the other side.
                    leftRenamePaths.isEmpty || rightRenamePaths.isEmpty
                  end isARenameVersusDeletionConflict

                  right(
                    if isARenameVersusDeletionConflict then
                      partialResult.copy(
                        conflictingDeletedPathsByLeftRenamePath =
                          partialResult.conflictingDeletedPathsByLeftRenamePath ++ leftRenamePaths
                            .map(_ -> path),
                        conflictingDeletedPathsByRightRenamePath =
                          partialResult.conflictingDeletedPathsByRightRenamePath ++ rightRenamePaths
                            .map(_ -> path)
                      )
                    else
                      // The content has moved out into new files on both sides.
                      // This might involve divergent or coincident moves,
                      // however no special action needs to be taken here.
                      partialResult
                  ).logOperation(description)
              }
          end match
        }

        _ <-
          accumulatedMergeState.reportConflictingAdditionsTakingRenamesIntoAccount

        withRenameVersusDeletionConflicts <-
          accumulatedMergeState.reportLeftRenamesConflictingWithRightDeletions
            .flatMap(_.reportLeftDeletionsConflictingWithRightRenames)
      yield withRenameVersusDeletionConflicts.cleanlyMerged
      end for
    end merge

<<<<<<< HEAD
    private def deleteFile(directory: Path)(path: RelPath): Workflow[Unit] =
      IO {
        os.remove(directory / path): Unit
      }.labelExceptionWith(errorMessage =
        s"Unexpected error: could not delete file ${underline(path)} from directory tree ${underline(directory)}."
      )
=======
    private def deleteFile(path: Path): Workflow[Unit] = IO {
      os.remove(path): Unit
    }.labelExceptionWith(errorMessage =
      s"Unexpected error: could not update working directory tree by deleting file ${underline(path)}."
    )
>>>>>>> 7438f14d

    private def copyFileOver(sourceDirectory: Path, targetDirectory: Path)(
        path: RelPath
    ) =
      IO {
        os.copy.over(
          sourceDirectory / path,
          targetDirectory / path,
          createFolders = true
        )
      }.labelExceptionWith(errorMessage =
        s"Unexpected error: could not copy file ${underline(path)} from ${underline(sourceDirectory)} into target directory ${underline(targetDirectory)}."
      )

    private def reconstituteTextFrom(
        tokens: Seq[Token]
    ): String @@ Main.Tags.Content =
      tokens.map(_.text).mkString.taggedWith[Tags.Content]

    private def writeFileFor(directory: Path)(
        path: RelPath,
        content: String @@ Tags.Content
    ): Workflow[Unit] =
      for
        absolutePath <- IO { directory / path }.labelExceptionWith(
          s"Unexpected error: could not create absolute path for ${underline(path)} relative to directory ${underline(directory)}."
        )
        _ <- IO {
          os.write.over(absolutePath, content, createFolders = true)
        }.labelExceptionWith(errorMessage =
          s"Unexpected error - could not write to file ${underline(absolutePath)}."
        )
      yield ()

  end InWorkingDirectory

  object ApplicationRequest:
    val default: ApplicationRequest = ApplicationRequest(
      mergeSideDirectories = Seq.empty,
      quiet = true,
      minimumMatchSize =
        // Don't allow monograph matches - these would bombard the merge with
        // useless all-sides matches that create a *lot* of overhead.
        2,
      thresholdSizeFractionForMatching = 0,
      minimumAmbiguousMatchSize = 10,
      ambiguousMatchesThreshold = 20
    )
  end ApplicationRequest

  object Tags:
    trait Mode
    trait BlobId
    trait Content
    trait CommitOrBranchName
    trait ErrorMessage
    trait ExitCode
    trait StageIndex
  end Tags

end Main<|MERGE_RESOLUTION|>--- conflicted
+++ resolved
@@ -495,39 +495,8 @@
       )
     end changes
 
-    private def blobAndContentFor(
-        commitIdOrBranchName: String @@ Tags.CommitOrBranchName
-    )(
-        path: Path
-    ): Workflow[
-      (String @@ Tags.Mode, String @@ Tags.BlobId, String @@ Tags.Content)
-    ] =
-      IO {
-        val line = os
-          .proc("git", "ls-tree", commitIdOrBranchName, path)
-          .call(workingDirectory)
-          .out
-          .text()
-
-        line.split(whitespaceRun) match
-          case Array(mode, _, blobId, _) =>
-            val content = os
-              .proc("git", "cat-file", "blob", blobId)
-              .call(workingDirectory)
-              .out
-              .text()
-
-            (
-              mode.taggedWith[Tags.Mode],
-              blobId.taggedWith[Tags.BlobId],
-              content.taggedWith[Tags.Content]
-            )
-        end match
-      }.labelExceptionWith(errorMessage =
-        s"Unexpected error - can't determine blob id for path ${underline(path)} in commit or branch ${underline(commitIdOrBranchName)}."
-      )
-    end blobAndContentFor
-
+[
+      (String @@ Tags.Content)
     def mergeInputsOf(
         baseDirectory: Path,
         ourDirectory: Path,
@@ -1630,20 +1599,12 @@
       end for
     end merge
 
-<<<<<<< HEAD
     private def deleteFile(directory: Path)(path: RelPath): Workflow[Unit] =
       IO {
         os.remove(directory / path): Unit
       }.labelExceptionWith(errorMessage =
         s"Unexpected error: could not delete file ${underline(path)} from directory tree ${underline(directory)}."
       )
-=======
-    private def deleteFile(path: Path): Workflow[Unit] = IO {
-      os.remove(path): Unit
-    }.labelExceptionWith(errorMessage =
-      s"Unexpected error: could not update working directory tree by deleting file ${underline(path)}."
-    )
->>>>>>> 7438f14d
 
     private def copyFileOver(sourceDirectory: Path, targetDirectory: Path)(
         path: RelPath
