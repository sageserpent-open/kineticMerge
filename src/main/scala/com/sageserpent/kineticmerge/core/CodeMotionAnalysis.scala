--- conflicted
+++ resolved
@@ -745,9 +745,9 @@
             PairwiseMatch,
             (Match.AllSides[Section[Element]], BiteEdge, BiteEdge)
           ]
-      ): Iterable[PairwiseMatch] =
-        pairwiseMatchesToBeEaten.sets.flatMap[PairwiseMatch] {
-          case (pairwiseMatch, bites) =>
+      ): Set[PairwiseMatch] =
+        pairwiseMatchesToBeEaten.sets
+          .flatMap[PairwiseMatch] { case (pairwiseMatch, bites) =>
             val sortedBiteEdges = sortedBiteEdgesFrom(bites.flatMap {
               case (_, biteStart, biteEnd) => Seq(biteStart, biteEnd)
             })
@@ -799,7 +799,8 @@
             )
 
             fragmentsFromPairwiseMatch
-        }
+          }
+          .toSet
 
       case class MatchingResult(
           matchesAndTheirSections: MatchesAndTheirSections,
@@ -1525,15 +1526,22 @@
                 leftSection
               ) || rightOverlapsOrIsSubsumedBy(rightSection)
 
-<<<<<<< HEAD
-        val overlapping =
+        val overlappingMatches =
+          // NOTE: have to convert to a set to remove duplicates.
           sectionsAndTheirMatches.values.filter(overlapsWithSomethingElse).toSet
 
-        if enabled then withoutTheseMatches(overlapping)
-        else if overlapping.nonEmpty then
+        if enabled then
+          logger.debug(
+            s"Removing overlapping matches:\n${pprintCustomised(overlappingMatches)}"
+          )
+
+          withoutTheseMatches(overlappingMatches)
+        else if overlappingMatches.nonEmpty then
           throw new AdmissibleFailure(
-            s"""Overlapping matches found: ${pprintCustomised(overlapping)}.
-                 |Consider setting the command line parameter `--minimum-match-size` to something larger than ${overlapping.map {
+            s"""Overlapping matches found: ${pprintCustomised(
+                overlappingMatches
+              )}.
+                 |Consider setting the command line parameter `--minimum-match-size` to something larger than ${overlappingMatches.map {
                 case Match.AllSides(baseSection, _, _)  => baseSection.size
                 case Match.BaseAndLeft(baseSection, _)  => baseSection.size
                 case Match.BaseAndRight(baseSection, _) => baseSection.size
@@ -1541,19 +1549,6 @@
               }.min}.
                  |""".stripMargin
           )
-=======
-          val overlappingMatches =
-            // NOTE: have to convert to a set to remove duplicates.
-            sectionsAndTheirMatches.values
-              .filter(overlapsWithSomethingElse)
-              .toSet
-
-          logger.debug(
-            s"Removing overlapping matches:\n${pprintCustomised(overlappingMatches)}"
-          )
-
-          withoutTheseMatches(overlappingMatches)
->>>>>>> 8751adac
         else this
         end if
       end purgedOfMatchesWithOverlappingSections
@@ -1647,56 +1642,7 @@
           )
         end pairwiseMatchesToBeEaten
 
-<<<<<<< HEAD
         val paredDownMatchesTakingFragmentationIntoAccount =
-=======
-        if pairwiseMatchesToBeEaten.nonEmpty then
-          val fragments =
-            pairwiseMatchesToBeEaten.keySet.flatMap[PairwiseMatch] {
-              pairwiseMatch =>
-                val bites = pairwiseMatchesToBeEaten.get(pairwiseMatch)
-
-                val fragmentsFromPairwiseMatch: Seq[PairwiseMatch] =
-                  pairwiseMatch match
-                    case Match.BaseAndLeft(baseSection, leftSection) =>
-                      (eatIntoSection(baseSources, bites.map(_.baseElement))(
-                        baseSection
-                      ) zip eatIntoSection(
-                        leftSources,
-                        bites.map(_.leftElement)
-                      )(
-                        leftSection
-                      ))
-                        .map(Match.BaseAndLeft.apply)
-
-                    case Match.BaseAndRight(baseSection, rightSection) =>
-                      (eatIntoSection(baseSources, bites.map(_.baseElement))(
-                        baseSection
-                      ) zip eatIntoSection(
-                        rightSources,
-                        bites.map(_.rightElement)
-                      )(
-                        rightSection
-                      )).map(Match.BaseAndRight.apply)
-
-                    case Match.LeftAndRight(leftSection, rightSection) =>
-                      (eatIntoSection(leftSources, bites.map(_.leftElement))(
-                        leftSection
-                      ) zip eatIntoSection(
-                        rightSources,
-                        bites.map(_.rightElement)
-                      )(
-                        rightSection
-                      )).map(Match.LeftAndRight.apply)
-
-                logger.debug(
-                  s"Eating into pairwise match:\n${pprintCustomised(pairwiseMatch)} on behalf of all-sides matches:\n${pprintCustomised(bites)}, resulting in fragments:\n${pprintCustomised(fragmentsFromPairwiseMatch)}"
-                )
-
-                fragmentsFromPairwiseMatch
-            }.toSet
-
->>>>>>> 8751adac
           val withoutThePairwiseMatchesThatWereEatenInto = withoutTheseMatches(
             pairwiseMatchesToBeEaten.keySet
           )
