--- conflicted
+++ resolved
@@ -19,13 +19,8 @@
 object Token extends JavaTokenParsers:
   private val miscellaneous: Parser[String] =
     """.""".r
-<<<<<<< HEAD
   private val horizontalWhitespaceRun: Parser[Whitespace] =
     """\h+""".r ^^ (content => Whitespace(content))
-=======
-  private val whitespaceRun: Parser[Whitespace] =
-    whiteSpace ^^ Whitespace.apply
->>>>>>> b4ffd60f
   private val tokenWithPossibleFollowingWhitespace: Parser[Token] =
     ((ident | wholeNumber | decimalNumber | floatingPointNumber | stringLiteral | miscellaneous) ^^ Significant.apply) ~ opt(
       horizontalWhitespaceRun
@@ -35,7 +30,6 @@
       case coreToken ~ None =>
         coreToken
     }
-<<<<<<< HEAD
     // NOTE: don't handle linebreaks as *individual* tokens, because the idea is
     // to condense a run of linebreaks with the last token in the preceding
     // line. Otherwise, we'll end up with the first linebreak being condensed
@@ -49,12 +43,6 @@
     ) ^^ {
       case Some(leadingIndentation) ~ tokens =>
         leadingIndentation +: tokens
-=======
-  private val tokens: Parser[List[Token]] = phrase(
-    opt(whitespaceRun) ~ rep(tokenWithPossibleFollowingWhitespace) ^^ {
-      case Some(whitespace) ~ tokens =>
-        whitespace +: tokens
->>>>>>> b4ffd60f
       case None ~ tokens =>
         tokens
     }
