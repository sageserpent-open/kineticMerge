# kineticMerge

Merge a heavily refactored codebase and stay sane.

(In **ALPHA**).

## Goals

- Merge two branches of a Git repository *across the entire codebase*.
- Take into account the motion of code in either branch due to refactoring.
- Handle file renames, file splits, file concatenation.
- Handle code being excised from one place in a file and moved elsewhere in that file or to somewhere within another
  file, or hived off all by itself in its own new file.
- Work alongside the usual Git workflows, allowing ordinary Git merge to take over at the end if necessary.
- A simple command line tool that tries to do as much as it can without supervision, and with minimal supervision when
  complexities are encountered.

## Installation ##

```bash
curl -LJO --verbose http://github.com/sageserpent-open/kineticMerge/releases/download/v<RELEASE VERSION FROM GITHUB>/kinetic-merge

chmod ug+x kinetic-merge
```

Put on on your path.

Alternatively, go to the [releases](https://github.com/sageserpent-open/kineticMerge/releases) and manually
download `kinetic-merge`. You'll still have to execute `chmod ug+x kineticMerge` so you can run it.

If you're on Windows, instead of `kinetic-merge` use the companion download *`kinetic-merge.bat`*.

## Running it ##

Go to your Git repository. Check your repository has a branch checked out (so not a *bare* repository) and that it
doesn't have uncommitted work; decide what branch you want to merge from and off you go:

```bash
git status

kinetic-merge <the branch you want to merge into the current one>
```

If the merge goes through cleanly, Kinetic Merge will make a merge commit and advance the current branch to it, just
like `git merge` would do.

If the merge encounters conflicts, Kinetic Merge will do as much merging as it can up-front, and stage conflicting
*partially merged* files into the Git index along with writing the file with conflict markers in it, so you can use your
usual workflow to resolve the conflicts. You can open up an editor directly on the file and resolve the conflicts by
hand - mark them as resolved in the usual way with `git add <resolved file>` and the commit with `git commit`, or
just `git merge --continue` - or use your usual IDE to resolve the conflicts; I use IntelliJ, that works nicely.

Unlike a conventional Git merge, if you use an IDE that reads the staged conflicting files, you will see that the *left*
and *right* versions are already partially merged for you.

It supports fast-forwarding, plus the `--no-ff` and `--no-commit` options too. Use `--help` if you need a reminder.

## Why?

Meet Noah Shortcut and Seymour Checks, two likely software engineers
from [ThreePhantasticTales](http://www.octopull.co.uk/sw-dev/ThreePhantasticTails.html), and their manager, Mr Deadline.

Some time has passed since that those tales were told, and Messrs Shortcut and Checks work with Java in some giant
corporate blob these days. Noah likes to work lean and mean with Emacs or vi, or is it Atom or Sublime now? He's pumping
out code straight into CI/CD as fast as possible with no tests to slow him down, and Mr Deadline is very happy. Seymour
likes TDD, also spends a lot of time adding tests to the existing codebase before working on new functionality, and
refactors the old codebase a lot with IntelliJ or Visual Studio Code to keep it tractable.

All this would be great, only each time a PR is raised, all hell breaks loose when Seymour's beautifully rearranged code
hits Noah's latest tidal wave of new functionality that has been hacked in place.

As an example, Seymour likes to extract helper methods from overly long passages of code to make them comprehensible -
so the extracted code is moved around in the file. He has method sorting switched on, so the newly extracted methods are
moved far away from the original locations. In fact, every time Seymour starts working on the codebase, the method
sorting rearranges all the code written in the last tidal wave by Noah, who just lays new code down fast and loose. When
files get too big to read, Seymour extracts classes and puts them into other files, and if implementing classes get too
weighty, some of their methods and state get hoisted up into abstract classes, or into interfaces as default methods.
Classes get renamed, and IntelliJ sensibly renames the file to match.

Come the PR, Noah's changes all live in their original location, and so Git regards the merge as fusing two radically
different sets of changes - other than some fairly simple file renames with perhaps a few edits, it can't follow all the
code motion due to Seymour's refactoring. So the PR is either rejected as unworkable by Mr Deadline, or Seymour
painstakingly and time-consumingly tries to resolve the many conflicts by pick-axeing through the code to match what
went where, or Noah simply copies and pastes code from the head of one branch into the other without any idea as to
whether the 'change' was really made since the shared base commit of the PR, or is simply a reversion back to old code.

Kinetic Merge's job is to augment the process of merging in Git so that the code motion due to refactoring is sensibly
interpreted, taking into account all the files in the repository. If it can do a clean merge, it will and Git will see
an ordinary merge commit. If it can't fully complete the merge, it writes the same staging information that Git would in
a conflicted merge; it then hands over to Git and you, the user, to resolve the final conflicts - but it tries to take
the code motion pain out of the process before it hands over, so that the final manual merge should feel like a simple
one.

## Status

Well, that's the plan. It's no longer vapourware, there is a release, but the code motion aspect isn't supported at all
yet - it is currently a conventional file-by-file merge tool, although the merge algorithm is I believe novel. Whether
you like what is currently does is for you to judge, try it out.

Be aware that things will be changing in that department as support for code motion is introduced - this has quite a
large bearing on the granularity of the merging, which is currently extremely fine grained and will sometimes produce
some _surprising_ results.

For now, consider this in **BETA** release. Be brave - or run away.

Bear in mind you can use either `--no-commit` or rollback with `git merge --abort` or `git reset --hard`, but know what
you're doing before you use the third technique.

## Simple Use Cases

<<<<<<< HEAD
For now, consider this in **ALPHA** release. Be brave - or run away.
=======
[Behold the Chamber of Horrors...](./documents/EXAMPLES.md)
>>>>>>> 1bacb2bb

## Honourable Mentions

For a while, this project made heavy use of Rabin fingerprinting, which is a kind of rolling hash *distinct* from the
rolling polynomial hash frequently used in the Rabin-Karp algorithm we all know and love.

In the end, a simpler rolling polynomial hash was good enough and a lot faster to compute, but if you're looking for a
good collision resistant hash, head over to this
project: [rabinfingerprint](https://github.com/themadcreator/rabinfingerprint).
The price paid by Kinetic Merge for dropping this was the appearance of a bug due to the higher probability of
collisions using rolling polynomial hashing; that has been since fixed. The fact that the bug was latent in the code for
so long is a testament to the collision resistance of Rabin fingerprinting!<|MERGE_RESOLUTION|>--- conflicted
+++ resolved
@@ -101,18 +101,14 @@
 large bearing on the granularity of the merging, which is currently extremely fine grained and will sometimes produce
 some _surprising_ results.
 
-For now, consider this in **BETA** release. Be brave - or run away.
+For now, consider this in **ALPHA** release. Be brave - or run away.
 
 Bear in mind you can use either `--no-commit` or rollback with `git merge --abort` or `git reset --hard`, but know what
 you're doing before you use the third technique.
 
 ## Simple Use Cases
 
-<<<<<<< HEAD
-For now, consider this in **ALPHA** release. Be brave - or run away.
-=======
 [Behold the Chamber of Horrors...](./documents/EXAMPLES.md)
->>>>>>> 1bacb2bb
 
 ## Honourable Mentions
 
