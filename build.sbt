import sbtrelease.ReleaseStateTransformations.*

import scala.language.postfixOps

lazy val javaVersion = "17"

ThisBuild / scalaVersion := "3.3.6"

ThisBuild / javacOptions ++= Seq("-source", javaVersion, "-target", javaVersion)

ThisBuild / scalacOptions ++= List(
  s"-java-output-version:$javaVersion",
  "-source:future"
)

lazy val packageExecutable =
  taskKey[String]("Package an executable with Coursier")

lazy val versionResource =
  settingKey[File]("Location of generated version resource file.")

lazy val root = (project in file("."))
  .settings(
    pomIncludeRepository := { _ => false },
    publishMavenStyle    := true,
    licenses += ("MIT", url("https://opensource.org/licenses/MIT")),
    organization     := "com.sageserpent",
    organizationName := "sageserpent",
    description := "Merge branches in the presence of code motion within and between files.",
    releaseCrossBuild := false, // No cross-building here - just Scala 3.
    releaseProcess    := Seq[ReleaseStep](
      checkSnapshotDependencies,
      inquireVersions,
      runClean,
      runTest,
      setReleaseVersion,
      commitReleaseVersion,
      tagRelease,
      // *DO NOT* run `publishSigned`, `sonatypeBundleRelease` and
      // `pushChanges` - the equivalent is done on GitHub by
      // `gha-scala-library-release-workflow`.
      setNextVersion,
      commitNextVersion
    ),
    name            := "kinetic-merge",
    versionResource := {
      val additionalResourcesDirectory = (Compile / resourceManaged).value

      additionalResourcesDirectory.toPath.resolve("version.txt").toFile
    },
    Compile / resourceGenerators += Def.task {
      val location = versionResource.value

      val packagingVersion = (ThisBuild / version).value

      println(
        s"Generating version resource: $location for version: $packagingVersion"
      )

      IO.write(location, packagingVersion)

      Seq(location)
    }.taskValue,
    packageExecutable := {
      val packagingVersion = (ThisBuild / version).value

      println(s"Packaging executable with version: $packagingVersion")

      val localArtifactCoordinates =
        s"${organization.value}:${name.value}_${scalaBinaryVersion.value}:$packagingVersion"

      val executablePath = s"${target.value}${Path.sep}${name.value}"

      coursier.cli.Coursier.main(
        s"bootstrap --verbose --bat=true --scala-version ${scalaBinaryVersion.value} -f $localArtifactCoordinates -o $executablePath"
          .split("\\s+")
      )

      name.value
    },
    packageExecutable := (packageExecutable dependsOn publishLocal).value,
    libraryDependencies += "com.typesafe.scala-logging" %% "scala-logging" % "3.9.5",
    libraryDependencies += "ch.qos.logback"    % "logback-core"    % "1.5.18",
    libraryDependencies += "ch.qos.logback"    % "logback-classic" % "1.5.18",
    libraryDependencies += "org.typelevel"    %% "cats-core"       % "2.9.0",
    libraryDependencies += "com.github.scopt" %% "scopt"           % "4.1.0",
    libraryDependencies += "org.typelevel" %% "cats-collections-core" % "0.9.10",
    libraryDependencies += "org.typelevel" %% "cats-core"      % "2.13.0",
    libraryDependencies += "org.typelevel" %% "alleycats-core" % "2.13.0",
    libraryDependencies += "org.typelevel" %% "cats-effect"    % "3.6.3",
    libraryDependencies += "org.scala-lang.modules" %% "scala-collection-contrib" % "0.4.0",
    libraryDependencies ++= Seq(
      "dev.optics" %% "monocle-core"  % "3.3.0",
      "dev.optics" %% "monocle-macro" % "3.3.0"
    ),
    libraryDependencies += "org.scala-lang.modules" %% "scala-parser-combinators" % "2.4.0",
    libraryDependencies += "com.lihaoyi"             %% "os-lib"  % "0.11.4",
<<<<<<< HEAD
    libraryDependencies += "com.lihaoyi"             %% "fansi"   % "0.5.0",
    libraryDependencies += "com.lihaoyi"             %% "pprint"  % "0.9.3",
=======
    libraryDependencies += "com.lihaoyi"             %% "fansi"   % "0.5.1",
    libraryDependencies += "com.lihaoyi"             %% "pprint"  % "0.9.0",
>>>>>>> 2e045707
    libraryDependencies += "com.softwaremill.common" %% "tagging" % "2.3.5",
    libraryDependencies += "com.google.guava" % "guava"      % "33.4.8-jre",
    libraryDependencies += "de.sciss"        %% "fingertree" % "1.5.5",
    libraryDependencies += "com.github.ben-manes.caffeine" % "caffeine" % "3.2.2",
    libraryDependencies += "me.tongfei" % "progressbar" % "0.10.1",
    libraryDependencies +=
      "org.scala-lang.modules" %% "scala-parallel-collections" % "1.2.0",
    libraryDependencies += "com.sageserpent" %% "americium" % "1.21.3" % Test,
    libraryDependencies += "com.eed3si9n.expecty" %% "expecty" % "0.17.0" % Test,
    libraryDependencies += "org.apache.commons" % "commons-text" % "1.14.0" % Test,
    libraryDependencies += "com.github.sbt.junit" % "jupiter-interface" % JupiterKeys.jupiterVersion.value % Test,
    Test / test / logLevel    := Level.Error,
    Test / fork               := true,
    Test / testForkedParallel := true
  )<|MERGE_RESOLUTION|>--- conflicted
+++ resolved
@@ -95,13 +95,8 @@
     ),
     libraryDependencies += "org.scala-lang.modules" %% "scala-parser-combinators" % "2.4.0",
     libraryDependencies += "com.lihaoyi"             %% "os-lib"  % "0.11.4",
-<<<<<<< HEAD
-    libraryDependencies += "com.lihaoyi"             %% "fansi"   % "0.5.0",
+    libraryDependencies += "com.lihaoyi"             %% "fansi"   % "0.5.1",
     libraryDependencies += "com.lihaoyi"             %% "pprint"  % "0.9.3",
-=======
-    libraryDependencies += "com.lihaoyi"             %% "fansi"   % "0.5.1",
-    libraryDependencies += "com.lihaoyi"             %% "pprint"  % "0.9.0",
->>>>>>> 2e045707
     libraryDependencies += "com.softwaremill.common" %% "tagging" % "2.3.5",
     libraryDependencies += "com.google.guava" % "guava"      % "33.4.8-jre",
     libraryDependencies += "de.sciss"        %% "fingertree" % "1.5.5",
