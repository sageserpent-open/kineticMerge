package com.sageserpent.kineticmerge.core

import cats.Eq
import com.sageserpent.kineticmerge.core.CoreMergeAlgebra.MultiSidedMergeResult
import com.sageserpent.kineticmerge.core.merge.MergeAlgebra

<<<<<<< HEAD
trait MergeResult[Content]:
  def transform[TransformedContent](
      transform: Content => TransformedContent
  )(using
      equality: Eq[? >: TransformedContent]
  ): MergeResult[TransformedContent]
end MergeResult

case class FullyMerged[Content](content: Content) extends MergeResult[Content]:
  override def transform[TransformedContent](
      transform: Content => TransformedContent
  )(using
      equality: Eq[? >: TransformedContent]
  ): MergeResult[TransformedContent] =
    FullyMerged(transform(content))
=======
trait MergeResult[Element]:
  def transformElementsEnMasse[TransformedElement](
      transform: IndexedSeq[Element] => IndexedSeq[TransformedElement]
  )(using equality: Eq[TransformedElement]): MergeResult[TransformedElement]

  /** Yields content in a form suitable for being potentially nested within
    * either side of a larger [[MergedWithConflicts]]. This is necessary because
    * Git doesn't model nested conflicts, where one side of a conflict can
    * contain a smaller conflict. <p>This occurs because splicing can generate
    * such nested conflicts housed within a larger conflict between move
    * destination anchors on one side (with the splice) and some other
    * conflicting content on the opposite side to the anchors.
    * @return
    *   The elements as single [[IndexedSeq]].
    * @see
    *   https://github.com/sageserpent-open/kineticMerge/issues/160
    */
  def flattenContent: IndexedSeq[Element]
end MergeResult

case class FullyMerged[Element](elements: IndexedSeq[Element])
    extends MergeResult[Element]:

  override def transformElementsEnMasse[TransformedElement](
      transform: IndexedSeq[Element] => IndexedSeq[TransformedElement]
  )(using equality: Eq[TransformedElement]): MergeResult[TransformedElement] =
    FullyMerged(transform(elements))

  override def flattenContent: IndexedSeq[Element] = elements
>>>>>>> 6f3508c0
end FullyMerged

/** @param leftElements
  *   The left hand form of the merge. Has all the clean merges, plus the left
  *   side of the conflicts.
  * @param rightElements
  *   The right hand form of the merge. Has all the clean merges, plus the right
  *   side of the conflicts.
  * @tparam Content
  */
case class MergedWithConflicts[Content](
    leftElements: Content,
    rightElements: Content
) extends MergeResult[Content]:
  require(leftElements != rightElements)

<<<<<<< HEAD
  override def transform[TransformedContent](
      transform: Content => TransformedContent
  )(using
      equality: Eq[? >: TransformedContent]
  ): MergeResult[TransformedContent] =
=======
  // The invariant guarantees this.

  override def transformElementsEnMasse[TransformedElement](
      transform: IndexedSeq[Element] => IndexedSeq[TransformedElement]
  )(using equality: Eq[TransformedElement]): MergeResult[TransformedElement] =
>>>>>>> 6f3508c0
    val transformedLeftElements  = transform(leftElements)
    val transformedRightElements = transform(rightElements)

    // Just in case the conflict was resolved by the migrated changes...
    if equality.eqv(transformedLeftElements, transformedRightElements)
    then FullyMerged(transformedLeftElements)
    else
      MergedWithConflicts(
        transformedLeftElements,
        transformedRightElements
      )
    end if
  end transform
end MergedWithConflicts

object CoreMergeAlgebra:
  type MultiSidedMergeResult[Element] =
    MergeResult[IndexedSeq[MultiSided[Element]]]
end CoreMergeAlgebra

class CoreMergeAlgebra[Element: Eq]
    extends MergeAlgebra[MultiSidedMergeResult, Element]:
  override def empty: MultiSidedMergeResult[Element] = FullyMerged(
    IndexedSeq.empty
  )

  override def preservation(
      result: MultiSidedMergeResult[Element],
      preservedBaseElement: Element,
      preservedElementOnLeft: Element,
      preservedElementOnRight: Element
  ): MultiSidedMergeResult[Element] =
    val preserved = MultiSided.Preserved(
      preservedBaseElement,
      preservedElementOnLeft,
      preservedElementOnRight
    )

    result match
      case FullyMerged(elements) =>
        FullyMerged(elements :+ preserved)
      case MergedWithConflicts(leftElements, rightElements) =>
        MergedWithConflicts(
          leftElements :+ preserved,
          rightElements :+ preserved
        )
    end match
  end preservation

  override def leftInsertion(
      result: MultiSidedMergeResult[Element],
      insertedElement: Element
  ): MultiSidedMergeResult[Element] =
    val multiSided = MultiSided.Unique(insertedElement)

    result match
      case FullyMerged(elements) =>
        FullyMerged(elements :+ multiSided)
      case MergedWithConflicts(leftElements, rightElements) =>
        MergedWithConflicts(
          leftElements :+ multiSided,
          rightElements :+ multiSided
        )
    end match
  end leftInsertion

  override def rightInsertion(
      result: MultiSidedMergeResult[Element],
      insertedElement: Element
  ): MultiSidedMergeResult[Element] =
    val multiSided = MultiSided.Unique(insertedElement)

    result match
      case FullyMerged(elements) =>
        FullyMerged(elements :+ multiSided)
      case MergedWithConflicts(leftElements, rightElements) =>
        MergedWithConflicts(
          leftElements :+ multiSided,
          rightElements :+ multiSided
        )
    end match
  end rightInsertion

  override def coincidentInsertion(
      result: MultiSidedMergeResult[Element],
      insertedElementOnLeft: Element,
      insertedElementOnRight: Element
  ): MultiSidedMergeResult[Element] =
    val coincident =
      MultiSided.Coincident(insertedElementOnLeft, insertedElementOnRight)

    result match
      case FullyMerged(elements) =>
        FullyMerged(elements :+ coincident)
      case MergedWithConflicts(leftElements, rightElements) =>
        MergedWithConflicts(
          leftElements :+ coincident,
          rightElements :+ coincident
        )
    end match
  end coincidentInsertion

  override def leftDeletion(
      result: MultiSidedMergeResult[Element],
      deletedBaseElement: Element,
      deletedRightElement: Element
  ): MultiSidedMergeResult[Element] = result

  override def rightDeletion(
      result: MultiSidedMergeResult[Element],
      deletedBaseElement: Element,
      deletedLeftElement: Element
  ): MultiSidedMergeResult[Element] = result

  override def coincidentDeletion(
      result: MultiSidedMergeResult[Element],
      deletedElement: Element
  ): MultiSidedMergeResult[Element] = result

  override def leftEdit(
      result: MultiSidedMergeResult[Element],
      editedBaseElement: Element,
      editedRightElement: Element,
      editElements: IndexedSeq[Element]
  ): MultiSidedMergeResult[Element] =
    val multiSided = editElements map MultiSided.Unique.apply

    result match
      case FullyMerged(elements) =>
        FullyMerged(elements ++ multiSided)
      case MergedWithConflicts(leftElements, rightElements) =>
        MergedWithConflicts(
          leftElements ++ multiSided,
          rightElements ++ multiSided
        )
    end match
  end leftEdit

  override def rightEdit(
      result: MultiSidedMergeResult[Element],
      editedBaseElement: Element,
      editedLeftElement: Element,
      editElements: IndexedSeq[Element]
  ): MultiSidedMergeResult[Element] =
    val multiSided = editElements map MultiSided.Unique.apply

    result match
      case FullyMerged(elements) =>
        FullyMerged(elements ++ multiSided)
      case MergedWithConflicts(leftElements, rightElements) =>
        MergedWithConflicts(
          leftElements ++ multiSided,
          rightElements ++ multiSided
        )
    end match
  end rightEdit

  override def coincidentEdit(
      result: MultiSidedMergeResult[Element],
      editedElement: Element,
      editElements: IndexedSeq[(Element, Element)]
  ): MultiSidedMergeResult[Element] =
    val coincident = editElements.map {
      case (leftEditElement, rightEditElement) =>
        MultiSided.Coincident(leftEditElement, rightEditElement)
    }

    result match
      case FullyMerged(elements) =>
        FullyMerged(elements ++ coincident)
      case MergedWithConflicts(leftElements, rightElements) =>
        MergedWithConflicts(
          leftElements ++ coincident,
          rightElements ++ coincident
        )
    end match
  end coincidentEdit

  override def conflict(
      result: MultiSidedMergeResult[Element],
      editedElements: IndexedSeq[Element],
      leftEditElements: IndexedSeq[Element],
      rightEditElements: IndexedSeq[Element]
  ): MultiSidedMergeResult[Element] =
    val leftResolved  = leftEditElements map MultiSided.Unique.apply
    val rightResolved = rightEditElements map MultiSided.Unique.apply

    result match
      case FullyMerged(elements) =>
        MergedWithConflicts(
          elements ++ leftResolved,
          elements ++ rightResolved
        )
      case MergedWithConflicts(leftElements, rightElements) =>
        MergedWithConflicts(
          leftElements ++ leftResolved,
          rightElements ++ rightResolved
        )
    end match
  end conflict
end CoreMergeAlgebra<|MERGE_RESOLUTION|>--- conflicted
+++ resolved
@@ -4,7 +4,6 @@
 import com.sageserpent.kineticmerge.core.CoreMergeAlgebra.MultiSidedMergeResult
 import com.sageserpent.kineticmerge.core.merge.MergeAlgebra
 
-<<<<<<< HEAD
 trait MergeResult[Content]:
   def transform[TransformedContent](
       transform: Content => TransformedContent
@@ -20,37 +19,6 @@
       equality: Eq[? >: TransformedContent]
   ): MergeResult[TransformedContent] =
     FullyMerged(transform(content))
-=======
-trait MergeResult[Element]:
-  def transformElementsEnMasse[TransformedElement](
-      transform: IndexedSeq[Element] => IndexedSeq[TransformedElement]
-  )(using equality: Eq[TransformedElement]): MergeResult[TransformedElement]
-
-  /** Yields content in a form suitable for being potentially nested within
-    * either side of a larger [[MergedWithConflicts]]. This is necessary because
-    * Git doesn't model nested conflicts, where one side of a conflict can
-    * contain a smaller conflict. <p>This occurs because splicing can generate
-    * such nested conflicts housed within a larger conflict between move
-    * destination anchors on one side (with the splice) and some other
-    * conflicting content on the opposite side to the anchors.
-    * @return
-    *   The elements as single [[IndexedSeq]].
-    * @see
-    *   https://github.com/sageserpent-open/kineticMerge/issues/160
-    */
-  def flattenContent: IndexedSeq[Element]
-end MergeResult
-
-case class FullyMerged[Element](elements: IndexedSeq[Element])
-    extends MergeResult[Element]:
-
-  override def transformElementsEnMasse[TransformedElement](
-      transform: IndexedSeq[Element] => IndexedSeq[TransformedElement]
-  )(using equality: Eq[TransformedElement]): MergeResult[TransformedElement] =
-    FullyMerged(transform(elements))
-
-  override def flattenContent: IndexedSeq[Element] = elements
->>>>>>> 6f3508c0
 end FullyMerged
 
 /** @param leftElements
@@ -67,19 +35,13 @@
 ) extends MergeResult[Content]:
   require(leftElements != rightElements)
 
-<<<<<<< HEAD
+  // The invariant guarantees this.
+
   override def transform[TransformedContent](
       transform: Content => TransformedContent
   )(using
       equality: Eq[? >: TransformedContent]
   ): MergeResult[TransformedContent] =
-=======
-  // The invariant guarantees this.
-
-  override def transformElementsEnMasse[TransformedElement](
-      transform: IndexedSeq[Element] => IndexedSeq[TransformedElement]
-  )(using equality: Eq[TransformedElement]): MergeResult[TransformedElement] =
->>>>>>> 6f3508c0
     val transformedLeftElements  = transform(leftElements)
     val transformedRightElements = transform(rightElements)
 
