package com.sageserpent.kineticmerge.core

import cats.implicits.catsKernelOrderingForOrder
import cats.instances.seq.*
import cats.{Eq, Order}
import com.github.benmanes.caffeine.cache.{Cache, Caffeine}
import com.google.common.hash.{Funnel, HashFunction}
import com.sageserpent.kineticmerge
import com.sageserpent.kineticmerge.{NoProgressRecording, ProgressRecording, ProgressRecordingSession, core}
import com.typesafe.scalalogging.StrictLogging
import de.sciss.fingertree.RangedSeq
import monocle.syntax.all.*

import java.lang.Byte as JavaByte
import scala.annotation.tailrec
import scala.collection.immutable.{MultiDict, SortedMultiSet}
import scala.collection.parallel.CollectionConverters.*
import scala.collection.{SortedMultiDict, mutable}
import scala.util.Using

trait CodeMotionAnalysis[Path, Element]:
  def base: Map[Path, File[Element]]
  def left: Map[Path, File[Element]]
  def right: Map[Path, File[Element]]

  def matchesFor(
      section: Section[Element]
  ): collection.Set[Match[Section[Element]]]

  def basePathFor(baseSection: Section[Element]): Path
  def leftPathFor(leftSection: Section[Element]): Path
  def rightPathFor(rightSection: Section[Element]): Path
end CodeMotionAnalysis

object CodeMotionAnalysis extends StrictLogging:
  /** Analyse code motion from the sources of {@code base} to both {@code left}
    * and {@code right} , breaking them into [[File]] and thence [[Section]]
    * instances.
    *
    * Where a section moves from {@code base} , it enters into a match with one
    * or both corresponding sections in {@code left} and {@code right} .
    *
    * @note
    *   Although code motion is strictly speaking relative to the base sources,
    *   if the same section is added into both the left and right sources as a
    *   coincidental insertion (so not present in the base sources), this is
    *   treated as a match across the left and right sources anyway.
    * @param baseSources
    *   The common base sources from which the left and right sources are
    *   derived.
    * @param leftSources
    *   'Our' sources, from the Git standpoint...
    * @param rightSources
    *   'Their' sources, from the Git standpoint...
    * @param configuration
    *   [[Configuration]] parameter object.
    * @tparam Path
    * @return
    *   A [[CodeMotionAnalysis]] that contains a breakdown into [[File]]
    *   instances and thence into [[Section]] instances for each of the three
    *   sources.
    */
  def of[Path, Element: Eq: Order: Funnel](
      baseSources: Sources[Path, Element],
      leftSources: Sources[Path, Element],
      rightSources: Sources[Path, Element]
  )(
      configuration: Configuration
  )(using
      hashFunction: HashFunction
  ): Either[Throwable, CodeMotionAnalysis[Path, Element]] =
    // Yes, this entire method could be moved into `Configuration`, but the
    // level of indentation of quite a lot of code would be increased. Anyway,
    // it's only configuration, after all - performing the analysis belongs to
    // the companion object for `CodeMotionAnalysis`.
    import configuration.*

    val newline = "\n"

    val baseSizesByPath = baseSources.filesByPath.map { case (path, file) =>
      path -> file.size
    }

    logger.debug(
      s"Analysis considering base paths:\n\n${baseSizesByPath.mkString(newline)}\n"
    )

    val leftSizesByPath = leftSources.filesByPath.map { case (path, file) =>
      path -> file.size
    }

    logger.debug(
      s"Analysis considering left paths:\n\n${leftSizesByPath.mkString(newline)}\n"
    )

    val rightSizesByPath = rightSources.filesByPath.map { case (path, file) =>
      path -> file.size
    }

    logger.debug(
      s"Analysis considering right paths:\n\n${rightSizesByPath.mkString(newline)}\n"
    )

    // TODO: suppose all the sources are empty? Could this happen?
    val fileSizes = SortedMultiSet.from(
      baseSizesByPath.values ++ leftSizesByPath.values ++ rightSizesByPath.values
    )

    val totalContentSize = fileSizes.sum

    val minimumFileSizeAcrossAllFilesOverAllSides = fileSizes.head

    def thresholdSizeForMatching(fileSize: Int) =
      (thresholdSizeFractionForMatching * fileSize).floor.toInt

    // This is the minimum window size that would be allowed in *some* file
    // across the sources.
    val minimumWindowSizeAcrossAllFilesOverAllSides =
      minimumMatchSize max thresholdSizeForMatching(
        minimumFileSizeAcrossAllFilesOverAllSides
      )

    // The penultimate largest file size from the three sides is the largest
    // potential match size - because a match has to span at least two sides.
    val maximumPossibleMatchSize =
      Seq(
        baseSizesByPath.values.maxOption,
        leftSizesByPath.values.maxOption,
        rightSizesByPath.values.maxOption
      ).flatten.sorted(Ordering[Int].reverse).take(2).last

    val maximumFileSizeAcrossAllFilesOverAllSides = fileSizes.last

    // This is the minimum window size that would be allowed in *all* files
    // across the sources.
    val minimumSureFireWindowSizeAcrossAllFilesOverAllSides =
      maximumPossibleMatchSize min (minimumMatchSize max thresholdSizeForMatching(
        maximumFileSizeAcrossAllFilesOverAllSides
      ))

    logger.debug(
      s"Minimum match window size across all files over all sides: $minimumWindowSizeAcrossAllFilesOverAllSides"
    )
    logger.debug(
      s"Minimum sure-fire match window size across all files over all sides: $minimumSureFireWindowSizeAcrossAllFilesOverAllSides"
    )
    logger.debug(
      s"Maximum match window size across all files over all sides: $maximumPossibleMatchSize"
    )
    logger.debug(
      s"File sizes across all files over all sides: $fileSizes"
    )

    type GenericMatch = Match[Section[Element]]

    type PairwiseMatch = Match.BaseAndLeft[Section[Element]] |
      Match.BaseAndRight[Section[Element]] |
      Match.LeftAndRight[Section[Element]]

    type SectionsSeen = RangedSeq[Section[Element], Int]

    type MatchedSections = MultiDict[Section[Element], GenericMatch]

    val tiebreakContentSamplingLimit = 10

    object MatchesAndTheirSections:
      private lazy val empty = MatchesAndTheirSections(
        baseSectionsByPath = Map.empty,
        leftSectionsByPath = Map.empty,
        rightSectionsByPath = Map.empty,
        sectionsAndTheirMatches = MultiDict.empty
      )

      private val rollingHashFactoryCache: Cache[Int, RollingHash.Factory] =
        Caffeine.newBuilder().build()

      trait PathInclusions:
        def isIncludedOnBase(basePath: Path): Boolean

        def isIncludedOnLeft(leftPath: Path): Boolean

        def isIncludedOnRight(rightPath: Path): Boolean
      end PathInclusions

      object PathInclusions:
        val all: PathInclusions = new PathInclusions:
          override def isIncludedOnBase(
              basePath: Path
          ): Boolean = true

          override def isIncludedOnLeft(
              leftPath: Path
          ): Boolean = true

          override def isIncludedOnRight(
              rightPath: Path
          ): Boolean = true
      end PathInclusions

      // TODO - move this to the actual class, by analogy with
      // `withAllSmallFryMatches`...
      def withAllMatchesOfAtLeastTheSureFireWindowSize()
          : MatchesAndTheirSections =
        Using(
          progressRecording.newSession(
            label = "Minimum match size considered:",
            maximumProgress = maximumPossibleMatchSize
          )(initialProgress = maximumPossibleMatchSize)
        ) { progressRecordingSession =>
          withAllMatchesOfAtLeastTheSureFireWindowSize(
            matchesAndTheirSections = empty,
            looseExclusiveUpperBoundOnMaximumMatchSize =
              1 + maximumPossibleMatchSize,
            progressRecordingSession = progressRecordingSession
          )
        }.get
      end withAllMatchesOfAtLeastTheSureFireWindowSize

      @tailrec
      private def withAllMatchesOfAtLeastTheSureFireWindowSize(
          matchesAndTheirSections: MatchesAndTheirSections,
          looseExclusiveUpperBoundOnMaximumMatchSize: Int,
          progressRecordingSession: ProgressRecordingSession
      ): MatchesAndTheirSections =
        // Essentially a binary chop algorithm, but using
        // `fallbackImprovedState` to track the best solution.
        @tailrec
        def keepTryingToImproveThis(
            bestMatchSize: Int,
            looseExclusiveUpperBoundOnMaximumMatchSize: Int,
            guessAtOptimalMatchSize: Option[Int],
            fallbackImprovedState: MatchesAndTheirSections,
            pathInclusions: PathInclusions
        ): MatchesAndTheirSections =
          require(
            bestMatchSize < looseExclusiveUpperBoundOnMaximumMatchSize
          )

          guessAtOptimalMatchSize.foreach(guess =>
            require(looseExclusiveUpperBoundOnMaximumMatchSize > guess)
          )

          if 1 + bestMatchSize < looseExclusiveUpperBoundOnMaximumMatchSize
          then
            // There is at least one candidate window size greater than
            // `bestMatchSize`...
            val candidateWindowSize = guessAtOptimalMatchSize
              .getOrElse {
                // Speculative optimisation - if the largest file was
                // modified on just one side (or coincidentally added as
                // exact duplicates on both sides), then we may as well go
                // straight to it to avoid the cost of working back up to
                // that matching size with lots of overlapping matches.
                val potentialFullMatchSize = for
                  largestPertinentFileSize <- fileSizes
                    .rangeFrom(bestMatchSize)
                    .rangeTo(looseExclusiveUpperBoundOnMaximumMatchSize)
                    .lastOption
                  largestFileMightBeUnchangedOnOneSideOrCoincidentallyAddedAsInDuplicate =
                    1 < fileSizes.get(largestPertinentFileSize)
                  if largestFileMightBeUnchangedOnOneSideOrCoincidentallyAddedAsInDuplicate
                yield largestPertinentFileSize

                val bisectedSize =
                  (bestMatchSize + looseExclusiveUpperBoundOnMaximumMatchSize) / 2
                potentialFullMatchSize.fold(ifEmpty = bisectedSize)(
                  _ max bisectedSize
                )
              }

            val MatchingResult(
              stateAfterTryingCandidate,
              numberOfMatchesForTheGivenWindowSize,
              estimatedWindowSizeForOptimalMatch,
              pathInclusionsAfterTryingCandidate
            ) = matchesAndTheirSections.matchesForWindowSize(
              candidateWindowSize,
              pathInclusions
            )

            estimatedWindowSizeForOptimalMatch match
              case None =>
                // Failed to improve the match size, try again with the
                // contracted upper bound.
                keepTryingToImproveThis(
                  bestMatchSize = bestMatchSize,
                  looseExclusiveUpperBoundOnMaximumMatchSize =
                    candidateWindowSize,
                  guessAtOptimalMatchSize = None,
                  fallbackImprovedState = fallbackImprovedState,
                  pathInclusions = pathInclusions
                )
              case Some(estimate)
                  if estimate == candidateWindowSize || 1 == numberOfMatchesForTheGivenWindowSize =>
                // Found the optimal solution; try searching for the next
                // lowest optimal size. NOTE: this won't pick up multiple
                // distinct optimal matches, see below.
                logger.debug(
                  s"Search has found an optimal match at window size: $candidateWindowSize, number of matches is: $numberOfMatchesForTheGivenWindowSize, restarting search to look for smaller matches."
                )
                progressRecordingSession.upTo(candidateWindowSize)
                withAllMatchesOfAtLeastTheSureFireWindowSize(
                  stateAfterTryingCandidate,
                  looseExclusiveUpperBoundOnMaximumMatchSize =
                    candidateWindowSize,
                  progressRecordingSession
                )
              case Some(estimate) =>
                // We have an improvement, move the lower bound up and note
                // the improved state.

                if looseExclusiveUpperBoundOnMaximumMatchSize > estimate then
                  logger.debug(
                    s"Search has found an improved match at window size: $candidateWindowSize, number of matches is: $numberOfMatchesForTheGivenWindowSize, looking for a more optimal match with estimated window size of: $estimate."
                  )
                  keepTryingToImproveThis(
                    bestMatchSize = candidateWindowSize,
                    looseExclusiveUpperBoundOnMaximumMatchSize,
                    guessAtOptimalMatchSize = Some(estimate),
                    fallbackImprovedState = stateAfterTryingCandidate,
                    pathInclusions = pathInclusionsAfterTryingCandidate
                  )
                else
                  logger.debug(
                    s"Search has found an improved match at window size: $candidateWindowSize, number of matches is: $numberOfMatchesForTheGivenWindowSize, looking for a more optimal match."
                  )
                  keepTryingToImproveThis(
                    bestMatchSize = candidateWindowSize,
                    looseExclusiveUpperBoundOnMaximumMatchSize,
                    guessAtOptimalMatchSize = None,
                    fallbackImprovedState = stateAfterTryingCandidate,
                    pathInclusions = pathInclusionsAfterTryingCandidate
                  )
                end if
            end match
          else if minimumSureFireWindowSizeAcrossAllFilesOverAllSides == looseExclusiveUpperBoundOnMaximumMatchSize
          then
            // There is nowhere left to search.
            logger.debug(
              s"Search for matches whose size is no less than the sure-fire match window size of: $minimumSureFireWindowSizeAcrossAllFilesOverAllSides has terminated; results are:\n${pprintCustomised(fallbackImprovedState)}"
            )
            progressRecordingSession.upTo(
              minimumSureFireWindowSizeAcrossAllFilesOverAllSides
            )
            fallbackImprovedState
          else
            // The optimal matches are in the fallback improved state; try
            // searching for the next lowest optimal size. This is necessary
            // as we may have *multiple* distinct optimal matches at a given
            // window size.
            logger.debug(
              s"Search has found optimal matches at window size: $bestMatchSize, restarting search to look for smaller matches."
            )
            progressRecordingSession.upTo(bestMatchSize)
            withAllMatchesOfAtLeastTheSureFireWindowSize(
              fallbackImprovedState,
              looseExclusiveUpperBoundOnMaximumMatchSize = bestMatchSize,
              progressRecordingSession
            )
          end if
        end keepTryingToImproveThis

        keepTryingToImproveThis(
          bestMatchSize =
            minimumSureFireWindowSizeAcrossAllFilesOverAllSides - 1,
          looseExclusiveUpperBoundOnMaximumMatchSize,
          guessAtOptimalMatchSize = None,
          fallbackImprovedState = matchesAndTheirSections,
          pathInclusions = PathInclusions.all
        )
      end withAllMatchesOfAtLeastTheSureFireWindowSize

      // NOTE: this is partially applied in the class so that it means: "is
      // there anything on the given side that subsumes `section`".
      private def subsumesSection(
          side: Sources[Path, Element],
          sectionsByPath: Map[Path, SectionsSeen]
      )(section: Section[Element]): Boolean =
        sectionsByPath
          .get(side.pathFor(section))
          .fold(ifEmpty = false)(
            _.filterIncludes(section.closedOpenInterval).exists(_ != section)
          )

      private def subsumingPairwiseMatches(
          sectionsAndTheirMatches: MatchedSections
      )(
          side: Sources[Path, Element],
          sectionsByPath: Map[Path, SectionsSeen]
      )(section: Section[Element]): Set[PairwiseMatch] =
        subsumingMatches(sectionsAndTheirMatches)(side, sectionsByPath)(section)
          .collect {
            case baseAndLeft: Match.BaseAndLeft[Section[Element]] =>
              baseAndLeft: PairwiseMatch
            case baseAndRight: Match.BaseAndRight[Section[Element]] =>
              baseAndRight: PairwiseMatch
            case leftAndRight: Match.LeftAndRight[Section[Element]] =>
              leftAndRight: PairwiseMatch
          }

      private def subsumingMatches(
          sectionsAndTheirMatches: MatchedSections
      )(
          side: Sources[Path, Element],
          sectionsByPath: Map[Path, SectionsSeen]
      )(section: Section[Element]): Set[GenericMatch] =
        sectionsByPath
          .get(side.pathFor(section))
          .fold(ifEmpty = Set.empty)(
            _.filterIncludes(section.closedOpenInterval)
              .filter(_ != section)
              .flatMap(sectionsAndTheirMatches.get)
              // NOTE: convert to a set at this point as we expect sections to
              // be duplicated when involved in ambiguous matches.
              .toSet
          )

      // NOTE: this is partially applied in the class so that it means: "is
      // there anything on the given side that overlaps or is subsumed by
      // `section`".
      private def overlapsOrIsSubsumedBySection(
          side: Sources[Path, Element],
          sectionsByPath: Map[Path, SectionsSeen]
      )(section: Section[Element]): Boolean =
        sectionsByPath
          .get(side.pathFor(section))
          .fold(ifEmpty = false)(
            _.filterOverlaps(section.closedOpenInterval)
              // Subsuming sections are considered to be overlapping by the
              // implementation of `SectionSeen.filterOverlaps`, so use an
              // existence check with a nuanced predicate.
              .exists(candidateSection =>
                candidateSection.startOffset > section.startOffset || candidateSection.onePastEndOffset < section.onePastEndOffset
              )
          )

      private def withSection(
          side: Sources[Path, Element],
          sectionsByPath: Map[Path, SectionsSeen]
      )(
          section: Section[Element]
      ): Map[Path, SectionsSeen] =
        sectionsByPath.updatedWith(
          side.pathFor(section)
        ) {
          case Some(sections) =>
            // Allow the same section to be added more than once, on behalf of
            // ambiguous matches.
            Some(sections + section)
          case None =>
            Some(
              // NOTE: don't use `Ordering[Int]` as while that is valid, it will
              // pull in a Cats `Order[Int]` which round-trips back to an
              // `Ordering`. That makes profiling difficult.
              RangedSeq(section)(_.closedOpenInterval, Ordering.Int)
            )
        }
      end withSection

      // When the window size used to calculate matches is lower than the
      // optimal match size, overlapping matches will be made that cover the
      // elements of the optimal match. Estimate the size of the optimal match
      // by coalescing the overlaps.
      private def estimateOptimalMatchSize(
          matches: collection.Set[GenericMatch]
      ): Option[Int] =
        // Deconstruct a throwaway instance of `MatchesAndTheirSections` made
        // from just `matches` as a quick-and-dirty way of organising the
        // matches' sections.
        val MatchesAndTheirSections(
          baseSectionsByPath,
          leftSectionsByPath,
          rightSectionsByPath,
          _
        ) = matches.foldLeft(empty)(_.withMatch(_))

        val sectionsSeenOnAllPathsAcrossAllSides =
          baseSectionsByPath.values ++ leftSectionsByPath.values ++ rightSectionsByPath.values

        sectionsSeenOnAllPathsAcrossAllSides
          .flatMap(maximumSizeOfCoalescedSections)
          .maxOption
      end estimateOptimalMatchSize

      // Coalesces runs of overlapping sections together and reports the size of
      // the largest coalescence.
      private def maximumSizeOfCoalescedSections(
          sectionsSeen: SectionsSeen
      ): Option[Int] =
        val sectionsInOrderOfStartOffset = sectionsSeen.iterator.toSeq

        case class PutativeCoalescence(
            startOffset: Int,
            onePastEndOffset: Int
        )

        @tailrec
        def maximumSizeOfCoalescedSections(
            sections: Seq[Section[Element]],
            putativeCoalescence: Option[PutativeCoalescence],
            partialResult: Option[Int]
        ): Option[Int] =
          if sections.isEmpty then
            (partialResult ++ putativeCoalescence.map {
              case PutativeCoalescence(startOffset, onePastEndIndex) =>
                onePastEndIndex - startOffset
            }).maxOption
          else
            val head = sections.head

            putativeCoalescence match
              case Some(
                    PutativeCoalescence(startOffset, onePastEndOffset)
                  ) =>
                assume(head.startOffset >= startOffset)

                if head.startOffset > onePastEndOffset then
                  // The head section neither overlaps nor abuts the
                  // putative coalescence, so tally the size of the now
                  // finalised coalescence and start a new one that
                  // encompasses just the head section.
                  val size = onePastEndOffset - startOffset

                  maximumSizeOfCoalescedSections(
                    sections.tail,
                    putativeCoalescence = Some(
                      PutativeCoalescence(
                        head.startOffset,
                        head.onePastEndOffset
                      )
                    ),
                    partialResult =
                      partialResult.map(_ max size).orElse(Some(size))
                  )
                else
                  // The head section extends the putative coalescence.
                  maximumSizeOfCoalescedSections(
                    sections.tail,
                    putativeCoalescence = Some(
                      PutativeCoalescence(
                        startOffset,
                        head.onePastEndOffset max onePastEndOffset
                      )
                    ),
                    partialResult = partialResult
                  )
                end if

              case None =>
                // Start a new putative coalescence that encompasses just
                // the head section.
                maximumSizeOfCoalescedSections(
                  sections.tail,
                  putativeCoalescence = Some(
                    PutativeCoalescence(
                      head.startOffset,
                      head.onePastEndOffset
                    )
                  ),
                  partialResult = partialResult
                )
            end match
          end if
        end maximumSizeOfCoalescedSections

        maximumSizeOfCoalescedSections(
          sectionsInOrderOfStartOffset,
          putativeCoalescence = None,
          partialResult = None
        )
      end maximumSizeOfCoalescedSections

      // Breaks up a section by eating into it with smaller bites, yielding the
      // fragment sections.
      private def eatIntoSection(
          side: Sources[Path, Element],
          bites: collection.Set[Section[Element]]
      )(
          section: Section[Element]
      ): Seq[Section[Element]] =
        // TODO: can this be made to eliminate overlaps too?

        enum BiteEdge:
          case Start(startOffset: Int)
          case End(onePastEndOffset: Int)
        end BiteEdge

        val biteEdges: Seq[BiteEdge] = bites.toSeq
          .flatMap { biteSection =>
            Seq(
              BiteEdge.Start(biteSection.startOffset),
              BiteEdge.End(biteSection.onePastEndOffset)
            )
          }
          .sortWith {
            case (
                  BiteEdge.Start(startOffset),
                  BiteEdge.End(onePastEndOffset)
                ) =>
              // Bites should have positive width, so that way a start comes
              // strictly before the end of its bite.
              startOffset < onePastEndOffset
            case (
                  BiteEdge.End(onePastEndOffset),
                  BiteEdge.Start(startOffset)
                ) =>
              // If two bites abut, then the end position of the preceding bite
              // will be equal to the start position of the following bite.
              onePastEndOffset <= startOffset
            case (
                  BiteEdge.Start(firstStartOffset),
                  BiteEdge.Start(secondStartOffset)
                ) =>
              // Bites should have positive width, so this is a strict equality.
              firstStartOffset < secondStartOffset
            case (
                  BiteEdge.End(firstOnePastEndOffset),
                  BiteEdge.End(secondOnePastEndOffset)
                ) =>
              // Bites should have positive width, so this is a strict equality.
              firstOnePastEndOffset < secondOnePastEndOffset
          }

        val mealOnePastEndOffset: Int = section.onePastEndOffset

        val path = side.pathFor(section)

        case class State(
            mealStartOffset: Int,
            biteDepth: Int
        ):
          @tailrec
          final def apply(
              biteEdges: Seq[BiteEdge],
              fragments: Vector[Section[Element]]
          ): Vector[Section[Element]] =
            biteEdges match
              case Seq() =>
                if mealOnePastEndOffset > mealStartOffset then
                  fragments.appended(
                    side.section(path)(
                      startOffset = mealStartOffset,
                      size = mealOnePastEndOffset - mealStartOffset
                    )
                  )
                else fragments
              case Seq(BiteEdge.Start(startOffset), remainingBiteEdges*) =>
                require(mealOnePastEndOffset > startOffset)
                val guardedStartOffset = startOffset max mealStartOffset

                this
                  .copy(
                    mealStartOffset = guardedStartOffset,
                    biteDepth = 1 + biteDepth
                  )
                  .apply(
                    remainingBiteEdges,
                    fragments =
                      if 0 == biteDepth && guardedStartOffset > mealStartOffset
                      then
                        fragments.appended(
                          side.section(path)(
                            startOffset = mealStartOffset,
                            size = guardedStartOffset - mealStartOffset
                          )
                        )
                      else fragments
                  )
              case Seq(BiteEdge.End(onePastEndOffset), remainingBiteEdges*) =>
                require(0 < biteDepth)

                require(mealStartOffset <= onePastEndOffset)
                val guardedOnePastEndOffset =
                  onePastEndOffset min mealOnePastEndOffset

                this
                  .copy(
                    mealStartOffset = guardedOnePastEndOffset,
                    biteDepth = biteDepth - 1
                  )
                  .apply(remainingBiteEdges, fragments)
        end State

        State(
          mealStartOffset = section.startOffset,
          biteDepth = 0
        )(biteEdges, fragments = Vector.empty)
      end eatIntoSection

      case class MatchingResult(
          matchesAndTheirSections: MatchesAndTheirSections,
          numberOfMatchesForTheGivenWindowSize: Int,
          estimatedWindowSizeForOptimalMatch: Option[Int],
          pathInclusions: PathInclusions
      ):
        matchesAndTheirSections.checkInvariant()
      end MatchingResult

    end MatchesAndTheirSections

    case class MatchesAndTheirSections(
        baseSectionsByPath: Map[Path, SectionsSeen],
        leftSectionsByPath: Map[Path, SectionsSeen],
        rightSectionsByPath: Map[Path, SectionsSeen],
        sectionsAndTheirMatches: MatchedSections
    ):
      import MatchesAndTheirSections.*

      type ParedDownMatch[MatchType <: GenericMatch] = MatchType match
        case GenericMatch  => GenericMatch
        case PairwiseMatch => PairwiseMatch

      private val subsumesOnBase: Section[Element] => Boolean =
        subsumesSection(baseSources, baseSectionsByPath)
      private val subsumesOnLeft: Section[Element] => Boolean =
        subsumesSection(leftSources, leftSectionsByPath)
      private val subsumesOnRight: Section[Element] => Boolean =
        subsumesSection(rightSources, rightSectionsByPath)
      private val overlapsOrIsSubsumedByOnBase: Section[Element] => Boolean =
        overlapsOrIsSubsumedBySection(baseSources, baseSectionsByPath)
      private val overlapsOrIsSubsumedByOnLeft: Section[Element] => Boolean =
        overlapsOrIsSubsumedBySection(leftSources, leftSectionsByPath)
      private val overlapsOrIsSubsumedByOnRight: Section[Element] => Boolean =
        overlapsOrIsSubsumedBySection(rightSources, rightSectionsByPath)
      private val withBaseSection: Section[Element] => Map[Path, SectionsSeen] =
        withSection(baseSources, baseSectionsByPath)
      private val withLeftSection: Section[Element] => Map[Path, SectionsSeen] =
        withSection(leftSources, leftSectionsByPath)
      private val withRightSection
          : Section[Element] => Map[Path, SectionsSeen] =
        withSection(rightSources, rightSectionsByPath)

      def checkInvariant(): Unit =
        // No match should be redundant - i.e. no match should involve sections
        // that all belong to another match. This goes without saying for
        // all-sides matches, as they any redundancy would imply equivalent
        // all-sides matches being associated with the same sections - this
        // isn't allowed by a `MultiDict` instance. The same applies for
        // pairwise matches of the same kind; pairwise matches of different
        // kinds can't make each other redundant.
        // What we have to watch out for are pairwise matches having *both*
        // sections also belonging to an all-sides match. Note that it *is*
        // legitimate to have a pairwise match sharing just one section with an
        // all-sides match; they are just ambiguous matches,

        val matchesBySectionPairs = sectionsAndTheirMatches.values.foldLeft(
          MultiDict.empty[(Section[Element], Section[Element]), Match[
            Section[Element]
          ]]
        )((matchesBySectionPairs, aMatch) =>
          aMatch match
            case Match.AllSides(baseSection, leftSection, rightSection) =>
              matchesBySectionPairs + ((
                baseSection,
                leftSection
              ) -> aMatch) + ((baseSection, rightSection) -> aMatch) + ((
                leftSection,
                rightSection
              ) -> aMatch)
            case Match.BaseAndLeft(baseSection, leftSection) =>
              matchesBySectionPairs + ((
                baseSection,
                leftSection
              ) -> aMatch)
            case Match.BaseAndRight(baseSection, rightSection) =>
              matchesBySectionPairs + ((
                baseSection,
                rightSection
              ) -> aMatch)
            case Match.LeftAndRight(leftSection, rightSection) =>
              matchesBySectionPairs + ((
                leftSection,
                rightSection
              ) -> aMatch)
        )

        matchesBySectionPairs.keySet.foreach { sectionPair =>
          val matches = matchesBySectionPairs.get(sectionPair)

          val (allSides, pairwiseMatches) =
            matches.partition(_.isAnAllSidesMatch)

          if allSides.nonEmpty then
            assert(
              pairwiseMatches.isEmpty,
              s"Found redundancy between pairwise matches: ${pprintCustomised(pairwiseMatches)} and an all-sides match in: ${pprintCustomised(allSides)}."
            )
          end if
        }
      end checkInvariant

      def baseSections: Set[Section[Element]] =
        baseSectionsByPath.values.flatMap(_.iterator).toSet

      def leftSections: Set[Section[Element]] =
        leftSectionsByPath.values.flatMap(_.iterator).toSet

      def rightSections: Set[Section[Element]] =
        rightSectionsByPath.values.flatMap(_.iterator).toSet

      def withAllSmallFryMatches(): MatchesAndTheirSections =
        val maximumSmallFryWindowSize =
          minimumSureFireWindowSizeAcrossAllFilesOverAllSides - 1

        Using(
          progressRecording.newSession(
            label = "Minimum match size considered:",
            maximumProgress = maximumSmallFryWindowSize
          )(initialProgress = maximumSmallFryWindowSize)
        ) { progressRecordingSession =>
          withAllSmallFryMatches(
            maximumSmallFryWindowSize,
            progressRecordingSession
          )
        }.get
      end withAllSmallFryMatches

      @tailrec
      private final def withAllSmallFryMatches(
          candidateWindowSize: Int,
          progressRecordingSession: ProgressRecordingSession
      ): MatchesAndTheirSections =
        require(
          minimumWindowSizeAcrossAllFilesOverAllSides until minimumSureFireWindowSizeAcrossAllFilesOverAllSides contains candidateWindowSize
        )

        // We will be exploring the small-fry window sizes below
        // `minimumSureFireWindowSizeAcrossAllFilesOverAllSides`; in this
        // situation, sizes below per-file thresholds lead to no matches, this
        // leads to gaps in validity as a size exceeds the largest match it
        // could participate in, but fails to meet the next highest per-file
        // threshold. Consequently, don't bother checking whether any matches
        // were found - instead, plod linearly down each window size.
        val MatchingResult(
          stateAfterTryingCandidate,
          numberOfMatchesForTheGivenWindowSize,
          _,
          _
        ) =
          this.matchesForWindowSize(candidateWindowSize, PathInclusions.all)

        if candidateWindowSize > minimumWindowSizeAcrossAllFilesOverAllSides
        then
          if 0 < numberOfMatchesForTheGivenWindowSize then
            logger.debug(
              s"Search has found a match at window size: $candidateWindowSize, number of matches is: $numberOfMatchesForTheGivenWindowSize, continuing to look for smaller matches."
            )
          end if
          progressRecordingSession.upTo(candidateWindowSize)

          stateAfterTryingCandidate.withAllSmallFryMatches(
            candidateWindowSize = candidateWindowSize - 1,
            progressRecordingSession = progressRecordingSession
          )
        else
          if 0 < numberOfMatchesForTheGivenWindowSize then
            logger.debug(
              s"Search has found a match at window size: $minimumWindowSizeAcrossAllFilesOverAllSides, number of matches is: $numberOfMatchesForTheGivenWindowSize, search for matches whose size is less than the sure-fire match window size of: $minimumSureFireWindowSizeAcrossAllFilesOverAllSides has terminated; results are:\n${pprintCustomised(stateAfterTryingCandidate)}"
            )
          else
            logger.debug(
              s"Search for matches whose size is less than the sure-fire match window size of: $minimumSureFireWindowSizeAcrossAllFilesOverAllSides has terminated at minimum window size: $minimumWindowSizeAcrossAllFilesOverAllSides; results are:\n${pprintCustomised(stateAfterTryingCandidate)}"
            )
          end if
          progressRecordingSession.upTo(
            minimumWindowSizeAcrossAllFilesOverAllSides
          )

          stateAfterTryingCandidate
        end if
      end withAllSmallFryMatches

      private def matchesForWindowSize(
          windowSize: Int,
          pathInclusions: PathInclusions
      ): MatchingResult =
        require(0 < windowSize)

        val allowAmbiguousMatches =
          minimumAmbiguousMatchSize <= windowSize

        val maximumNumberOfMatchesSharingContent =
          if !allowAmbiguousMatches then 1
          else ambiguousMatchesThreshold

        assume(1 <= maximumNumberOfMatchesSharingContent)

        def fingerprintStartIndices(
            elements: IndexedSeq[Element]
        ): collection.Seq[(BigInt, Int)] =
          require(elements.size >= windowSize)

          val rollingHashFactory = rollingHashFactoryCache.get(
            windowSize,
            { (windowSize: Int) =>
              val fixedNumberOfBytesInElementHash =
                hashFunction.bits / JavaByte.SIZE

              val windowSizeInBytes =
                fixedNumberOfBytesInElementHash * windowSize

              new RollingHash.Factory(
                windowSize = windowSizeInBytes,
                numberOfFingerprintsToBeTaken =
                  fixedNumberOfBytesInElementHash * totalContentSize - windowSizeInBytes + 1
              )
            }
          )

          val rollingHash = rollingHashFactory()

          val accumulatingResults = mutable.Buffer.empty[(BigInt, Int)]

          def updateFingerprint(elementIndex: Int): Unit =
            val elementBytes =
              hashFunction
                .newHasher()
                .putObject(elements(elementIndex), summon[Funnel[Element]])
                .hash()
                .asBytes()

            elementBytes.foreach(rollingHash.pushByte)
          end updateFingerprint

          // NOTE: fingerprints are incrementally calculated walking *down* the
          // elements.
          val descendingIndices = elements.indices.reverse

          val (primingIndices, fingerprintingIndices) =
            descendingIndices.splitAt(windowSize - 1)

          // Prime to get ready for the first fingerprint...
          primingIndices.foreach(updateFingerprint)

          // ... henceforth, each pass records a new fingerprint, starting with
          // the first.
          fingerprintingIndices.foreach: fingerprintStartIndex =>
            updateFingerprint(fingerprintStartIndex)
            accumulatingResults.addOne(
              rollingHash.fingerprint -> fingerprintStartIndex
            )

          accumulatingResults
        end fingerprintStartIndices

<<<<<<< HEAD
        def fingerprintSections(
            sources: Sources[Path, Element],
            pathIsIncluded: Path => Boolean
        ): SortedMultiDict[PotentialMatchKey, Section[Element]] =
          SortedMultiDict.from(
            sources.filesByPath
              .filter { case (path, file) =>
                pathIsIncluded(path) && {
                  val fileSize          = file.size
                  val minimumWindowSize = thresholdSizeForMatching(fileSize)

                  minimumWindowSize to fileSize contains windowSize
                }
              }
              .par
              .flatMap { case (path, file) =>
                fingerprintStartIndices(file.content).map(
                  (fingerprint, fingerprintStartIndex) =>
                    val section = sources
                      .section(path)(fingerprintStartIndex, windowSize)
                    PotentialMatchKey(
                      fingerprint,
                      impliedContent = section
                    ) -> section
                )
              }
          )
        end fingerprintSections

        val baseSectionsByFingerprint =
          fingerprintSections(baseSources, pathInclusions.isIncludedOnBase)
        val leftSectionsByFingerprint =
          fingerprintSections(leftSources, pathInclusions.isIncludedOnLeft)
        val rightSectionsByFingerprint =
          fingerprintSections(rightSources, pathInclusions.isIncludedOnRight)

        @tailrec
        def matchingFingerprintsAcrossSides(
            baseFingerprints: Iterable[PotentialMatchKey],
            leftFingerprints: Iterable[PotentialMatchKey],
            rightFingerprints: Iterable[PotentialMatchKey],
            matches: Set[GenericMatch],
            haveTrimmedMatches: Boolean
=======
        def sectionsByPotentialMatchKey(
            sources: Sources[Path, Element]
        ): SortedMultiDict[PotentialMatchKey, Section[Element]] =
          sources.filesByPath
            .filter { case (_, file) =>
              val fileSize          = file.size
              val minimumWindowSize = thresholdSizeForMatching(fileSize)

              minimumWindowSize to fileSize contains windowSize
            }
            .par
            .map { case (path, file) =>
              fingerprintStartIndices(file.content).map(
                (fingerprint, fingerprintStartIndex) =>
                  val section = sources
                    .section(path)(fingerprintStartIndex, windowSize)
                  PotentialMatchKey(
                    fingerprint,
                    impliedContent = section
                  ) -> section
              )
            }
            // This isn't quite the same as flat-mapping / flattening, because
            // we want the type of the result to be a `SortedMultiDict`...
            .reduceOption(_ concat _)
            .getOrElse(SortedMultiDict.empty)
        end sectionsByPotentialMatchKey

        val FingerprintSectionsAcrossSides(
          baseSectionsByPotentialMatchKey,
          leftSectionsByPotentialMatchKey,
          rightSectionsByPotentialMatchKey
        ) = FingerprintSectionsAcrossSides(
          baseSectionsByPotentialMatchKey =
            sectionsByPotentialMatchKey(baseSources),
          leftSectionsByPotentialMatchKey =
            sectionsByPotentialMatchKey(leftSources),
          rightSectionsByPotentialMatchKey =
            sectionsByPotentialMatchKey(rightSources)
        )

        @tailrec
        def matchKeysAcrossSides(
            basePotentialMatchKeys: Iterable[PotentialMatchKey],
            leftPotentialMatchKeys: Iterable[PotentialMatchKey],
            rightPotentialMatchKeys: Iterable[PotentialMatchKey],
            matches: Set[GenericMatch]
>>>>>>> af43499f
        ): MatchingResult =
          // NOTE: when looking for matches, forbid any that would overlap or
          // subsume an existing match at a larger or smaller window size. It is
          // expected to find overlapping matches at the same window size,
          // especially when the optimal match size being searched for is
          // greater than `windowSize`.
          (
            basePotentialMatchKeys.headOption,
            leftPotentialMatchKeys.headOption,
            rightPotentialMatchKeys.headOption
          ) match
            case (
                  Some(basePotentialMatchKey),
                  Some(leftPotentialMatchKey),
                  Some(rightPotentialMatchKey)
                )
                if potentialMatchKeyOrder.eqv(
                  basePotentialMatchKey,
                  leftPotentialMatchKey
                ) && potentialMatchKeyOrder.eqv(
                  basePotentialMatchKey,
                  rightPotentialMatchKey
                ) =>
              // Synchronised the fingerprints across all three sides...
              val potentialMatchesForSynchronisedFingerprint =
                val baseSectionsThatDoNotOverlap = LazyList
                  .from(
                    baseSectionsByPotentialMatchKey.get(basePotentialMatchKey)
                  )
                  .filterNot(overlapsOrIsSubsumedByOnBase)

                val leftSectionsThatDoNotOverlap = LazyList
                  .from(
                    leftSectionsByPotentialMatchKey.get(leftPotentialMatchKey)
                  )
                  .filterNot(overlapsOrIsSubsumedByOnLeft)

                val rightSectionsThatDoNotOverlap = LazyList
                  .from(
                    rightSectionsByPotentialMatchKey.get(rightPotentialMatchKey)
                  )
                  .filterNot(overlapsOrIsSubsumedByOnRight)

                for
                  baseSection  <- baseSectionsThatDoNotOverlap
                  leftSection  <- leftSectionsThatDoNotOverlap
                  rightSection <- rightSectionsThatDoNotOverlap
                yield (baseSection, leftSection, rightSection)
                end for
              end potentialMatchesForSynchronisedFingerprint

<<<<<<< HEAD
              val (permitted, superfluous) =
                potentialMatchesForSynchronisedFingerprint.splitAt(
                  maximumNumberOfMatchesSharingContent
                )

              val (withAdditionalMatches, haveTrimmedAdditionalMatches) =
                if superfluous.isEmpty then
                  (matches ++ permitted.map(Match.AllSides.apply)) -> false
                else
                  logger.warn(
                    s"Discarding ambiguous all-sides matches of content: ${pprintCustomised(permitted.head._1.content)} as there are more than $maximumNumberOfMatchesSharingContent matches."
=======
              potentialMatchesForSynchronisedFingerprint match
                case (
                      baseSection,
                      leftSection,
                      rightSection
                    ) #:: remainingMatches =>
                  matchKeysAcrossSides(
                    basePotentialMatchKeys.tail,
                    leftPotentialMatchKeys.tail,
                    rightPotentialMatchKeys.tail,
                    if allowAmbiguousMatches
                    then
                      matches ++ potentialMatchesForSynchronisedFingerprint
                        .map(Match.AllSides.apply)
                    else if remainingMatches.isEmpty then
                      matches + Match
                        .AllSides(baseSection, leftSection, rightSection)
                    else matches
                  )
                case _ =>
                  matchKeysAcrossSides(
                    basePotentialMatchKeys.tail,
                    leftPotentialMatchKeys.tail,
                    rightPotentialMatchKeys.tail,
                    matches
>>>>>>> af43499f
                  )
                  matches -> true

              matchingFingerprintsAcrossSides(
                baseFingerprints.tail,
                leftFingerprints.tail,
                rightFingerprints.tail,
                withAdditionalMatches,
                haveTrimmedMatches || haveTrimmedAdditionalMatches
              )

            case (Some(baseHead), Some(leftHead), Some(rightHead))
                if potentialMatchKeyOrder.eqv(
                  baseHead,
                  leftHead
                ) && potentialMatchKeyOrder.gt(
                  baseHead,
                  rightHead
                ) =>
              // Tentatively synchronised the fingerprints between the base and
              // left, need to advance the right to resolve ...
<<<<<<< HEAD
              matchingFingerprintsAcrossSides(
                baseFingerprints,
                leftFingerprints,
                rightFingerprints.tail,
                matches,
                haveTrimmedMatches
=======
              matchKeysAcrossSides(
                basePotentialMatchKeys,
                leftPotentialMatchKeys,
                rightPotentialMatchKeys.tail,
                matches
>>>>>>> af43499f
              )

            case (Some(baseHead), Some(leftHead), _)
                if potentialMatchKeyOrder.eqv(baseHead, leftHead) =>
              // Synchronised the fingerprints between the base and left...
              val potentialMatchesForSynchronisedFingerprint =
                val baseSectionsThatDoNotOverlap = LazyList
                  .from(baseSectionsByPotentialMatchKey.get(baseHead))
                  .filterNot(overlapsOrIsSubsumedByOnBase)

                val leftSectionsThatDoNotOverlap = LazyList
                  .from(leftSectionsByPotentialMatchKey.get(leftHead))
                  .filterNot(overlapsOrIsSubsumedByOnLeft)

                for
                  baseSection <- baseSectionsThatDoNotOverlap
                  leftSection <- leftSectionsThatDoNotOverlap
                yield (baseSection, leftSection)
                end for
              end potentialMatchesForSynchronisedFingerprint

<<<<<<< HEAD
              val (permitted, superfluous) =
                potentialMatchesForSynchronisedFingerprint.splitAt(
                  maximumNumberOfMatchesSharingContent
                )

              val (withAdditionalMatches, haveTrimmedAdditionalMatches) =
                if superfluous.isEmpty then
                  (matches ++ permitted.map(Match.BaseAndLeft.apply)) -> false
                else
                  logger.warn(
                    s"Discarding ambiguous all-sides matches of content: ${pprintCustomised(permitted.head._1.content)} as there are more than $maximumNumberOfMatchesSharingContent matches."
=======
              potentialMatchesForSynchronisedFingerprint match
                case (baseSection, leftSection) #:: remainingMatches =>
                  matchKeysAcrossSides(
                    basePotentialMatchKeys.tail,
                    leftPotentialMatchKeys.tail,
                    rightPotentialMatchKeys,
                    if allowAmbiguousMatches
                    then
                      matches ++ potentialMatchesForSynchronisedFingerprint
                        .map(Match.BaseAndLeft.apply)
                    else if remainingMatches.isEmpty then
                      matches + Match.BaseAndLeft(baseSection, leftSection)
                    else matches
                  )
                case _ =>
                  matchKeysAcrossSides(
                    basePotentialMatchKeys.tail,
                    leftPotentialMatchKeys.tail,
                    rightPotentialMatchKeys,
                    matches
>>>>>>> af43499f
                  )
                  matches -> true

              matchingFingerprintsAcrossSides(
                baseFingerprints.tail,
                leftFingerprints.tail,
                rightFingerprints,
                withAdditionalMatches,
                haveTrimmedMatches || haveTrimmedAdditionalMatches
              )

            case (Some(baseHead), Some(leftHead), Some(rightHead))
                if potentialMatchKeyOrder.eqv(
                  baseHead,
                  rightHead
                ) && potentialMatchKeyOrder.gt(
                  baseHead,
                  leftHead
                ) =>
              // Tentatively synchronised the fingerprints between the base and
              // right, need to advance the left to resolve ...
<<<<<<< HEAD
              matchingFingerprintsAcrossSides(
                baseFingerprints,
                leftFingerprints.tail,
                rightFingerprints,
                matches,
                haveTrimmedMatches
=======
              matchKeysAcrossSides(
                basePotentialMatchKeys,
                leftPotentialMatchKeys.tail,
                rightPotentialMatchKeys,
                matches
>>>>>>> af43499f
              )

            case (Some(baseHead), _, Some(rightHead))
                if potentialMatchKeyOrder.eqv(baseHead, rightHead) =>
              // Synchronised the fingerprints between the base and right...
              val potentialMatchesForSynchronisedFingerprint =
                val baseSectionsThatDoNotOverlap = LazyList
                  .from(baseSectionsByPotentialMatchKey.get(baseHead))
                  .filterNot(overlapsOrIsSubsumedByOnBase)

                val rightSectionsThatDoNotOverlap = LazyList
                  .from(rightSectionsByPotentialMatchKey.get(rightHead))
                  .filterNot(overlapsOrIsSubsumedByOnRight)

                for
                  baseSection  <- baseSectionsThatDoNotOverlap
                  rightSection <- rightSectionsThatDoNotOverlap
                yield (baseSection, rightSection)
                end for
              end potentialMatchesForSynchronisedFingerprint

<<<<<<< HEAD
              val (permitted, superfluous) =
                potentialMatchesForSynchronisedFingerprint.splitAt(
                  maximumNumberOfMatchesSharingContent
                )

              val (withAdditionalMatches, haveTrimmedAdditionalMatches) =
                if superfluous.isEmpty then
                  (matches ++ permitted.map(Match.BaseAndRight.apply)) -> false
                else
                  logger.warn(
                    s"Discarding ambiguous all-sides matches of content: ${pprintCustomised(permitted.head._1.content)} as there are more than $maximumNumberOfMatchesSharingContent matches."
=======
              potentialMatchesForSynchronisedFingerprint match
                case (baseSection, rightSection) #:: remainingMatches =>
                  matchKeysAcrossSides(
                    basePotentialMatchKeys.tail,
                    leftPotentialMatchKeys,
                    rightPotentialMatchKeys.tail,
                    if allowAmbiguousMatches
                    then
                      matches ++ potentialMatchesForSynchronisedFingerprint
                        .map(Match.BaseAndRight.apply)
                    else if remainingMatches.isEmpty then
                      matches + Match.BaseAndRight(baseSection, rightSection)
                    else matches
                  )
                case _ =>
                  matchKeysAcrossSides(
                    basePotentialMatchKeys.tail,
                    leftPotentialMatchKeys,
                    rightPotentialMatchKeys.tail,
                    matches
>>>>>>> af43499f
                  )
                  matches -> true

              matchingFingerprintsAcrossSides(
                baseFingerprints.tail,
                leftFingerprints,
                rightFingerprints.tail,
                withAdditionalMatches,
                haveTrimmedMatches || haveTrimmedAdditionalMatches
              )

            case (Some(baseHead), Some(leftHead), Some(rightHead))
                if potentialMatchKeyOrder.eqv(
                  leftHead,
                  rightHead
                ) && potentialMatchKeyOrder.gt(
                  leftHead,
                  baseHead
                ) =>
              // Tentatively synchronised the fingerprints between the left and
              // right, need to advance the base to resolve ...
<<<<<<< HEAD
              matchingFingerprintsAcrossSides(
                baseFingerprints.tail,
                leftFingerprints,
                rightFingerprints,
                matches,
                haveTrimmedMatches
=======
              matchKeysAcrossSides(
                basePotentialMatchKeys.tail,
                leftPotentialMatchKeys,
                rightPotentialMatchKeys,
                matches
>>>>>>> af43499f
              )

            case (_, Some(leftHead), Some(rightHead))
                if potentialMatchKeyOrder.eqv(leftHead, rightHead) =>
              // Synchronised the fingerprints between the left and right...
              val potentialMatchesForSynchronisedFingerprint =
                val leftSectionsThatDoNotOverlap = LazyList
                  .from(leftSectionsByPotentialMatchKey.get(leftHead))
                  .filterNot(overlapsOrIsSubsumedByOnLeft)

                val rightSectionsThatDoNotOverlap = LazyList
                  .from(rightSectionsByPotentialMatchKey.get(rightHead))
                  .filterNot(overlapsOrIsSubsumedByOnRight)

                for
                  leftSection  <- leftSectionsThatDoNotOverlap
                  rightSection <- rightSectionsThatDoNotOverlap
                yield (leftSection, rightSection)
                end for
              end potentialMatchesForSynchronisedFingerprint

<<<<<<< HEAD
              val (permitted, superfluous) =
                potentialMatchesForSynchronisedFingerprint.splitAt(
                  maximumNumberOfMatchesSharingContent
                )

              val (withAdditionalMatches, haveTrimmedAdditionalMatches) =
                if superfluous.isEmpty then
                  (matches ++ permitted.map(Match.LeftAndRight.apply)) -> false
                else
                  logger.warn(
                    s"Discarding ambiguous all-sides matches of content: ${pprintCustomised(permitted.head._1.content)} as there are more than $maximumNumberOfMatchesSharingContent matches."
=======
              potentialMatchesForSynchronisedFingerprint match
                case (leftSection, rightSection) #:: remainingMatches =>
                  matchKeysAcrossSides(
                    basePotentialMatchKeys,
                    leftPotentialMatchKeys.tail,
                    rightPotentialMatchKeys.tail,
                    if allowAmbiguousMatches
                    then
                      matches ++ potentialMatchesForSynchronisedFingerprint
                        .map(Match.LeftAndRight.apply)
                    else if remainingMatches.isEmpty then
                      matches + Match.LeftAndRight(leftSection, rightSection)
                    else matches
                  )
                case _ =>
                  matchKeysAcrossSides(
                    basePotentialMatchKeys,
                    leftPotentialMatchKeys.tail,
                    rightPotentialMatchKeys.tail,
                    matches
>>>>>>> af43499f
                  )
                  matches -> true

              matchingFingerprintsAcrossSides(
                baseFingerprints,
                leftFingerprints.tail,
                rightFingerprints.tail,
                withAdditionalMatches,
                haveTrimmedMatches || haveTrimmedAdditionalMatches
              )

            case (Some(baseHead), Some(leftHead), Some(rightHead)) =>
              // All the fingerprints disagree, so advance the side with the
              // minimum fingerprint to see if it can catch up and
              // synchronise...

              val minimumFingerprint =
                potentialMatchKeyOrder.min(
                  baseHead,
                  potentialMatchKeyOrder
                    .min(leftHead, rightHead)
                )

              // NOTE: just use `==` as we have already looked inside the
              // `PotentialMatchKey` instances - we just want to know which one
              // was the minimum.
              if leftHead == minimumFingerprint
              then
<<<<<<< HEAD
                matchingFingerprintsAcrossSides(
                  baseFingerprints,
                  leftFingerprints.tail,
                  rightFingerprints,
                  matches,
                  haveTrimmedMatches
=======
                matchKeysAcrossSides(
                  basePotentialMatchKeys,
                  leftPotentialMatchKeys.tail,
                  rightPotentialMatchKeys,
                  matches
>>>>>>> af43499f
                )
              // NOTE: just use `==` as we have already looked inside the
              // `PotentialMatchKey` instances - we just want to know which one
              // was the minimum.
              else if rightHead == minimumFingerprint
              then
<<<<<<< HEAD
                matchingFingerprintsAcrossSides(
                  baseFingerprints,
                  leftFingerprints,
                  rightFingerprints.tail,
                  matches,
                  haveTrimmedMatches
                )
              else
                matchingFingerprintsAcrossSides(
                  baseFingerprints.tail,
                  leftFingerprints,
                  rightFingerprints,
                  matches,
                  haveTrimmedMatches
=======
                matchKeysAcrossSides(
                  basePotentialMatchKeys,
                  leftPotentialMatchKeys,
                  rightPotentialMatchKeys.tail,
                  matches
                )
              else
                matchKeysAcrossSides(
                  basePotentialMatchKeys.tail,
                  leftPotentialMatchKeys,
                  rightPotentialMatchKeys,
                  matches
>>>>>>> af43499f
                )
              end if

            case (Some(baseHead), Some(leftHead), None) =>
              // The base and left fingerprints disagree, so advance the side
              // with the minimum fingerprint to see if it can catch up and
              // synchronise...
              if potentialMatchKeyOrder.lt(baseHead, leftHead)
              then
<<<<<<< HEAD
                matchingFingerprintsAcrossSides(
                  baseFingerprints.tail,
                  leftFingerprints,
                  rightFingerprints,
                  matches,
                  haveTrimmedMatches
                )
              else
                matchingFingerprintsAcrossSides(
                  baseFingerprints,
                  leftFingerprints.tail,
                  rightFingerprints,
                  matches,
                  haveTrimmedMatches
=======
                matchKeysAcrossSides(
                  basePotentialMatchKeys.tail,
                  leftPotentialMatchKeys,
                  rightPotentialMatchKeys,
                  matches
                )
              else
                matchKeysAcrossSides(
                  basePotentialMatchKeys,
                  leftPotentialMatchKeys.tail,
                  rightPotentialMatchKeys,
                  matches
>>>>>>> af43499f
                )

            case (Some(baseHead), None, Some(rightHead)) =>
              // The base and right fingerprints disagree, so advance the side
              // with the minimum fingerprint to see if it can catch up and
              // synchronise...
              if potentialMatchKeyOrder.lt(baseHead, rightHead)
              then
<<<<<<< HEAD
                matchingFingerprintsAcrossSides(
                  baseFingerprints.tail,
                  leftFingerprints,
                  rightFingerprints,
                  matches,
                  haveTrimmedMatches
                )
              else
                matchingFingerprintsAcrossSides(
                  baseFingerprints,
                  leftFingerprints,
                  rightFingerprints.tail,
                  matches,
                  haveTrimmedMatches
=======
                matchKeysAcrossSides(
                  basePotentialMatchKeys.tail,
                  leftPotentialMatchKeys,
                  rightPotentialMatchKeys,
                  matches
                )
              else
                matchKeysAcrossSides(
                  basePotentialMatchKeys,
                  leftPotentialMatchKeys,
                  rightPotentialMatchKeys.tail,
                  matches
>>>>>>> af43499f
                )

            case (None, Some(leftHead), Some(rightHead)) =>
              // The left and right fingerprints disagree, so advance the side
              // with the minimum fingerprint to see if it can catch up and
              // synchronise...
              if potentialMatchKeyOrder.lt(leftHead, rightHead)
              then
<<<<<<< HEAD
                matchingFingerprintsAcrossSides(
                  baseFingerprints,
                  leftFingerprints.tail,
                  rightFingerprints,
                  matches,
                  haveTrimmedMatches
                )
              else
                matchingFingerprintsAcrossSides(
                  baseFingerprints,
                  leftFingerprints,
                  rightFingerprints.tail,
                  matches,
                  haveTrimmedMatches
=======
                matchKeysAcrossSides(
                  basePotentialMatchKeys,
                  leftPotentialMatchKeys.tail,
                  rightPotentialMatchKeys,
                  matches
                )
              else
                matchKeysAcrossSides(
                  basePotentialMatchKeys,
                  leftPotentialMatchKeys,
                  rightPotentialMatchKeys.tail,
                  matches
>>>>>>> af43499f
                )

            case _ =>
              // There are no more opportunities to match a full triple or
              // just a pair, so this terminates the recursion.
              withMatches(matches, windowSize, haveTrimmedMatches)
          end match
        end matchKeysAcrossSides

<<<<<<< HEAD
        matchingFingerprintsAcrossSides(
          baseSectionsByFingerprint.keySet,
          leftSectionsByFingerprint.keySet,
          rightSectionsByFingerprint.keySet,
          matches = Set.empty,
          haveTrimmedMatches = false
=======
        matchKeysAcrossSides(
          baseSectionsByPotentialMatchKey.keySet,
          leftSectionsByPotentialMatchKey.keySet,
          rightSectionsByPotentialMatchKey.keySet,
          matches = Set.empty
>>>>>>> af43499f
        )
      end matchesForWindowSize

      private def withMatches(
          matches: collection.Set[GenericMatch],
          windowSize: Int,
          haveTrimmedMatches: Boolean
      ): MatchingResult =
        val (paredDownMatches, stabilized) =
          eatIntoLargerPairwiseMatchesUntilStabilized(windowSize)(
            matches = matches,
            phase = 0,
            accumulatedParedDownMatches = Set.empty
          )

        val (
          updatedMatchesAndTheirSections,
          matchesWithoutRedundantPairwiseMatches
        ) =
          paredDownMatches
            .foldLeft(stabilized)(_ withMatch _)
            // NOTE: this looks terrible - why add all the matches in
            // unconditionally and then take out the redundant pairwise ones?
            // The answer is because the matches being added are in no
            // particular order - so we would have to add all the all-sides
            // matches first unconditionally and then vet the pairwise ones
            // afterwards.
            .withoutRedundantPairwiseMatchesIn(paredDownMatches)

        val pathInclusions =
          if !haveTrimmedMatches then
            case class PathInclusionsImplementation(
                basePaths: Set[Path],
                leftPaths: Set[Path],
                rightPaths: Set[Path]
            ) extends PathInclusions:
              override def isIncludedOnBase(basePath: Path): Boolean =
                basePaths.contains(basePath)

              override def isIncludedOnLeft(leftPath: Path): Boolean =
                leftPaths.contains(leftPath)

              override def isIncludedOnRight(rightPath: Path): Boolean =
                rightPaths.contains(rightPath)

              def addPathOnBaseFor(
                  baseSection: Section[Element]
              ): PathInclusionsImplementation =
                copy(basePaths = basePaths + baseSources.pathFor(baseSection))
              def addPathOnLeftFor(
                  leftSection: Section[Element]
              ): PathInclusionsImplementation =
                copy(leftPaths = leftPaths + leftSources.pathFor(leftSection))
              def addPathOnRightFor(
                  rightSection: Section[Element]
              ): PathInclusionsImplementation =
                copy(rightPaths =
                  rightPaths + rightSources.pathFor(rightSection)
                )
            end PathInclusionsImplementation

            paredDownMatches.foldLeft(
              PathInclusionsImplementation(Set.empty, Set.empty, Set.empty)
            )((partialPathInclusions, aMatch) =>
              aMatch match
                case Match.AllSides(baseSection, leftSection, rightSection) =>
                  partialPathInclusions
                    .addPathOnBaseFor(baseSection)
                    .addPathOnLeftFor(leftSection)
                    .addPathOnRightFor(rightSection)
                case Match.BaseAndLeft(baseSection, leftSection) =>
                  partialPathInclusions
                    .addPathOnBaseFor(baseSection)
                    .addPathOnLeftFor(leftSection)
                case Match.BaseAndRight(baseSection, rightSection) =>
                  partialPathInclusions
                    .addPathOnBaseFor(baseSection)
                    .addPathOnRightFor(rightSection)
                case Match.LeftAndRight(leftSection, rightSection) =>
                  partialPathInclusions
                    .addPathOnLeftFor(leftSection)
                    .addPathOnRightFor(rightSection)
            )
          else PathInclusions.all

        MatchingResult(
          matchesAndTheirSections = updatedMatchesAndTheirSections,
          numberOfMatchesForTheGivenWindowSize =
            matchesWithoutRedundantPairwiseMatches.size,
          estimatedWindowSizeForOptimalMatch =
            estimateOptimalMatchSize(matchesWithoutRedundantPairwiseMatches),
          pathInclusions = pathInclusions
        )
      end withMatches

      // Cleans up the state when a putative all-sides match that would have
      // been ambiguous on one side with another all-sides match was partially
      // suppressed by a larger pairwise match. This situation results in a
      // pairwise match that shares its sections on both sides with the other
      // all-sides match; remove any such redundant pairwise matches.
      private def withoutRedundantPairwiseMatchesIn(
          matches: collection.Set[GenericMatch]
      ): (MatchesAndTheirSections, collection.Set[GenericMatch]) =
        val (redundantMatches, usefulMatches) =
          matches.partition {
            case Match.BaseAndLeft(baseSection, leftSection) =>
              sectionsAndTheirMatches
                .get(baseSection)
                .intersect(sectionsAndTheirMatches.get(leftSection))
                .exists(_.isAnAllSidesMatch)
            case Match.BaseAndRight(baseSection, rightSection) =>
              sectionsAndTheirMatches
                .get(baseSection)
                .intersect(sectionsAndTheirMatches.get(rightSection))
                .exists(_.isAnAllSidesMatch)
            case Match.LeftAndRight(leftSection, rightSection) =>
              sectionsAndTheirMatches
                .get(leftSection)
                .intersect(sectionsAndTheirMatches.get(rightSection))
                .exists(_.isAnAllSidesMatch)
            case _: Match.AllSides[Section[Element]] => false
          }
        end val

        if redundantMatches.nonEmpty then
          logger.debug(
            s"Removing redundant pairwise matches:\n${pprintCustomised(redundantMatches)} as their sections also belong to all-sides matches."
          )
        end if

        withoutTheseMatches(redundantMatches) -> usefulMatches
      end withoutRedundantPairwiseMatchesIn

      @tailrec
      private def eatIntoLargerPairwiseMatchesUntilStabilized(windowSize: Int)(
          matches: collection.Set[GenericMatch],
          phase: Int,
          accumulatedParedDownMatches: Set[GenericMatch]
      ): (Set[GenericMatch], MatchesAndTheirSections) =
        val paredDownMatches = matches.flatMap(pareDownOrSuppressCompletely)

        val allSidesMatches = paredDownMatches.collect {
          case allSides: Match.AllSides[Section[Element]] => allSides
        }

        def pairwiseMatchesSubsumingOnBothSides(
            allSides: Match.AllSides[Section[Element]]
        ): Set[PairwiseMatch] =
          val subsumingOnBase =
            subsumingPairwiseMatches(sectionsAndTheirMatches)(
              baseSources,
              baseSectionsByPath
            )(
              allSides.baseElement
            )
          val subsumingOnLeft =
            subsumingPairwiseMatches(sectionsAndTheirMatches)(
              leftSources,
              leftSectionsByPath
            )(
              allSides.leftElement
            )
          val subsumingOnRight =
            subsumingPairwiseMatches(sectionsAndTheirMatches)(
              rightSources,
              rightSectionsByPath
            )(
              allSides.rightElement
            )

          (subsumingOnBase intersect subsumingOnLeft) union (subsumingOnBase intersect subsumingOnRight) union (subsumingOnLeft intersect subsumingOnRight)
        end pairwiseMatchesSubsumingOnBothSides

        val pairwiseMatchesToBeEaten: MultiDict[
          PairwiseMatch,
          Match.AllSides[Section[Element]]
        ] =
          MultiDict.from(
            allSidesMatches.flatMap(allSides =>
              pairwiseMatchesSubsumingOnBothSides(allSides).map(
                _ -> allSides
              )
            )
          )

        if pairwiseMatchesToBeEaten.nonEmpty then
          val fragments =
            pairwiseMatchesToBeEaten.keySet.flatMap[PairwiseMatch] {
              pairwiseMatch =>
                val bites = pairwiseMatchesToBeEaten.get(pairwiseMatch)

                val fragmentsFromPairwiseMatch: Seq[PairwiseMatch] =
                  pairwiseMatch match
                    case Match.BaseAndLeft(baseSection, leftSection) =>
                      (eatIntoSection(baseSources, bites.map(_.baseElement))(
                        baseSection
                      ) zip eatIntoSection(
                        leftSources,
                        bites.map(_.leftElement)
                      )(
                        leftSection
                      ))
                        .map(Match.BaseAndLeft.apply)

                    case Match.BaseAndRight(baseSection, rightSection) =>
                      (eatIntoSection(baseSources, bites.map(_.baseElement))(
                        baseSection
                      ) zip eatIntoSection(
                        rightSources,
                        bites.map(_.rightElement)
                      )(
                        rightSection
                      )).map(Match.BaseAndRight.apply)

                    case Match.LeftAndRight(leftSection, rightSection) =>
                      (eatIntoSection(leftSources, bites.map(_.leftElement))(
                        leftSection
                      ) zip eatIntoSection(
                        rightSources,
                        bites.map(_.rightElement)
                      )(
                        rightSection
                      )).map(Match.LeftAndRight.apply)

                logger.debug(
                  s"Eating into pairwise match:\n${pprintCustomised(pairwiseMatch)} on behalf of all-sides matches:\n${pprintCustomised(bites)}, resulting in fragments:\n${pprintCustomised(fragmentsFromPairwiseMatch)}."
                )

                fragmentsFromPairwiseMatch
            }

          val withoutThePairwiseMatchesThatWereEatenInto = withoutTheseMatches(
            pairwiseMatchesToBeEaten.keySet
          )

          // NOTE: this isn't being overly defensive - see the test
          // `CodeMotionAnalysisTest.eatenPairwiseMatchesMayBeSuppressedByACompetingOverlappingAllSidesMatch`.
          // To cut a long story short, we can have some other match that is
          // smaller than the original pairwise match that the fragment came
          // from that subsumes the fragment.
          val paredDownFragments =
            fragments.toSeq
              .flatMap(
                withoutThePairwiseMatchesThatWereEatenInto.pareDownOrSuppressCompletely
              )

          // NOTE: those parentheses are necessary to mark an unchecked pattern
          // match.
          val (allSidesMatchesThatAteIntoAPairwiseMatch: Set[GenericMatch]) =
            pairwiseMatchesToBeEaten.sets.values
              .reduce(_ union _): @unchecked

          // NOTE: add in the all-sides matches that ate into larger pairwise
          // matches, as well as the fragments. Taken together, these stand in
          // for the original pairwise match that was eaten into and prevent
          // further matches that could overlap with the all-sides matches from
          // trying to jump in and claim the content originally covered by said
          // pairwise match.
          val updatedThis = allSidesMatchesThatAteIntoAPairwiseMatch.foldLeft(
            paredDownFragments
              .foldLeft(withoutThePairwiseMatchesThatWereEatenInto)(
                _ withMatch _
              )
          )(_ withMatch _)

          val numberOfAttempts = 1 + phase

          logger.debug(
            s"Stabilization at window size $windowSize has made $numberOfAttempts successful attempt(s) to break down larger pairwise matches into fragments, looking for more..."
          )

          // Recurse, using the original matches minus those that ate into
          // larger pairwise matches. This opens up further opportunities for
          // more all-sides matches that would have been blocked by the outgoing
          // pairwise matches to have their chance to eat into other pairwise
          // matches.
          updatedThis.eatIntoLargerPairwiseMatchesUntilStabilized(windowSize)(
            matches = matches diff allSidesMatchesThatAteIntoAPairwiseMatch,
            phase = numberOfAttempts,
            accumulatedParedDownMatches =
              accumulatedParedDownMatches union allSidesMatchesThatAteIntoAPairwiseMatch
          )
        else (accumulatedParedDownMatches union paredDownMatches, this)
        end if
      end eatIntoLargerPairwiseMatchesUntilStabilized

      private def withMatch(
          aMatch: GenericMatch
      ): MatchesAndTheirSections =
        aMatch match
          case Match.AllSides(baseSection, leftSection, rightSection) =>
            copy(
              baseSectionsByPath = withBaseSection(baseSection),
              leftSectionsByPath = withLeftSection(leftSection),
              rightSectionsByPath = withRightSection(rightSection),
              sectionsAndTheirMatches =
                sectionsAndTheirMatches + (baseSection -> aMatch) + (leftSection -> aMatch) + (rightSection -> aMatch)
            )
          case Match.BaseAndLeft(baseSection, leftSection) =>
            copy(
              baseSectionsByPath = withBaseSection(baseSection),
              leftSectionsByPath = withLeftSection(leftSection),
              sectionsAndTheirMatches =
                sectionsAndTheirMatches + (baseSection -> aMatch) + (leftSection -> aMatch)
            )
          case Match.BaseAndRight(baseSection, rightSection) =>
            copy(
              baseSectionsByPath = withBaseSection(baseSection),
              rightSectionsByPath = withRightSection(rightSection),
              sectionsAndTheirMatches =
                sectionsAndTheirMatches + (baseSection -> aMatch) + (rightSection -> aMatch)
            )
          case Match.LeftAndRight(leftSection, rightSection) =>
            copy(
              leftSectionsByPath = withLeftSection(leftSection),
              rightSectionsByPath = withRightSection(rightSection),
              sectionsAndTheirMatches =
                sectionsAndTheirMatches + (leftSection -> aMatch) + (rightSection -> aMatch)
            )
        end match
      end withMatch

      private def pareDownOrSuppressCompletely[MatchType <: GenericMatch](
          aMatch: MatchType
      ): Option[ParedDownMatch[MatchType]] =
        aMatch match
          case Match.AllSides(baseSection, leftSection, rightSection)
              if !overlapsOrIsSubsumedByOnBase(
                baseSection
              ) && !overlapsOrIsSubsumedByOnLeft(
                leftSection
              ) && !overlapsOrIsSubsumedByOnRight(rightSection) =>
            val subsumingOnBase =
              subsumingMatches(sectionsAndTheirMatches)(
                baseSources,
                baseSectionsByPath
              )(
                baseSection
              )
            val subsumingOnLeft =
              subsumingMatches(sectionsAndTheirMatches)(
                leftSources,
                leftSectionsByPath
              )(
                leftSection
              )
            val subsumingOnRight =
              subsumingMatches(sectionsAndTheirMatches)(
                rightSources,
                rightSectionsByPath
              )(
                rightSection
              )

            val allSidesSubsumingOnLeft =
              subsumingOnLeft.filter(_.isAnAllSidesMatch)
            val allSidesSubsumingOnRight =
              subsumingOnRight.filter(_.isAnAllSidesMatch)
            val allSidesSubsumingOnBase =
              subsumingOnBase.filter(_.isAnAllSidesMatch)

            val subsumedByAnAllSidesMatchOnMoreThanOneSide =
              (allSidesSubsumingOnLeft intersect allSidesSubsumingOnRight).nonEmpty
                || (allSidesSubsumingOnBase intersect allSidesSubsumingOnLeft).nonEmpty
                || (allSidesSubsumingOnBase intersect allSidesSubsumingOnRight).nonEmpty

            if !subsumedByAnAllSidesMatchOnMoreThanOneSide then
              val subsumedBySomeMatchOnJustTheBase =
                (subsumingOnBase diff (subsumingOnLeft union subsumingOnRight)).nonEmpty
              val subsumedBySomeMatchOnJustTheLeft =
                (subsumingOnLeft diff (subsumingOnBase union subsumingOnRight)).nonEmpty
              val subsumedBySomeMatchOnJustTheRight =
                (subsumingOnRight diff (subsumingOnBase union subsumingOnLeft)).nonEmpty

              // NOTE: an all-sides match could be subsumed by *some* match on
              // just one side for two or three sides; they would be *different*
              // matches, each doing a one-sided subsumption.
              (
                subsumedBySomeMatchOnJustTheBase,
                subsumedBySomeMatchOnJustTheLeft,
                subsumedBySomeMatchOnJustTheRight
              ) match
                case (false, false, false) => Some(aMatch)
                case (true, false, false) =>
                  Option.unless(
                    subsumesOnLeft(leftSection) || subsumesOnRight(
                      rightSection
                    )
                  )(Match.LeftAndRight(leftSection, rightSection))
                case (false, true, false) =>
                  Option.unless(
                    subsumesOnBase(baseSection) || subsumesOnRight(
                      rightSection
                    )
                  )(Match.BaseAndRight(baseSection, rightSection))
                case (false, false, true) =>
                  Option.unless(
                    subsumesOnBase(baseSection) || subsumesOnLeft(
                      leftSection
                    )
                  )(Match.BaseAndLeft(baseSection, leftSection))
                case _ => None
              end match
            else None
            end if

          case Match.BaseAndLeft(baseSection, leftSection)
              if !overlapsOrIsSubsumedByOnBase(
                baseSection
              ) && !overlapsOrIsSubsumedByOnLeft(
                leftSection
              ) =>
            Option.unless(
              subsumesOnBase(baseSection) || subsumesOnLeft(
                leftSection
              )
            )(aMatch)

          case Match.BaseAndRight(baseSection, rightSection)
              if !overlapsOrIsSubsumedByOnBase(
                baseSection
              ) && !overlapsOrIsSubsumedByOnRight(rightSection) =>
            Option.unless(
              subsumesOnBase(baseSection) || subsumesOnRight(
                rightSection
              )
            )(aMatch)

          case Match.LeftAndRight(leftSection, rightSection)
              if !overlapsOrIsSubsumedByOnLeft(
                leftSection
              ) && !overlapsOrIsSubsumedByOnRight(rightSection) =>
            Option.unless(
              subsumesOnLeft(leftSection) || subsumesOnRight(
                rightSection
              )
            )(aMatch)

          case _ => None
        end match
      end pareDownOrSuppressCompletely

      private def withoutTheseMatches(
          matches: Iterable[GenericMatch]
      ): MatchesAndTheirSections =
        matches.foldLeft(this) {
          case (
                matchesAndTheirSections,
                allSides @ Match.AllSides(
                  baseSection,
                  leftSection,
                  rightSection
                )
              ) =>
            val basePath  = baseSources.pathFor(baseSection)
            val leftPath  = leftSources.pathFor(leftSection)
            val rightPath = rightSources.pathFor(rightSection)
            matchesAndTheirSections
              .focus(_.baseSectionsByPath)
              .modify(_.updatedWith(basePath) { case Some(sectionsSeen) =>
                Some(sectionsSeen - baseSection)
              })
              .focus(_.leftSectionsByPath)
              .modify(_.updatedWith(leftPath) { case Some(sectionsSeen) =>
                Some(sectionsSeen - leftSection)
              })
              .focus(_.rightSectionsByPath)
              .modify(_.updatedWith(rightPath) { case Some(sectionsSeen) =>
                Some(sectionsSeen - rightSection)
              })
              .focus(_.sectionsAndTheirMatches)
              .modify(
                _.remove(baseSection, allSides)
                  .remove(leftSection, allSides)
                  .remove(rightSection, allSides)
              )

          case (
                matchesAndTheirSections,
                baseAndLeft @ Match.BaseAndLeft(baseSection, leftSection)
              ) =>
            val basePath = baseSources.pathFor(baseSection)
            val leftPath = leftSources.pathFor(leftSection)
            matchesAndTheirSections
              .focus(_.baseSectionsByPath)
              .modify(_.updatedWith(basePath) { case Some(sectionsSeen) =>
                Some(sectionsSeen - baseSection)
              })
              .focus(_.leftSectionsByPath)
              .modify(_.updatedWith(leftPath) { case Some(sectionsSeen) =>
                Some(sectionsSeen - leftSection)
              })
              .focus(_.sectionsAndTheirMatches)
              .modify(
                _.remove(baseSection, baseAndLeft)
                  .remove(leftSection, baseAndLeft)
              )

          case (
                matchesAndTheirSections,
                baseAndRight @ Match.BaseAndRight(baseSection, rightSection)
              ) =>
            val basePath  = baseSources.pathFor(baseSection)
            val rightPath = rightSources.pathFor(rightSection)
            matchesAndTheirSections
              .focus(_.baseSectionsByPath)
              .modify(_.updatedWith(basePath) { case Some(sectionsSeen) =>
                Some(sectionsSeen - baseSection)
              })
              .focus(_.rightSectionsByPath)
              .modify(_.updatedWith(rightPath) { case Some(sectionsSeen) =>
                Some(sectionsSeen - rightSection)
              })
              .focus(_.sectionsAndTheirMatches)
              .modify(
                _.remove(baseSection, baseAndRight)
                  .remove(rightSection, baseAndRight)
              )

          case (
                matchesAndTheirSections,
                leftAndRight @ Match.LeftAndRight(leftSection, rightSection)
              ) =>
            val leftPath  = leftSources.pathFor(leftSection)
            val rightPath = rightSources.pathFor(rightSection)
            matchesAndTheirSections
              .focus(_.leftSectionsByPath)
              .modify(_.updatedWith(leftPath) { case Some(sectionsSeen) =>
                Some(sectionsSeen - leftSection)
              })
              .focus(_.rightSectionsByPath)
              .modify(_.updatedWith(rightPath) { case Some(sectionsSeen) =>
                Some(sectionsSeen - rightSection)
              })
              .focus(_.sectionsAndTheirMatches)
              .modify(
                _.remove(leftSection, leftAndRight)
                  .remove(rightSection, leftAndRight)
              )
        }
      end withoutTheseMatches
    end MatchesAndTheirSections

    given potentialMatchKeyOrder: Order[PotentialMatchKey] =
      Order.whenEqual(
        Order.by(_.fingerprint),
        // NOTE: need the pesky type ascription because `Order` is invariant on
        // its type parameter.
        Order.by(
          _.impliedContent.content
            .take(tiebreakContentSamplingLimit): Seq[Element]
        )
      )
    end potentialMatchKeyOrder

    // NOTE: this is subtle - this type is used as an ordered key to find
    // matches across sides; fingerprints can and do collide, so we need the
    // content as a tiebreaker. However, we don't want to have to freight the
    // content around for keys that will never match across sides - there are a
    // lot of keys involved in finding matches at low window sizes, and large
    // window sizes imply large content sizes.
    //
    // The solution is to rely on lazy evaluation semantics for ordering of
    // pairs, and to evaluate the content of the section when it's really needed
    // to break a tie on fingerprints. However, this means that when there are
    // multiple matches whose keys collide, then only one key can represent the
    // matches in a `SortedMultiDict` - so we expect to see keys whose section
    // is unrelated to some of the matches it is associated with, but is a
    // legitimate key for them nonetheless.
    case class PotentialMatchKey(
        fingerprint: BigInt,
        impliedContent: Section[Element]
    )

<<<<<<< HEAD
=======
    case class FingerprintSectionsAcrossSides(
        baseSectionsByPotentialMatchKey: SortedMultiDict[
          PotentialMatchKey,
          Section[
            Element
          ]
        ],
        leftSectionsByPotentialMatchKey: SortedMultiDict[
          PotentialMatchKey,
          Section[
            Element
          ]
        ],
        rightSectionsByPotentialMatchKey: SortedMultiDict[
          PotentialMatchKey,
          Section[
            Element
          ]
        ]
    )

>>>>>>> af43499f
    val matchesAndTheirSections =
      val withAllMatchesOfAtLeastTheSureFireWindowSize =
        MatchesAndTheirSections.withAllMatchesOfAtLeastTheSureFireWindowSize()

      if minimumSureFireWindowSizeAcrossAllFilesOverAllSides > minimumWindowSizeAcrossAllFilesOverAllSides
      then
        withAllMatchesOfAtLeastTheSureFireWindowSize
          .withAllSmallFryMatches()
      else withAllMatchesOfAtLeastTheSureFireWindowSize
      end if
    end matchesAndTheirSections

    matchesAndTheirSections.checkInvariant()

    try
      val sectionsAndTheirMatches =
        matchesAndTheirSections.sectionsAndTheirMatches

      val baseFilesByPath =
        baseSources.filesByPathUtilising(
          mandatorySections = matchesAndTheirSections.baseSections
        )

      // NOTE: we collect the unmatched sections from the base side and use them
      // to break up gap fills for the left- and right-sides. This gives the
      // downstream merge a chance to make last-minute matches of its own
      // between small unmatched sections that are deleted from the base and
      // their counterparts on the left or right. See
      // https://github.com/sageserpent-open/kineticMerge/issues/42 and
      // https://github.com/sageserpent-open/kineticMerge/issues/43.
      val candidateGapChunksByPath = baseFilesByPath.map { case (path, file) =>
        path -> file.sections
          .filterNot(sectionsAndTheirMatches.containsKey)
          .map(_.content)
          .toSet
      }

      val leftFilesByPath =
        leftSources.filesByPathUtilising(
          mandatorySections = matchesAndTheirSections.leftSections,
          candidateGapChunksByPath = candidateGapChunksByPath
        )
      val rightFilesByPath =
        rightSources.filesByPathUtilising(
          mandatorySections = matchesAndTheirSections.rightSections,
          candidateGapChunksByPath = candidateGapChunksByPath
        )

      Right(new CodeMotionAnalysis[Path, Element]:
        {
          // Invariant: the matches are referenced only by their participating
          // sections.
          val allMatchKeys = sectionsAndTheirMatches.keySet

          val allParticipatingSections =
            sectionsAndTheirMatches.values
              .map {
                case Match.AllSides(baseSection, leftSection, rightSection) =>
                  Set(baseSection, leftSection, rightSection)
                case Match.BaseAndLeft(baseSection, leftSection) =>
                  Set(baseSection, leftSection)
                case Match.BaseAndRight(baseSection, rightSection) =>
                  Set(baseSection, rightSection)
                case Match.LeftAndRight(leftSection, rightSection) =>
                  Set(leftSection, rightSection)
              }
              .reduceOption(_ union _)
              .getOrElse(Set.empty)

          require(allMatchKeys == allParticipatingSections)

          // Invariant - every section across all paths on all three sides is
          // unique. This is vital for `CodeMotionAnalysisExtension` to be able
          // to work with move sources, destinations and to recognise where to
          // perform substitutions.

          val allSections =
            (baseFilesByPath.values ++ leftFilesByPath.values ++ rightFilesByPath.values)
              .flatMap(_.sections)
              .toSeq

          val allDistinctSections = allSections.toSet

          require(allSections.size == allDistinctSections.size)

          // Invariant: all the match keys should belong to the breakdown
          // of sections.

          require(sectionsAndTheirMatches.keySet.subsetOf(allDistinctSections))
        }

        override def base: Map[Path, File[Element]] = baseFilesByPath

        override def left: Map[Path, File[Element]] = leftFilesByPath

        override def right: Map[Path, File[Element]] = rightFilesByPath

        override def matchesFor(
            section: Section[Element]
        ): collection.Set[Match[Section[Element]]] =
          sectionsAndTheirMatches.get(section)

        export baseSources.pathFor as basePathFor
        export leftSources.pathFor as leftPathFor
        export rightSources.pathFor as rightPathFor
      )
    catch
      // NOTE: don't convert this to use of `Try` with a subsequent `.toEither`
      // conversion. We want most flavours of exception to propagate, as they
      // are likely to be logic errors or something just as unwholesome.
      case admissibleException: AdmissibleFailure => Left(admissibleException)
    end try
  end of

  class AdmissibleFailure(message: String) extends RuntimeException(message)

  /** @param minimumMatchSize
    * @param thresholdSizeFractionForMatching
    *   A section's size must be at least this fraction of its containing file's
    *   size to qualify for matching.
    * @param minimumAmbiguousMatchSize
    * @param propagateAllExceptions
    */
  case class Configuration(
      minimumMatchSize: Int,
      thresholdSizeFractionForMatching: Double,
      minimumAmbiguousMatchSize: Int,
      ambiguousMatchesThreshold: Int,
      progressRecording: ProgressRecording = NoProgressRecording
  ):
    require(0 <= minimumMatchSize)
    require(0 <= thresholdSizeFractionForMatching)
    require(1 >= thresholdSizeFractionForMatching)
    require(0 <= minimumAmbiguousMatchSize)
    require(1 <= ambiguousMatchesThreshold)
  end Configuration
end CodeMotionAnalysis<|MERGE_RESOLUTION|>--- conflicted
+++ resolved
@@ -943,8 +943,7 @@
           accumulatingResults
         end fingerprintStartIndices
 
-<<<<<<< HEAD
-        def fingerprintSections(
+        def sectionsByPotentialMatchKey(
             sources: Sources[Path, Element],
             pathIsIncluded: Path => Boolean
         ): SortedMultiDict[PotentialMatchKey, Section[Element]] =
@@ -971,71 +970,31 @@
                 )
               }
           )
-        end fingerprintSections
-
-        val baseSectionsByFingerprint =
-          fingerprintSections(baseSources, pathInclusions.isIncludedOnBase)
-        val leftSectionsByFingerprint =
-          fingerprintSections(leftSources, pathInclusions.isIncludedOnLeft)
-        val rightSectionsByFingerprint =
-          fingerprintSections(rightSources, pathInclusions.isIncludedOnRight)
-
-        @tailrec
-        def matchingFingerprintsAcrossSides(
-            baseFingerprints: Iterable[PotentialMatchKey],
-            leftFingerprints: Iterable[PotentialMatchKey],
-            rightFingerprints: Iterable[PotentialMatchKey],
-            matches: Set[GenericMatch],
-            haveTrimmedMatches: Boolean
-=======
-        def sectionsByPotentialMatchKey(
-            sources: Sources[Path, Element]
-        ): SortedMultiDict[PotentialMatchKey, Section[Element]] =
-          sources.filesByPath
-            .filter { case (_, file) =>
-              val fileSize          = file.size
-              val minimumWindowSize = thresholdSizeForMatching(fileSize)
-
-              minimumWindowSize to fileSize contains windowSize
-            }
-            .par
-            .map { case (path, file) =>
-              fingerprintStartIndices(file.content).map(
-                (fingerprint, fingerprintStartIndex) =>
-                  val section = sources
-                    .section(path)(fingerprintStartIndex, windowSize)
-                  PotentialMatchKey(
-                    fingerprint,
-                    impliedContent = section
-                  ) -> section
-              )
-            }
-            // This isn't quite the same as flat-mapping / flattening, because
-            // we want the type of the result to be a `SortedMultiDict`...
-            .reduceOption(_ concat _)
-            .getOrElse(SortedMultiDict.empty)
         end sectionsByPotentialMatchKey
 
-        val FingerprintSectionsAcrossSides(
-          baseSectionsByPotentialMatchKey,
-          leftSectionsByPotentialMatchKey,
-          rightSectionsByPotentialMatchKey
-        ) = FingerprintSectionsAcrossSides(
-          baseSectionsByPotentialMatchKey =
-            sectionsByPotentialMatchKey(baseSources),
-          leftSectionsByPotentialMatchKey =
-            sectionsByPotentialMatchKey(leftSources),
-          rightSectionsByPotentialMatchKey =
-            sectionsByPotentialMatchKey(rightSources)
-        )
+        val baseSectionsByPotentialMatchKey =
+          sectionsByPotentialMatchKey(
+            baseSources,
+            pathInclusions.isIncludedOnBase
+          )
+        val leftSectionsByPotentialMatchKey =
+          sectionsByPotentialMatchKey(
+            leftSources,
+            pathInclusions.isIncludedOnLeft
+          )
+        val rightSectionsByPotentialMatchKey =
+          sectionsByPotentialMatchKey(
+            rightSources,
+            pathInclusions.isIncludedOnRight
+          )
 
         @tailrec
         def matchKeysAcrossSides(
             basePotentialMatchKeys: Iterable[PotentialMatchKey],
             leftPotentialMatchKeys: Iterable[PotentialMatchKey],
             rightPotentialMatchKeys: Iterable[PotentialMatchKey],
-            matches: Set[GenericMatch]
->>>>>>> af43499f
+            matches: Set[GenericMatch],
+            haveTrimmedMatches: Boolean
         ): MatchingResult =
           // NOTE: when looking for matches, forbid any that would overlap or
           // subsume an existing match at a larger or smaller window size. It is
@@ -1087,7 +1046,6 @@
                 end for
               end potentialMatchesForSynchronisedFingerprint
 
-<<<<<<< HEAD
               val (permitted, superfluous) =
                 potentialMatchesForSynchronisedFingerprint.splitAt(
                   maximumNumberOfMatchesSharingContent
@@ -1099,40 +1057,13 @@
                 else
                   logger.warn(
                     s"Discarding ambiguous all-sides matches of content: ${pprintCustomised(permitted.head._1.content)} as there are more than $maximumNumberOfMatchesSharingContent matches."
-=======
-              potentialMatchesForSynchronisedFingerprint match
-                case (
-                      baseSection,
-                      leftSection,
-                      rightSection
-                    ) #:: remainingMatches =>
-                  matchKeysAcrossSides(
-                    basePotentialMatchKeys.tail,
-                    leftPotentialMatchKeys.tail,
-                    rightPotentialMatchKeys.tail,
-                    if allowAmbiguousMatches
-                    then
-                      matches ++ potentialMatchesForSynchronisedFingerprint
-                        .map(Match.AllSides.apply)
-                    else if remainingMatches.isEmpty then
-                      matches + Match
-                        .AllSides(baseSection, leftSection, rightSection)
-                    else matches
-                  )
-                case _ =>
-                  matchKeysAcrossSides(
-                    basePotentialMatchKeys.tail,
-                    leftPotentialMatchKeys.tail,
-                    rightPotentialMatchKeys.tail,
-                    matches
->>>>>>> af43499f
                   )
                   matches -> true
 
-              matchingFingerprintsAcrossSides(
-                baseFingerprints.tail,
-                leftFingerprints.tail,
-                rightFingerprints.tail,
+              matchKeysAcrossSides(
+                basePotentialMatchKeys.tail,
+                leftPotentialMatchKeys.tail,
+                rightPotentialMatchKeys.tail,
                 withAdditionalMatches,
                 haveTrimmedMatches || haveTrimmedAdditionalMatches
               )
@@ -1147,20 +1078,12 @@
                 ) =>
               // Tentatively synchronised the fingerprints between the base and
               // left, need to advance the right to resolve ...
-<<<<<<< HEAD
-              matchingFingerprintsAcrossSides(
-                baseFingerprints,
-                leftFingerprints,
-                rightFingerprints.tail,
-                matches,
-                haveTrimmedMatches
-=======
               matchKeysAcrossSides(
                 basePotentialMatchKeys,
                 leftPotentialMatchKeys,
                 rightPotentialMatchKeys.tail,
-                matches
->>>>>>> af43499f
+                matches,
+                haveTrimmedMatches
               )
 
             case (Some(baseHead), Some(leftHead), _)
@@ -1182,7 +1105,6 @@
                 end for
               end potentialMatchesForSynchronisedFingerprint
 
-<<<<<<< HEAD
               val (permitted, superfluous) =
                 potentialMatchesForSynchronisedFingerprint.splitAt(
                   maximumNumberOfMatchesSharingContent
@@ -1194,35 +1116,13 @@
                 else
                   logger.warn(
                     s"Discarding ambiguous all-sides matches of content: ${pprintCustomised(permitted.head._1.content)} as there are more than $maximumNumberOfMatchesSharingContent matches."
-=======
-              potentialMatchesForSynchronisedFingerprint match
-                case (baseSection, leftSection) #:: remainingMatches =>
-                  matchKeysAcrossSides(
-                    basePotentialMatchKeys.tail,
-                    leftPotentialMatchKeys.tail,
-                    rightPotentialMatchKeys,
-                    if allowAmbiguousMatches
-                    then
-                      matches ++ potentialMatchesForSynchronisedFingerprint
-                        .map(Match.BaseAndLeft.apply)
-                    else if remainingMatches.isEmpty then
-                      matches + Match.BaseAndLeft(baseSection, leftSection)
-                    else matches
-                  )
-                case _ =>
-                  matchKeysAcrossSides(
-                    basePotentialMatchKeys.tail,
-                    leftPotentialMatchKeys.tail,
-                    rightPotentialMatchKeys,
-                    matches
->>>>>>> af43499f
                   )
                   matches -> true
 
-              matchingFingerprintsAcrossSides(
-                baseFingerprints.tail,
-                leftFingerprints.tail,
-                rightFingerprints,
+              matchKeysAcrossSides(
+                basePotentialMatchKeys.tail,
+                leftPotentialMatchKeys.tail,
+                rightPotentialMatchKeys,
                 withAdditionalMatches,
                 haveTrimmedMatches || haveTrimmedAdditionalMatches
               )
@@ -1237,20 +1137,12 @@
                 ) =>
               // Tentatively synchronised the fingerprints between the base and
               // right, need to advance the left to resolve ...
-<<<<<<< HEAD
-              matchingFingerprintsAcrossSides(
-                baseFingerprints,
-                leftFingerprints.tail,
-                rightFingerprints,
-                matches,
-                haveTrimmedMatches
-=======
               matchKeysAcrossSides(
                 basePotentialMatchKeys,
                 leftPotentialMatchKeys.tail,
                 rightPotentialMatchKeys,
-                matches
->>>>>>> af43499f
+                matches,
+                haveTrimmedMatches
               )
 
             case (Some(baseHead), _, Some(rightHead))
@@ -1272,7 +1164,6 @@
                 end for
               end potentialMatchesForSynchronisedFingerprint
 
-<<<<<<< HEAD
               val (permitted, superfluous) =
                 potentialMatchesForSynchronisedFingerprint.splitAt(
                   maximumNumberOfMatchesSharingContent
@@ -1284,35 +1175,13 @@
                 else
                   logger.warn(
                     s"Discarding ambiguous all-sides matches of content: ${pprintCustomised(permitted.head._1.content)} as there are more than $maximumNumberOfMatchesSharingContent matches."
-=======
-              potentialMatchesForSynchronisedFingerprint match
-                case (baseSection, rightSection) #:: remainingMatches =>
-                  matchKeysAcrossSides(
-                    basePotentialMatchKeys.tail,
-                    leftPotentialMatchKeys,
-                    rightPotentialMatchKeys.tail,
-                    if allowAmbiguousMatches
-                    then
-                      matches ++ potentialMatchesForSynchronisedFingerprint
-                        .map(Match.BaseAndRight.apply)
-                    else if remainingMatches.isEmpty then
-                      matches + Match.BaseAndRight(baseSection, rightSection)
-                    else matches
-                  )
-                case _ =>
-                  matchKeysAcrossSides(
-                    basePotentialMatchKeys.tail,
-                    leftPotentialMatchKeys,
-                    rightPotentialMatchKeys.tail,
-                    matches
->>>>>>> af43499f
                   )
                   matches -> true
 
-              matchingFingerprintsAcrossSides(
-                baseFingerprints.tail,
-                leftFingerprints,
-                rightFingerprints.tail,
+              matchKeysAcrossSides(
+                basePotentialMatchKeys.tail,
+                leftPotentialMatchKeys,
+                rightPotentialMatchKeys.tail,
                 withAdditionalMatches,
                 haveTrimmedMatches || haveTrimmedAdditionalMatches
               )
@@ -1327,20 +1196,12 @@
                 ) =>
               // Tentatively synchronised the fingerprints between the left and
               // right, need to advance the base to resolve ...
-<<<<<<< HEAD
-              matchingFingerprintsAcrossSides(
-                baseFingerprints.tail,
-                leftFingerprints,
-                rightFingerprints,
-                matches,
-                haveTrimmedMatches
-=======
               matchKeysAcrossSides(
                 basePotentialMatchKeys.tail,
                 leftPotentialMatchKeys,
                 rightPotentialMatchKeys,
-                matches
->>>>>>> af43499f
+                matches,
+                haveTrimmedMatches
               )
 
             case (_, Some(leftHead), Some(rightHead))
@@ -1362,7 +1223,6 @@
                 end for
               end potentialMatchesForSynchronisedFingerprint
 
-<<<<<<< HEAD
               val (permitted, superfluous) =
                 potentialMatchesForSynchronisedFingerprint.splitAt(
                   maximumNumberOfMatchesSharingContent
@@ -1374,35 +1234,13 @@
                 else
                   logger.warn(
                     s"Discarding ambiguous all-sides matches of content: ${pprintCustomised(permitted.head._1.content)} as there are more than $maximumNumberOfMatchesSharingContent matches."
-=======
-              potentialMatchesForSynchronisedFingerprint match
-                case (leftSection, rightSection) #:: remainingMatches =>
-                  matchKeysAcrossSides(
-                    basePotentialMatchKeys,
-                    leftPotentialMatchKeys.tail,
-                    rightPotentialMatchKeys.tail,
-                    if allowAmbiguousMatches
-                    then
-                      matches ++ potentialMatchesForSynchronisedFingerprint
-                        .map(Match.LeftAndRight.apply)
-                    else if remainingMatches.isEmpty then
-                      matches + Match.LeftAndRight(leftSection, rightSection)
-                    else matches
-                  )
-                case _ =>
-                  matchKeysAcrossSides(
-                    basePotentialMatchKeys,
-                    leftPotentialMatchKeys.tail,
-                    rightPotentialMatchKeys.tail,
-                    matches
->>>>>>> af43499f
                   )
                   matches -> true
 
-              matchingFingerprintsAcrossSides(
-                baseFingerprints,
-                leftFingerprints.tail,
-                rightFingerprints.tail,
+              matchKeysAcrossSides(
+                basePotentialMatchKeys,
+                leftPotentialMatchKeys.tail,
+                rightPotentialMatchKeys.tail,
                 withAdditionalMatches,
                 haveTrimmedMatches || haveTrimmedAdditionalMatches
               )
@@ -1424,55 +1262,32 @@
               // was the minimum.
               if leftHead == minimumFingerprint
               then
-<<<<<<< HEAD
-                matchingFingerprintsAcrossSides(
-                  baseFingerprints,
-                  leftFingerprints.tail,
-                  rightFingerprints,
-                  matches,
-                  haveTrimmedMatches
-=======
                 matchKeysAcrossSides(
                   basePotentialMatchKeys,
                   leftPotentialMatchKeys.tail,
                   rightPotentialMatchKeys,
-                  matches
->>>>>>> af43499f
+                  matches,
+                  haveTrimmedMatches
                 )
               // NOTE: just use `==` as we have already looked inside the
               // `PotentialMatchKey` instances - we just want to know which one
               // was the minimum.
               else if rightHead == minimumFingerprint
               then
-<<<<<<< HEAD
-                matchingFingerprintsAcrossSides(
-                  baseFingerprints,
-                  leftFingerprints,
-                  rightFingerprints.tail,
-                  matches,
-                  haveTrimmedMatches
-                )
-              else
-                matchingFingerprintsAcrossSides(
-                  baseFingerprints.tail,
-                  leftFingerprints,
-                  rightFingerprints,
-                  matches,
-                  haveTrimmedMatches
-=======
                 matchKeysAcrossSides(
                   basePotentialMatchKeys,
                   leftPotentialMatchKeys,
                   rightPotentialMatchKeys.tail,
-                  matches
+                  matches,
+                  haveTrimmedMatches
                 )
               else
                 matchKeysAcrossSides(
                   basePotentialMatchKeys.tail,
                   leftPotentialMatchKeys,
                   rightPotentialMatchKeys,
-                  matches
->>>>>>> af43499f
+                  matches,
+                  haveTrimmedMatches
                 )
               end if
 
@@ -1482,35 +1297,20 @@
               // synchronise...
               if potentialMatchKeyOrder.lt(baseHead, leftHead)
               then
-<<<<<<< HEAD
-                matchingFingerprintsAcrossSides(
-                  baseFingerprints.tail,
-                  leftFingerprints,
-                  rightFingerprints,
-                  matches,
-                  haveTrimmedMatches
-                )
-              else
-                matchingFingerprintsAcrossSides(
-                  baseFingerprints,
-                  leftFingerprints.tail,
-                  rightFingerprints,
-                  matches,
-                  haveTrimmedMatches
-=======
                 matchKeysAcrossSides(
                   basePotentialMatchKeys.tail,
                   leftPotentialMatchKeys,
                   rightPotentialMatchKeys,
-                  matches
+                  matches,
+                  haveTrimmedMatches
                 )
               else
                 matchKeysAcrossSides(
                   basePotentialMatchKeys,
                   leftPotentialMatchKeys.tail,
                   rightPotentialMatchKeys,
-                  matches
->>>>>>> af43499f
+                  matches,
+                  haveTrimmedMatches
                 )
 
             case (Some(baseHead), None, Some(rightHead)) =>
@@ -1519,35 +1319,20 @@
               // synchronise...
               if potentialMatchKeyOrder.lt(baseHead, rightHead)
               then
-<<<<<<< HEAD
-                matchingFingerprintsAcrossSides(
-                  baseFingerprints.tail,
-                  leftFingerprints,
-                  rightFingerprints,
-                  matches,
-                  haveTrimmedMatches
-                )
-              else
-                matchingFingerprintsAcrossSides(
-                  baseFingerprints,
-                  leftFingerprints,
-                  rightFingerprints.tail,
-                  matches,
-                  haveTrimmedMatches
-=======
                 matchKeysAcrossSides(
                   basePotentialMatchKeys.tail,
                   leftPotentialMatchKeys,
                   rightPotentialMatchKeys,
-                  matches
+                  matches,
+                  haveTrimmedMatches
                 )
               else
                 matchKeysAcrossSides(
                   basePotentialMatchKeys,
                   leftPotentialMatchKeys,
                   rightPotentialMatchKeys.tail,
-                  matches
->>>>>>> af43499f
+                  matches,
+                  haveTrimmedMatches
                 )
 
             case (None, Some(leftHead), Some(rightHead)) =>
@@ -1556,35 +1341,20 @@
               // synchronise...
               if potentialMatchKeyOrder.lt(leftHead, rightHead)
               then
-<<<<<<< HEAD
-                matchingFingerprintsAcrossSides(
-                  baseFingerprints,
-                  leftFingerprints.tail,
-                  rightFingerprints,
-                  matches,
-                  haveTrimmedMatches
-                )
-              else
-                matchingFingerprintsAcrossSides(
-                  baseFingerprints,
-                  leftFingerprints,
-                  rightFingerprints.tail,
-                  matches,
-                  haveTrimmedMatches
-=======
                 matchKeysAcrossSides(
                   basePotentialMatchKeys,
                   leftPotentialMatchKeys.tail,
                   rightPotentialMatchKeys,
-                  matches
+                  matches,
+                  haveTrimmedMatches
                 )
               else
                 matchKeysAcrossSides(
                   basePotentialMatchKeys,
                   leftPotentialMatchKeys,
                   rightPotentialMatchKeys.tail,
-                  matches
->>>>>>> af43499f
+                  matches,
+                  haveTrimmedMatches
                 )
 
             case _ =>
@@ -1594,20 +1364,12 @@
           end match
         end matchKeysAcrossSides
 
-<<<<<<< HEAD
-        matchingFingerprintsAcrossSides(
-          baseSectionsByFingerprint.keySet,
-          leftSectionsByFingerprint.keySet,
-          rightSectionsByFingerprint.keySet,
-          matches = Set.empty,
-          haveTrimmedMatches = false
-=======
         matchKeysAcrossSides(
           baseSectionsByPotentialMatchKey.keySet,
           leftSectionsByPotentialMatchKey.keySet,
           rightSectionsByPotentialMatchKey.keySet,
-          matches = Set.empty
->>>>>>> af43499f
+          matches = Set.empty,
+          haveTrimmedMatches = false
         )
       end matchesForWindowSize
 
@@ -2182,30 +1944,6 @@
         impliedContent: Section[Element]
     )
 
-<<<<<<< HEAD
-=======
-    case class FingerprintSectionsAcrossSides(
-        baseSectionsByPotentialMatchKey: SortedMultiDict[
-          PotentialMatchKey,
-          Section[
-            Element
-          ]
-        ],
-        leftSectionsByPotentialMatchKey: SortedMultiDict[
-          PotentialMatchKey,
-          Section[
-            Element
-          ]
-        ],
-        rightSectionsByPotentialMatchKey: SortedMultiDict[
-          PotentialMatchKey,
-          Section[
-            Element
-          ]
-        ]
-    )
-
->>>>>>> af43499f
     val matchesAndTheirSections =
       val withAllMatchesOfAtLeastTheSureFireWindowSize =
         MatchesAndTheirSections.withAllMatchesOfAtLeastTheSureFireWindowSize()
