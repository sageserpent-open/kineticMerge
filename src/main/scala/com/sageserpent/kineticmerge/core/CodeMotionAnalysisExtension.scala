--- conflicted
+++ resolved
@@ -3,15 +3,12 @@
 import cats.{Eq, Order}
 import com.github.benmanes.caffeine.cache.{Cache, Caffeine}
 import com.sageserpent.kineticmerge.core.CodeMotionAnalysis.AdmissibleFailure
-<<<<<<< HEAD
 import com.sageserpent.kineticmerge.core.CoreMergeAlgebra.Merged
 import com.sageserpent.kineticmerge.core.FirstPassMergeResult.Recording
-=======
 import com.sageserpent.kineticmerge.core.FirstPassMergeResult.{
   FileDeletionContext,
   Recording
 }
->>>>>>> e517a0a9
 import com.sageserpent.kineticmerge.core.LongestCommonSubsequence.Sized
 import com.sageserpent.kineticmerge.core.MoveDestinationsReport.{
   AnchoredMove,
@@ -866,13 +863,13 @@
                         throw new AdmissibleFailure(
                           s"""
                                |Multiple potential splices before destination: $candidateAnchorDestination,
-                               |these are: 
+                               |these are:
                                |${uniqueSplices
                               .map(splice => s"PRE-INSERTED: $splice")
                               .zipWithIndex
                               .map((splice, index) => s"${1 + index}. $splice")
                               .mkString("\n")}
-                               |These are from ambiguous matches of anchor text with the destination. 
+                               |These are from ambiguous matches of anchor text with the destination.
                                |Consider setting the command line parameter `--minimum-ambiguous-match-size` to something larger than ${candidateAnchorDestination.size}.
                                 """.stripMargin
                         )
@@ -895,14 +892,14 @@
                       case _           =>
                         throw new AdmissibleFailure(
                           s"""
-                               |Multiple potential splices after destination: $candidateAnchorDestination, 
-                               |these are: 
+                               |Multiple potential splices after destination: $candidateAnchorDestination,
+                               |these are:
                                |${uniqueSplices
                               .map(splice => s"POST-INSERTION: $splice")
                               .zipWithIndex
                               .map((splice, index) => s"${1 + index}. $splice")
                               .mkString("\n")}
-                               |These are from ambiguous matches of anchor text with the destination. 
+                               |These are from ambiguous matches of anchor text with the destination.
                                |Consider setting the command line parameter `--minimum-ambiguous-match-size` to something larger than ${candidateAnchorDestination.size}.
                                 """.stripMargin
                         )
@@ -1010,8 +1007,8 @@
                 case _           =>
                   throw new AdmissibleFailure(
                     s"""
-                       |Multiple potential changes migrated to destination: $section, 
-                       |these are: 
+                       |Multiple potential changes migrated to destination: $section,
+                       |these are:
                        |${uniqueSubstitutions
                         .map(change =>
                           if change.isEmpty then "DELETION"
@@ -1020,7 +1017,7 @@
                         .zipWithIndex
                         .map((change, index) => s"${1 + index}. $change")
                         .mkString("\n")}
-                       |These are from ambiguous matches of text with the destination. 
+                       |These are from ambiguous matches of text with the destination.
                        |Consider setting the command line parameter `--minimum-ambiguous-match-size` to something larger than ${section.size}.
                             """.stripMargin
                   )
