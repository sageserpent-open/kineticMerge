--- conflicted
+++ resolved
@@ -21,30 +21,7 @@
 trait Sources:
   type Path
 
-<<<<<<< HEAD
-  trait Section:
-    def path: Path
-
-    def startOffset: Int
-
-    def width: Int
-
-    def onePastEndOffset: Int = startOffset + width
-
-    def contents: String
-  end Section
-
-  type SectionType <: Section
-
-  case class File(sections: IndexedSeq[SectionType])
+  case class File(sections: IndexedSeq[Section])
 
   def filesByPath: Map[Path, File]
-=======
-  /** @return
-    *   Sections that completely cover each source file - so for every [[Path]]
-    *   in the [[Sources]], there is just one [[Section]] instance that covers
-    *   all of the source text at that path.
-    */
-  def maximalSectionsByPath: Map[Path, Section]
->>>>>>> 8e5a1ab4
 end Sources