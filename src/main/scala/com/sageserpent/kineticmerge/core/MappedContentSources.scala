--- conflicted
+++ resolved
@@ -3,12 +3,9 @@
 import com.sageserpent.kineticmerge.core.MappedContentSourcesOfTokens.{TextPosition, linebreakExtraction}
 import com.typesafe.scalalogging.StrictLogging
 import pprint.Tree
-<<<<<<< HEAD
 
 import java.util.Arrays as JavaArrays
 import scala.collection.mutable.Map as MutableMap
-=======
->>>>>>> 9bba3ace
 
 trait MappedContentSources[Path, Element]
     extends Sources[Path, Element]
@@ -34,48 +31,6 @@
                 section.startOffset -> -section.onePastEndOffset
               )
 
-<<<<<<< HEAD
-          sectionsInStartOffsetOrder
-            .zip(sectionsInStartOffsetOrder.tail)
-            .foreach((first, second) =>
-              if first.onePastEndOffset > second.startOffset then
-                require(
-                  first.onePastEndOffset < second.onePastEndOffset,
-                  s"Subsumed section ${pprintCustomised(second)} is subsumed by section: ${pprintCustomised(first)}."
-                )
-                throw new OverlappingSections(path, first, second)
-            )
-
-          val (onePastLastEndOffset, contiguousSections) =
-            sectionsInStartOffsetOrder.foldLeft(
-              0 -> Vector.empty[Section[Element]]
-            ) { case ((onePastLastEndOffset, partialResult), section) =>
-              section.onePastEndOffset ->
-                ((if onePastLastEndOffset < section.startOffset then
-                    val fillerSection = this.section(path)(
-                      onePastLastEndOffset,
-                      section.startOffset - onePastLastEndOffset
-                    )
-                    // Fill the gap with a new section - this may be a leading
-                    // gap before the first section or between two sections.
-                    logger.debug(
-                      s"Filling gap on side: $label at path: $path prior to following section with: ${pprintCustomised(fillerSection)}."
-                    )
-                    partialResult :+ fillerSection
-                  else partialResult)
-                :+ section)
-            }
-
-          if content.size > onePastLastEndOffset then
-            // Fill out the final gap with a new section to cover the entire
-            // content.
-            val fillerSection = section(path)(
-              onePastLastEndOffset,
-              content.size - onePastLastEndOffset
-            )
-            logger.debug(
-              s"Filling final gap on side: $label at path: $path with ${pprintCustomised(fillerSection)}."
-=======
             sectionsInStartOffsetOrder
               .zip(sectionsInStartOffsetOrder.tail)
               .foreach((first, second) =>
@@ -126,22 +81,12 @@
                 startOffset = 0,
                 size = content.length
               )
->>>>>>> 9bba3ace
             )
         else
-<<<<<<< HEAD
-          Vector(
-            section(path = path)(
-              startOffset = 0,
-              size = content.length
-            )
-          )
-=======
           // Section content is *never* empty: if there is no content at this
           // path, how could there be mandatory sections using it?
           require(pertinentSections.isEmpty)
           Vector.empty
->>>>>>> 9bba3ace
       )
     }
   end filesByPathUtilising
@@ -200,7 +145,6 @@
   end OverlappingSections
 end MappedContentSources
 
-<<<<<<< HEAD
 object MappedContentSourcesOfTokens:
   private val linebreakExtraction =
     """(?m:.*$(\s+?)^)""".r // Matches a single, possibly empty line; the nested parentheses capture the terminating linebreak sequence. A final line without a terminating linebreak is not matched.
@@ -319,38 +263,4 @@
       )
   end LineInformation
 
-=======
-case class MappedContentSourcesOfTokens[Path](
-    override val contentsByPath: Map[Path, IndexedSeq[Token]],
-    override val label: String
-) extends MappedContentSources[Path, Token]:
-  override def section(path: Path)(
-      startOffset: Int,
-      size: Int
-  ): Section[Element] = new SectionImplementation(path, startOffset, size):
-    override def render: Tree =
-      val contentPrefixLimit = 5
-
-      // The content is the text covered by a prefix of the section's tokens.
-      val revealedContent = content
-        .take(contentPrefixLimit)
-        .map(_.text)
-        .mkString
-
-      Tree.Apply(
-        "Section",
-        Iterator(
-          Tree.KeyValue("label", pprintCustomised.treeFrom(label)),
-          Tree.KeyValue("path", pprintCustomised.treeFrom(this.path)),
-          Tree.KeyValue(
-            "startOffset",
-            pprintCustomised.treeFrom(this.startOffset)
-          ),
-          Tree.KeyValue("size", pprintCustomised.treeFrom(this.size)),
-          Tree.KeyValue("content", pprintCustomised.treeFrom(revealedContent))
-        )
-      )
-    end render
-
->>>>>>> 9bba3ace
 end MappedContentSourcesOfTokens