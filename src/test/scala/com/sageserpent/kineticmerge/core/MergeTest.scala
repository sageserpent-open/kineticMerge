--- conflicted
+++ resolved
@@ -22,37 +22,6 @@
   @Test
   def bugReproduction(): Unit =
     val testCase = MergeTestCase(
-<<<<<<< HEAD
-      base = Vector(FakeSection(zeroRelativeLabel = 2), FakeSection(zeroRelativeLabel = 9)),
-      left = Vector(
-        FakeSection(zeroRelativeLabel = 3),
-        FakeSection(zeroRelativeLabel = 6),
-        FakeSection(zeroRelativeLabel = 10)
-      ),
-      right = Vector(FakeSection(zeroRelativeLabel = 13)),
-      matchesBySection = Map(
-        FakeSection(zeroRelativeLabel = 9) -> Match.BaseAndLeft(
-          baseSection = FakeSection(zeroRelativeLabel = 9),
-          leftSection = FakeSection(zeroRelativeLabel = 10)
-        ),
-        FakeSection(zeroRelativeLabel = 10) -> Match.BaseAndLeft(
-          baseSection = FakeSection(zeroRelativeLabel = 9),
-          leftSection = FakeSection(zeroRelativeLabel = 10)
-        ),
-        FakeSection(zeroRelativeLabel = 2) -> Match.BaseAndLeft(
-          baseSection = FakeSection(zeroRelativeLabel = 2),
-          leftSection = FakeSection(zeroRelativeLabel = 3)
-        ),
-        FakeSection(zeroRelativeLabel = 3) -> Match.BaseAndLeft(
-          baseSection = FakeSection(zeroRelativeLabel = 2),
-          leftSection = FakeSection(zeroRelativeLabel = 3)
-        )
-      ),
-      expectedMerge = FullyMerged(
-        sections = Vector(FakeSection(zeroRelativeLabel = 6), FakeSection(zeroRelativeLabel = 13))
-      ),
-      moves = Vector(Move.RightDeletion, Move.LeftInsertion, Move.RightDeletion, Move.RightInsertion)
-=======
       base = Vector(FakeSection(zeroRelativeLabel = 9), FakeSection(zeroRelativeLabel = 13)),
       left = Vector(FakeSection(zeroRelativeLabel = 2), FakeSection(zeroRelativeLabel = 5)),
       right = Vector(FakeSection(zeroRelativeLabel = 6), FakeSection(zeroRelativeLabel = 10)),
@@ -78,9 +47,7 @@
         sections = Vector(FakeSection(zeroRelativeLabel = 2), FakeSection(zeroRelativeLabel = 5))
       ),
       moves = Vector(Move.LeftInsertion, Move.CoincidentInsertion, Move.LeftDeletion, Move.CoincidentDeletion)
->>>>>>> 4fe7f519
     )
-
     pprint.pprintln(testCase)
 
     val Right(Merge.Result.FullyMerged(sections)) =
