package com.sageserpent.kineticmerge.core

import com.sageserpent.kineticmerge.core.CodeMotionAnalysisTest.FakeSources
import org.scalatest.flatspec.AnyFlatSpec

class CodeMotionAnalysisTest extends AnyFlatSpec:
  "sources" should "be reconstructed from the analysis" in:
    val baseSources = FakeSources
end CodeMotionAnalysisTest

object CodeMotionAnalysisTest:
  case class FakeSources(textsByPath: Map[Int, String]) extends Sources:
    override type Path = Int

    case class SectionImplementation(
        path: Path,
        override val startOffset: Int,
        override val width: Int
    ) extends Section:
      override def contents: String =
        textsByPath(path).substring(startOffset, onePastEndOffset)
    end SectionImplementation

<<<<<<< HEAD
    override type SectionType = SectionImplementation

    override def filesByPath: Map[Path, File] =
=======
    override def maximalSectionsByPath: Map[Path, Section] =
>>>>>>> 8e5a1ab4
      textsByPath.map { case (path, text) =>
        path -> File(
          Vector(
            SectionImplementation(
              path = path,
              startOffset = 0,
              width = text.length
            )
          )
        )
      }

  end FakeSources

end CodeMotionAnalysisTest<|MERGE_RESOLUTION|>--- conflicted
+++ resolved
@@ -21,13 +21,7 @@
         textsByPath(path).substring(startOffset, onePastEndOffset)
     end SectionImplementation
 
-<<<<<<< HEAD
-    override type SectionType = SectionImplementation
-
     override def filesByPath: Map[Path, File] =
-=======
-    override def maximalSectionsByPath: Map[Path, Section] =
->>>>>>> 8e5a1ab4
       textsByPath.map { case (path, text) =>
         path -> File(
           Vector(
