--- conflicted
+++ resolved
@@ -845,7 +845,6 @@
         including(rightSources, rightSectionsByPath)
 
       private def checkInvariant(): Unit =
-<<<<<<< HEAD
         // We expect to tally either two lots of a given pairwise match or three
         // lots of a given all-sides match; we therefore scale the
         // raw multiplicities of the section to take this into account.
@@ -979,58 +978,6 @@
           unbalancedRightSectionMultiplicities.isEmpty,
           s"Found unbalanced right section multiplicities, these are:\n${pprintCustomised(unbalancedRightSectionMultiplicities)}"
         )
-=======
-        val evaluatedBaseSections  = baseSections
-        val evaluatedLeftSections  = leftSections
-        val evaluatedRightSections = rightSections
-
-        sectionsAndTheirMatches.values.toSet.foreach {
-          case allSides @ Match.AllSides(
-                baseSection,
-                leftSection,
-                rightSection
-              ) =>
-            require(
-              evaluatedBaseSections.contains(baseSection),
-              s"Can't find the base section: $baseSection from match: $allSides in base sections, got:\n${pprintCustomised(evaluatedBaseSections)}"
-            )
-            require(
-              evaluatedLeftSections.contains(leftSection),
-              s"Can't find the left section: $leftSection from match: $allSides in left sections, got:\n${pprintCustomised(evaluatedLeftSections)}"
-            )
-            require(
-              evaluatedRightSections.contains(rightSection),
-              s"Can't find the right section: $rightSection from match: $allSides in right sections, got:\n${pprintCustomised(evaluatedRightSections)}"
-            )
-          case baseAndLeft @ Match.BaseAndLeft(baseSection, leftSection) =>
-            require(
-              evaluatedBaseSections.contains(baseSection),
-              s"Can't find the base section: $baseSection from match: $baseAndLeft in base sections, got:\n${pprintCustomised(evaluatedBaseSections)}"
-            )
-            require(
-              evaluatedLeftSections.contains(leftSection),
-              s"Can't find the left section: $leftSection from match: $baseAndLeft in left sections, got:\n${pprintCustomised(evaluatedLeftSections)}"
-            )
-          case baseAndRight @ Match.BaseAndRight(baseSection, rightSection) =>
-            require(
-              evaluatedBaseSections.contains(baseSection),
-              s"Can't find the base section: $baseSection from match: $baseAndRight in base sections, got:\n${pprintCustomised(evaluatedBaseSections)}"
-            )
-            require(
-              evaluatedRightSections.contains(rightSection),
-              s"Can't find the right section: $rightSection from match: $baseAndRight in right sections, got:\n${pprintCustomised(evaluatedRightSections)}"
-            )
-          case leftAndRight @ Match.LeftAndRight(leftSection, rightSection) =>
-            require(
-              evaluatedLeftSections.contains(leftSection),
-              s"Can't find the left section: $leftSection from match: $leftAndRight in left sections, got:\n${pprintCustomised(evaluatedLeftSections)}"
-            )
-            require(
-              evaluatedRightSections.contains(rightSection),
-              s"Can't find the right section: $rightSection from match: $leftAndRight in right sections, got:\n${pprintCustomised(evaluatedRightSections)}"
-            )
-        }
->>>>>>> 99bf9e5b
       end checkInvariant
 
       private def thisShouldBeAReconciliationPostcondition(): Unit =
@@ -1928,11 +1875,8 @@
             )
           end pairwiseMatchesToBeEaten
 
-<<<<<<< HEAD
-=======
           this.checkInvariant()
 
->>>>>>> 99bf9e5b
           // TODO: review the diff: it is important, but should it apply
           // elsewhere too?
           val fragments = fragmentsOf(pairwiseMatchesToBeEaten).diff(
@@ -1943,11 +1887,8 @@
             withoutTheseMatches(pairwiseMatchesToBeEaten.keySet)
           )(_ withMatch _)
 
-<<<<<<< HEAD
-=======
           takingFragmentationIntoAccount.checkInvariant()
 
->>>>>>> 99bf9e5b
           // TODO: review the diff: it is important, but should it apply
           // elsewhere too?
           val paredDownMatches = matches.flatMap(
@@ -1959,24 +1900,16 @@
           }
 
           if paredDownAllSidesMatches == allSidesMatches then
-<<<<<<< HEAD
-            val result =
-=======
             val rebuilt =
->>>>>>> 99bf9e5b
               (paredDownMatches union /*TODO: review this paring down....*/ fragments
                 .flatMap(
                   takingFragmentationIntoAccount.pareDownOrSuppressCompletely
                 ))
                 .foldLeft(MatchesAndTheirSections.empty)(_ withMatch _)
-<<<<<<< HEAD
-                .withoutRedundantPairwiseMatches
-=======
 
             rebuilt.checkInvariant()
 
             val result = rebuilt.withoutRedundantPairwiseMatches
->>>>>>> 99bf9e5b
 
             result.checkInvariant()
 
