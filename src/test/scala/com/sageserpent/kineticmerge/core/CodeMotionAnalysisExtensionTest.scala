package com.sageserpent.kineticmerge.core

import cats.kernel.instances.SeqEq
import com.google.common.hash.{HashFunction, Hashing}
import com.sageserpent.americium.Trials
import com.sageserpent.americium.junit5.*
import com.sageserpent.kineticmerge.core.CodeMotionAnalysis.Configuration
import com.sageserpent.kineticmerge.core.CodeMotionAnalysisExtension.*
import com.sageserpent.kineticmerge.core.CodeMotionAnalysisExtensionTest.{FakePath, reconstituteTextFrom, given}
import com.sageserpent.kineticmerge.core.ContentResolution.given
import com.sageserpent.kineticmerge.core.ExpectyFlavouredAssert.assert
import com.sageserpent.kineticmerge.core.Token.tokens
import org.junit.jupiter.api.Assertions.fail
import org.junit.jupiter.api.{Test, TestFactory}

import scala.util.Right

object CodeMotionAnalysisExtensionTest:
  type FakePath = String

  def reconstituteTextFrom(tokens: IndexedSeq[Token]): String =
    tokens.map(_.text).mkString

  given HashFunction = Hashing.murmur3_32_fixed()

end CodeMotionAnalysisExtensionTest

class CodeMotionAnalysisExtensionTest extends ProseExamples:
  @TestFactory
  def migrationScenariosFromExcalidrawDocuments(): DynamicTests =
    val configuration = Configuration(
      minimumMatchSize = 1,
      thresholdSizeFractionForMatching = 0,
      minimumAmbiguousMatchSize = 0,
      ambiguousMatchesThreshold = 10
    )

    Trials.api
      .choose(
        (
          "ATheStripedMoverBC",
          "ABCTheStripedMover",
          "ABCTheStripedMover",
          "ABCTheStripedMover",
          "https://github.com/sageserpent-open/kineticMerge/blob/main/documents/designNotes/coincidentMove.excalidraw.svg"
        ),
        (
          "ATheStripedMoverBC",
          "ABCTheStripedMover",
          "TheStripedMoverABC",
          "TheStripedMoverABCTheStripedMover",
          "https://github.com/sageserpent-open/kineticMerge/blob/main/documents/designNotes/divergentMoves.excalidraw.svg"
        ),
        (
          "ATheStripedMoverBC",
          "ABCTheStripedMover",
          "ABC",
          "ABC",
          "https://github.com/sageserpent-open/kineticMerge/blob/main/documents/designNotes/migratingADeletion.excalidraw.svg"
        ),
        (
          "ATheStripedMoverBC",
          "ATheCoincidentStripedEditBCTheStripedMover",
          "ATheCoincidentStripedEditBC",
          "ATheCoincidentStripedEditBC",
          "https://github.com/sageserpent-open/kineticMerge/blob/main/documents/designNotes/migratingADeletionWithACoincidentEdit.excalidraw.svg"
        ),
        (
          "ATheStripedMoverBC",
          "APBCTheStripedMover",
          "ABC",
          "APBC",
          "https://github.com/sageserpent-open/kineticMerge/blob/main/documents/designNotes/migratingADeletionWithAnEditOnTheMoveSide.excalidraw.svg"
        ),
        (
          "ATheStripedMoverBC",
          "ABCTheStripedMover",
          "APBC",
          "ABCP",
          "https://github.com/sageserpent-open/kineticMerge/blob/main/documents/designNotes/migratingAnEdit.excalidraw.svg"
        ),
        (
          "ATheStripedMoverBC",
          "APBCTheStripedMover",
          "AQBC",
          "APBCQ",
          "https://github.com/sageserpent-open/kineticMerge/blob/main/documents/designNotes/migratingAnEditWithAnEditOnTheMoveSide.excalidraw.svg"
        ),
        (
          "ATheStripedMoverBC",
          "ABCTheStripedMover",
          "ATheStripedMoverBC",
          "ABCTheStripedMover",
          "https://github.com/sageserpent-open/kineticMerge/blob/main/documents/designNotes/simpleMoveWithADeletionOnTheMoveSide.excalidraw.svg"
        ),
        (
          "ATheStripedMoverBC",
          "APBCTheStripedMover",
          "ATheStripedMoverBC",
          "APBCTheStripedMover",
          "https://github.com/sageserpent-open/kineticMerge/blob/main/documents/designNotes/simpleMoveWithAnEditOnTheMoveSide.excalidraw.svg"
        )
      )
      .and(Trials.api.booleans)
      .withLimit(20)
      .dynamicTests {
        case (
              (baseText, leftText, rightText, expectedMergeText, link),
              mirrorImage
            ) =>
          println(s"See: $link")

          val placeholderPath: FakePath = "*** STUNT DOUBLE ***"

          val tokenRegex =
            raw"TheStripedMover|TheCoincidentStripedEdit|.".r.anchored

          def stuntDoubleTokens(content: String): Vector[Token] = tokenRegex
            .findAllMatchIn(content)
            .map(_.group(0))
            .map(Token.Significant.apply)
            .toVector

          val baseSources = MappedContentSourcesOfTokens(
            contentsByPath = Map(
              placeholderPath -> stuntDoubleTokens(baseText)
            ),
            label = "base"
          )

          val leftSources = MappedContentSourcesOfTokens(
            contentsByPath = Map(
              placeholderPath -> stuntDoubleTokens(
                if mirrorImage then rightText else leftText
              )
            ),
            label = "left"
          )

          val rightSources = MappedContentSourcesOfTokens(
            contentsByPath = Map(
              placeholderPath -> stuntDoubleTokens(
                if mirrorImage then leftText else rightText
              )
            ),
            label = "right"
          )

          val Right(codeMotionAnalysis) = CodeMotionAnalysis.of(
            baseSources = baseSources,
            leftSources = leftSources,
            rightSources = rightSources
          )(configuration): @unchecked

          val (mergeResultsByPath, moveDestinationsReport) =
            codeMotionAnalysis.merge(_.flatMap(ContentResolution.apply))

          println(fansi.Color.Yellow(s"Final move destinations report...\n"))
          println(
            fansi.Color
              .Green(moveDestinationsReport.summarizeInText.mkString("\n"))
          )

          verifyContent(placeholderPath, mergeResultsByPath)(
            stuntDoubleTokens(expectedMergeText)
          )
      }
  end migrationScenariosFromExcalidrawDocuments

  @Test
  def issue23BugReproduction(): Unit =
    val configuration = Configuration(
      minimumMatchSize = 4,
      thresholdSizeFractionForMatching = 0.1,
      minimumAmbiguousMatchSize = 0,
      ambiguousMatchesThreshold = 10
    )

    val placeholderPath: FakePath = "*** STUNT DOUBLE ***"

    val tokenRegex = raw"(SAFE|INTRUDER|FIZZY|BANG|.)+?".r.anchored

    def stuntDoubleTokens(content: String): Vector[Token] = tokenRegex
      .findAllMatchIn(content)
      .map(_.group(1))
      .map(Token.Significant.apply)
      .toVector

    val baseSources = MappedContentSourcesOfTokens(
      contentsByPath =
        Map(placeholderPath -> stuntDoubleTokens(issue23BugReproductionBase)),
      label = "base"
    )
    val leftSources = MappedContentSourcesOfTokens(
      contentsByPath =
        Map(placeholderPath -> stuntDoubleTokens(issue23BugReproductionLeft)),
      label = "left"
    )
    val rightSources = MappedContentSourcesOfTokens(
      contentsByPath =
        Map(placeholderPath -> stuntDoubleTokens(issue23BugReproductionRight)),
      label = "right"
    )

    val Right(codeMotionAnalysis) = CodeMotionAnalysis.of(
      baseSources = baseSources,
      leftSources = leftSources,
      rightSources = rightSources
    )(configuration): @unchecked

    val (mergeResultsByPath, _) =
      codeMotionAnalysis.merge(_.flatMap(ContentResolution.apply))

    verifyContent(placeholderPath, mergeResultsByPath)(
      stuntDoubleTokens(issue23BugReproductionExpectedMerge)
    )
  end issue23BugReproduction

  @TestFactory
  def codeMotionWithPropagatedInsertion(): DynamicTests =
    val configuration = Configuration(
      minimumMatchSize = 2,
      thresholdSizeFractionForMatching = 0,
      minimumAmbiguousMatchSize = 0,
      ambiguousMatchesThreshold = 10
    )

    val placeholderPath: FakePath = "*** STUNT DOUBLE ***"

    val tokenRegex =
      raw"(Fish|Chips|MushyPeas|Ketchup|Muesli|Toast|Tea|Coffee|Kippers|Noodles|Sandwich|Cake|Pudding|Figs|.)+?".r.anchored

    def stuntDoubleTokens(content: FakePath): Vector[Token] = tokenRegex
      .findAllMatchIn(content)
      .map(_.group(1))
      .map(Token.Significant.apply)
      .toVector

    Trials.api
      .choose(
        (
          migratedSurroundedInsertionExampleBase,
          migratedSurroundedInsertionExampleLeft,
          migratedSurroundedInsertionExampleRight,
          migratedSurroundedInsertionExampleExpectedMerge
        ),
        (
          migratedLeadingInsertionExampleBase,
          migratedLeadingInsertionExampleLeft,
          migratedLeadingInsertionExampleRight,
          migratedLeadingInsertionExampleExpectedMerge
        ),
        (
          migratedTrailingInsertionExampleBase,
          migratedTrailingInsertionExampleLeft,
          migratedTrailingInsertionExampleRight,
          migratedTrailingInsertionExampleExpectedMerge
        )
      )
      .withLimit(10)
      .dynamicTests {
        (
            baseText: String,
            leftText: String,
            rightText: String,
            expectedText: String
        ) =>
          val baseSources = MappedContentSourcesOfTokens(
            contentsByPath =
              Map(placeholderPath -> stuntDoubleTokens(baseText)),
            label = "base"
          )
          val leftSources = MappedContentSourcesOfTokens(
            contentsByPath = Map(
              placeholderPath -> stuntDoubleTokens(
                leftText
              )
            ),
            label = "left"
          )
          val rightSources = MappedContentSourcesOfTokens(
            contentsByPath =
              Map(placeholderPath -> stuntDoubleTokens(rightText)),
            label = "right"
          )

          val Right(codeMotionAnalysis) = CodeMotionAnalysis.of(
            baseSources = baseSources,
            leftSources = leftSources,
            rightSources = rightSources
          )(configuration): @unchecked

          val (mergeResultsByPath, _) =
            codeMotionAnalysis.merge(_.flatMap(ContentResolution.apply))

          verifyContent(placeholderPath, mergeResultsByPath)(
            stuntDoubleTokens(expectedText)
          )
      }

  end codeMotionWithPropagatedInsertion

  @TestFactory
  def issue42BugReproduction(): DynamicTests =
    val configuration = Configuration(
      minimumMatchSize = 2,
      thresholdSizeFractionForMatching = 0,
      minimumAmbiguousMatchSize = 0,
      ambiguousMatchesThreshold = 10
    )

    val placeholderPath: FakePath = "*** STUNT DOUBLE ***"

    val tokenRegex =
      raw"([}]|Fish|Chips|MushyPeas|Ketchup|Muesli|Toast|Tea|Coffee|Kippers|Noodles|Sandwich|Cake|Pudding|Porridge|Figs|BlackPudding|Bangers|.)+?".r.anchored

    def stuntDoubleTokens(content: FakePath): Vector[Token] = tokenRegex
      .findAllMatchIn(content)
      .map(_.group(1))
      .map(Token.Significant.apply)
      .toVector

    Trials.api
      .choose(
        (
          issue42BugReproductionTrailingTokenBase,
          issue42BugReproductionTrailingTokenLeft,
          issue42BugReproductionTrailingTokenRight,
          issue42BugReproductionTrailingTokenMerge
        ),
        (
          issue42BugReproductionTrailingTokenAndThenRightEditBase,
          issue42BugReproductionTrailingTokenAndThenRightEditLeft,
          issue42BugReproductionTrailingTokenAndThenRightEditRight,
          issue42BugReproductionTrailingTokenAndThenRightEditMerge
        ),
        (
          issue42BugReproductionLeadingTokenBase,
          issue42BugReproductionLeadingTokenLeft,
          issue42BugReproductionLeadingTokenRight,
          issue42BugReproductionLeadingTokenMerge
        ),
        (
          issue42BugReproductionRightEditAndThenLeadingTokenBase,
          issue42BugReproductionRightEditAndThenLeadingTokenLeft,
          issue42BugReproductionRightEditAndThenLeadingTokenRight,
          issue42BugReproductionRightEditAndThenLeadingTokenMerge
        )
      )
      .and(Trials.api.booleans)
      .withLimit(10)
      .dynamicTests {
        case (
              (
                baseText: String,
                leftText: String,
                rightText: String,
                expectedText: String
              ),
              mirrorImage: Boolean
            ) =>
          val baseSources = MappedContentSourcesOfTokens(
            contentsByPath =
              Map(placeholderPath -> stuntDoubleTokens(baseText)),
            label = "base"
          )
          val leftSources = MappedContentSourcesOfTokens(
            contentsByPath = Map(
              placeholderPath -> stuntDoubleTokens(
                if mirrorImage then rightText else leftText
              )
            ),
            label = "left"
          )
          val rightSources = MappedContentSourcesOfTokens(
            contentsByPath = Map(
              placeholderPath -> stuntDoubleTokens(
                if mirrorImage then leftText else rightText
              )
            ),
            label = "right"
          )

          val Right(codeMotionAnalysis) = CodeMotionAnalysis.of(
            baseSources = baseSources,
            leftSources = leftSources,
            rightSources = rightSources
          )(configuration): @unchecked

          val (mergeResultsByPath, _) =
            codeMotionAnalysis.merge(_.flatMap(ContentResolution.apply))

          verifyContent(placeholderPath, mergeResultsByPath)(
            stuntDoubleTokens(expectedText)
          )
      }

  end issue42BugReproduction

  @Test
  def codeMotion(): Unit =
    val configuration = Configuration(
      minimumMatchSize = 4,
      thresholdSizeFractionForMatching = 0,
      minimumAmbiguousMatchSize = 0,
      ambiguousMatchesThreshold = 10
    )

    val placeholderPath: FakePath = "*** STUNT DOUBLE ***"

    val baseSources = MappedContentSourcesOfTokens(
      contentsByPath =
        Map(placeholderPath -> tokens(codeMotionExampleBase).get),
      label = "base"
    )
    val leftSources = MappedContentSourcesOfTokens(
      contentsByPath =
        Map(placeholderPath -> tokens(codeMotionExampleLeft).get),
      label = "left"
    )
    val rightSources = MappedContentSourcesOfTokens(
      contentsByPath =
        Map(placeholderPath -> tokens(codeMotionExampleRight).get),
      label = "right"
    )

    val Right(codeMotionAnalysis) = CodeMotionAnalysis.of(
      baseSources = baseSources,
      leftSources = leftSources,
      rightSources = rightSources
    )(configuration): @unchecked

    val (mergeResultsByPath, _) =
      codeMotionAnalysis.merge(_.flatMap(ContentResolution.apply))

    verifyContent(placeholderPath, mergeResultsByPath)(
      tokens(codeMotionExampleExpectedMerge).get
    )
  end codeMotion

<<<<<<< HEAD
  private def verifyContent(
      path: FakePath,
      mergeResultsByPath: Map[FakePath, MergeResult[IndexedSeq[Token]]]
  )(
      expectedTokens: IndexedSeq[Token],
      equality: (Token, Token) => Boolean = Token.equality
  ): Unit =
    println(fansi.Color.Yellow(s"Checking $path...\n"))
    println(fansi.Color.Yellow("Expected..."))
    println(fansi.Color.Green(reconstituteTextFrom(expectedTokens)))

    mergeResultsByPath(path) match
      case FullyMerged(result) =>
        println(fansi.Color.Yellow("Fully merged result..."))
        println(fansi.Color.Green(reconstituteTextFrom(result)))
        assert(result.corresponds(expectedTokens)(equality))
      case MergedWithConflicts(leftResult, rightResult) =>
        println(fansi.Color.Red(s"Left result..."))
        println(fansi.Color.Green(reconstituteTextFrom(leftResult)))
        println(fansi.Color.Red(s"Right result..."))
        println(fansi.Color.Green(reconstituteTextFrom(rightResult)))

        fail("Should have seen a clean merge.")
    end match
  end verifyContent

=======
>>>>>>> 6f3508c0
  @TestFactory
  def codeMotionWithSplit(): DynamicTests =
    Trials.api
      .integers(lowerBound = 1, upperBound = 10)
      .withLimit(10)
      .dynamicTests { minimumMatchSize =>
        val configuration = Configuration(
          minimumMatchSize = minimumMatchSize,
          thresholdSizeFractionForMatching = 0,
          minimumAmbiguousMatchSize = minimumMatchSize,
          ambiguousMatchesThreshold = 10
        )

        val originalPath: FakePath = "*** ORIGINAL ***"
        val hivedOffPath: FakePath = "*** HIVED OFF ***"

        val baseSources = MappedContentSourcesOfTokens(
          contentsByPath = Map(
            originalPath -> tokens(codeMotionExampleWithSplitOriginalBase).get
          ),
          label = "base"
        )
        val leftSources = MappedContentSourcesOfTokens(
          contentsByPath = Map(
            originalPath -> tokens(codeMotionExampleWithSplitOriginalLeft).get
          ),
          label = "left"
        )
        val rightSources = MappedContentSourcesOfTokens(
          contentsByPath = Map(
            originalPath -> tokens(codeMotionExampleWithSplitOriginalRight).get,
            hivedOffPath -> tokens(codeMotionExampleWithSplitHivedOffRight).get
          ),
          label = "right"
        )

        val Right(codeMotionAnalysis) = CodeMotionAnalysis.of(
          baseSources = baseSources,
          leftSources = leftSources,
          rightSources = rightSources
        )(configuration): @unchecked

        val (mergeResultsByPath, _) =
          codeMotionAnalysis.merge(_.flatMap(ContentResolution.apply))

        verifyContent(originalPath, mergeResultsByPath)(
          tokens(codeMotionExampleWithSplitOriginalExpectedMerge).get
        )

        verifyContent(hivedOffPath, mergeResultsByPath)(
          tokens(codeMotionExampleWithSplitHivedOffExpectedMerge).get
        )
      }
  end codeMotionWithSplit

  @TestFactory
  def merging(): DynamicTests =
    val minimumMatchSizes = Trials.api.integers(2, 10)

    minimumMatchSizes.withLimit(30).dynamicTests { minimumMatchSize =>
      val configuration = Configuration(
        minimumMatchSize = minimumMatchSize,
        thresholdSizeFractionForMatching = 0,
        minimumAmbiguousMatchSize = 4,
        ambiguousMatchesThreshold = 10
      )

      val prosePath: FakePath    = "prose"
      val sbtBuildPath: FakePath = "sbtBuild"

      val baseSources =
        MappedContentSourcesOfTokens(
          contentsByPath = Map(
            prosePath    -> tokens(wordsworth).get,
            sbtBuildPath -> tokens(baseSbtBuild).get
          ),
          label = "base"
        )
      val leftSources =
        MappedContentSourcesOfTokens(
          contentsByPath = Map(
            prosePath    -> tokens(jobsworth).get,
            sbtBuildPath -> tokens(leftSbtBuild).get
          ),
          label = "left"
        )
      val rightSources =
        MappedContentSourcesOfTokens(
          contentsByPath = Map(
            prosePath    -> tokens(emsworth).get,
            sbtBuildPath -> tokens(rightSbtBuild).get
          ),
          label = "right"
        )

      val Right(codeMotionAnalysis) = CodeMotionAnalysis.of(
        baseSources = baseSources,
        leftSources = leftSources,
        rightSources = rightSources
      )(configuration): @unchecked

      val (mergeResultsByPath, _) =
        codeMotionAnalysis.merge(_.flatMap(ContentResolution.apply))

      def merge(path: FakePath): Unit =
        mergeResultsByPath(path) match
          case FullyMerged(result) =>
            println(fansi.Color.Yellow("Fully merged result..."))
            println(fansi.Color.Green(reconstituteTextFrom(result)))
          case MergedWithConflicts(leftResult, rightResult) =>
            println(fansi.Color.Red(s"Left result..."))
            println(fansi.Color.Green(reconstituteTextFrom(leftResult)))
            println(fansi.Color.Red(s"Right result..."))
            println(fansi.Color.Green(reconstituteTextFrom(rightResult)))
      end merge

      merge(prosePath)
      merge(sbtBuildPath)
    }
  end merging

  @TestFactory
  def whitespaceOnlyEditing(): DynamicTests =
    (Trials.api.booleans and Trials.api.booleans).withLimit(4).dynamicTests {
      (leftEdited, rightEdited) =>
        val configuration = Configuration(
          minimumMatchSize = 4,
          thresholdSizeFractionForMatching = 0.1,
          minimumAmbiguousMatchSize = 0,
          ambiguousMatchesThreshold = 10
        )

        val placeholderPath: FakePath = "*** STUNT DOUBLE ***"

        val baseSources = MappedContentSourcesOfTokens(
          contentsByPath =
            Map(placeholderPath -> tokens(whitespaceOnlyChangeExampleBase).get),
          label = "base"
        )
        val leftSources = MappedContentSourcesOfTokens(
          contentsByPath = Map(
            placeholderPath -> tokens(
              if leftEdited then whitespaceOnlyChangeExampleLeftEdited
              else whitespaceOnlyChangeExampleBase
            ).get
          ),
          label = "left"
        )
        val rightSources = MappedContentSourcesOfTokens(
          contentsByPath = Map(
            placeholderPath -> tokens(
              if rightEdited then whitespaceOnlyChangeExampleRightEdited
              else whitespaceOnlyChangeExampleBase
            ).get
          ),
          label = "right"
        )

        val Right(codeMotionAnalysis) = CodeMotionAnalysis.of(
          baseSources = baseSources,
          leftSources = leftSources,
          rightSources = rightSources
        )(configuration): @unchecked

        val expected = tokens(
          if leftEdited && rightEdited then
            // The left takes precedence over the right when both have
            // whitespace changes.
            whitespaceOnlyChangeExampleLeftEdited
          else if leftEdited then whitespaceOnlyChangeExampleLeftEdited
          else if rightEdited then
            // NOTE: this one is in contrast to what Git does.
            whitespaceOnlyChangeExampleRightEdited
          else whitespaceOnlyChangeExampleBase
        ).get

        val (mergeResultsByPath, _) =
          codeMotionAnalysis.merge(_.flatMap(ContentResolution.apply))

        verifyContent(placeholderPath, mergeResultsByPath)(expected, _ == _)
    }
  end whitespaceOnlyEditing

  private def verifyContent(
      path: FakePath,
      mergeResultsByPath: Map[FakePath, MergeResult[Token]]
  )(
      expectedTokens: IndexedSeq[Token],
      equality: (Token, Token) => Boolean = Token.equality
  ): Unit =
    println(fansi.Color.Yellow(s"Checking $path...\n"))
    println(fansi.Color.Yellow("Expected..."))
    println(fansi.Color.Green(reconstituteTextFrom(expectedTokens)))

    mergeResultsByPath(path) match
      case FullyMerged(result) =>
        println(fansi.Color.Yellow("Fully merged result..."))
        println(fansi.Color.Green(reconstituteTextFrom(result)))
        assert(result.corresponds(expectedTokens)(equality))
      case MergedWithConflicts(leftResult, rightResult) =>
        println(fansi.Color.Red(s"Left result..."))
        println(fansi.Color.Green(reconstituteTextFrom(leftResult)))
        println(fansi.Color.Red(s"Right result..."))
        println(fansi.Color.Green(reconstituteTextFrom(rightResult)))

        fail("Should have seen a clean merge.")
    end match
  end verifyContent

  @TestFactory
  def whitespaceOnlyEditingWithCodeMotion(): DynamicTests =
    enum RenamingSide:
      case Left
      case Right
      case Both
    end RenamingSide

    (Trials.api.booleans and Trials.api.booleans and Trials.api.choose(
      RenamingSide.values
    ))
      .withLimit(12)
      .dynamicTests { (leftEdited, rightEdited, renamingSide) =>
        val configuration = Configuration(
          minimumMatchSize = 4,
          thresholdSizeFractionForMatching = 0.1,
          minimumAmbiguousMatchSize = 0,
          ambiguousMatchesThreshold = 10
        )

        val originalPath: FakePath             = "*** ORIGINAL ***"
        val renamedForCodeMotionPath: FakePath = "*** RENAMED ***"

        val baseSources = MappedContentSourcesOfTokens(
          contentsByPath =
            Map(originalPath -> tokens(whitespaceOnlyChangeExampleBase).get),
          label = "base"
        )

        val (leftPath, rightPath) =
          renamingSide match
            case RenamingSide.Left => renamedForCodeMotionPath -> originalPath
            case RenamingSide.Right => originalPath -> renamedForCodeMotionPath
            case RenamingSide.Both  =>
              renamedForCodeMotionPath -> renamedForCodeMotionPath

        val leftSources = MappedContentSourcesOfTokens(
          contentsByPath = Map(
            leftPath -> tokens(
              if leftEdited then whitespaceOnlyChangeExampleLeftEdited
              else whitespaceOnlyChangeExampleBase
            ).get
          ),
          label = "left"
        )
        val rightSources = MappedContentSourcesOfTokens(
          contentsByPath = Map(
            rightPath -> tokens(
              if rightEdited then whitespaceOnlyChangeExampleRightEdited
              else whitespaceOnlyChangeExampleBase
            ).get
          ),
          label = "right"
        )

        val Right(codeMotionAnalysis) = CodeMotionAnalysis.of(
          baseSources = baseSources,
          leftSources = leftSources,
          rightSources = rightSources
        )(configuration): @unchecked

        val expected = tokens(
          if leftEdited && rightEdited then
            // The left takes precedence over the right when both have
            // whitespace changes.
            whitespaceOnlyChangeExampleLeftEdited
          else if leftEdited then whitespaceOnlyChangeExampleLeftEdited
          else if rightEdited then
            // NOTE: this one is in contrast to what Git does.
            whitespaceOnlyChangeExampleRightEdited
          else whitespaceOnlyChangeExampleBase
        ).get

        val (mergeResultsByPath, _) =
          codeMotionAnalysis.merge(_.flatMap(ContentResolution.apply))

        renamingSide match
          case RenamingSide.Both =>
            assert(!mergeResultsByPath.contains(originalPath))
          case _ => verifyAbsenceOfContent(originalPath, mergeResultsByPath)
        end match

        verifyContent(renamedForCodeMotionPath, mergeResultsByPath)(
          expected,
          _ == _
        )
      }
  end whitespaceOnlyEditingWithCodeMotion

<<<<<<< HEAD
  private def verifyAbsenceOfContent(
      path: FakePath,
      mergeResultsByPath: Map[FakePath, MergeResult[IndexedSeq[Token]]]
  ): Unit =
    mergeResultsByPath(path) match
      case FullyMerged(result) =>
        assert(
          result.isEmpty,
          fansi.Color
            .Yellow(
              s"\nShould not have this content at $path...\n"
            )
            .render + fansi.Color
            .Green(
              reconstituteTextFrom(result)
            )
            .render
        )
      case MergedWithConflicts(leftResult, rightResult) =>
        fail(
          fansi.Color
            .Yellow(
              s"\nShould not have this content at $path...\n"
            )
            .render + fansi.Color.Red(s"\nLeft result...\n")
            + fansi.Color.Green(reconstituteTextFrom(leftResult)).render
            + fansi.Color.Red(s"\nRight result...\n").render
            + fansi.Color.Green(reconstituteTextFrom(rightResult)).render
        )
    end match
  end verifyAbsenceOfContent

=======
>>>>>>> 6f3508c0
  @TestFactory
  def codeMotionAcrossAFileRename(): DynamicTests =
    val configuration = Configuration(
      minimumMatchSize = 2,
      thresholdSizeFractionForMatching = 0,
      minimumAmbiguousMatchSize = 0,
      ambiguousMatchesThreshold = 10
    )

    val originalPath: FakePath = "*** ORIGINAL ***"
    val renamedPath: FakePath  = "*** RENAMED ***"

    Trials.api
      .choose(
        (
          "Inserted context migrated across the file rename.",
          heyDiddleDiddleInModernForm,
          heyDiddleDiddleInArchaicForm,
          heyDiddleDiddleWithInsertions,
          heyDiddleDiddleWithInsertionsExpectedMerge
        ),
        (
          "Intra-file code motion migrated across the file rename.",
          heyDiddleDiddleInModernForm,
          heyDiddleDiddleInArchaicForm,
          heyDiddleDiddleWithIntraFileMove,
          heyDiddleDiddleWithIntraFileMoveExpectedMerge
        ),
        (
          "Intra-file code motion with surrounding inserted context migrated across the file rename.",
          heyDiddleDiddleInModernForm,
          heyDiddleDiddleInArchaicForm,
          heyDiddleDiddleWithIntraFileMoveAndSurroundingInsertions,
          heyDiddleDiddleWithIntraFileMoveAndSurroundingInsertionsExpectedMerge
        ),
        // This has been thrown into the Too-Hard-Basket once again...
//        (
//          "Intra-file code motion migrated across the file rename - variation.",
//          heyDiddleDiddleInModernForm,
//          heyDiddleDiddleInPsychoticForm,
//          heyDiddleDiddleWithIntraFileMove,
//          heyDiddleDiddleInPsychoticFormExpectedMerge
//        ),
        (
          "Inserted context migrated across the file rename with a deletion at the destination.",
          heyDiddleDiddleInModernForm,
          heyDiddleDiddleWithDeletionAtDestination,
          heyDiddleDiddleWithInsertions,
          heyDiddleDiddleWithInsertionsAndADeletionAtDestinationExpectedMerge
        )
      )
      .and(Trials.api.booleans)
      .withLimit(10)
      .dynamicTests {
        case (
              (
                label,
                baseContent,
                leftContent,
                rightContent,
                expectedMergeContent
              ),
              // NOTE: when the test case is mirrored, the migrations becomes
              // captures instead.
              mirrorImage
            ) =>
          println(fansi.Color.Yellow(s"*** $label ***"))

          val baseSources = MappedContentSourcesOfTokens(
            contentsByPath = Map(
              originalPath -> tokens(baseContent).get
            ),
            label = "base"
          )

          val leftSources = MappedContentSourcesOfTokens(
            contentsByPath = Map(
              renamedPath -> tokens(
                if mirrorImage then rightContent else leftContent
              ).get
            ),
            label = "left"
          )

          val rightSources = MappedContentSourcesOfTokens(
            contentsByPath = Map(
              originalPath -> tokens(
                if mirrorImage then leftContent else rightContent
              ).get
            ),
            label = "right"
          )

          val Right(codeMotionAnalysis) = CodeMotionAnalysis.of(
            baseSources = baseSources,
            leftSources = leftSources,
            rightSources = rightSources
          )(configuration): @unchecked

          val (mergeResultsByPath, moveDestinationsReport) =
            codeMotionAnalysis.merge(_.flatMap(ContentResolution.apply))

          println(fansi.Color.Yellow(s"Final move destinations report...\n"))
          println(
            fansi.Color
              .Green(moveDestinationsReport.summarizeInText.mkString("\n"))
          )

          verifyContent(renamedPath, mergeResultsByPath)(
            tokens(expectedMergeContent).get
          )

          verifyAbsenceOfContent(originalPath, mergeResultsByPath)
      }
  end codeMotionAcrossAFileRename

  @TestFactory
  def codeMotionAcrossTwoFilesWhoseContentIsCombinedTogetherToMakeANewReplacementFile()
      : DynamicTests =
    val configuration = Configuration(
      minimumMatchSize = 2,
      thresholdSizeFractionForMatching = 0,
      minimumAmbiguousMatchSize = 0,
      ambiguousMatchesThreshold = 10
    )

    val proverbsPath: FakePath    = "*** PROVERBS ***"
    val palindromesPath: FakePath = "*** PALINDROMES ***"
    val combinedPath: FakePath    = "*** COMBINED ***"

    Trials.api
      .choose(
        (
          "Concatenation.",
          (proverbs, palindromes),
          (proverbsMeetAgileConsultant, palindromesMeetAgileConsultant),
          concatenatedWordPlay,
          concatenatedWordPlayExpectedMerge
        ),
        (
          "Jumbling.",
          (proverbs, palindromes),
          (proverbsMeetAgileConsultant, palindromesMeetAgileConsultant),
          jumbledWordPlay,
          jumbledWordPlayExpectedMerge
        ),
        (
          "One line moves out of the first half past the end of the second half.",
          (proverbs, palindromes),
          (proverbsMeetAgileConsultant, palindromesMeetAgileConsultant),
          moveToTheEndWordPlay,
          moveToTheEndWordPlayExpectedMerge
        ),
        (
          "Leading lines from both halves are made adjacent.",
          (proverbs, palindromes),
          (proverbsMeetAgileConsultant, palindromesMeetAgileConsultant),
          makeLeadingLinesFromBothHalvesAdjacentWordPlay,
          makeLeadingLinesFromBothHalvesAdjacentWordPlayExpectedMerge
        ),
        (
          "Leading lines from both halves are made adjacent with some leading deletion.",
          (proverbs, palindromes),
          (proverbsMeetAgileConsultant, palindromesMeetAgileConsultant),
          makeLeadingLinesFromBothHalvesAdjacentWithSomeLeadingDeletionWordPlay,
          makeLeadingLinesFromBothHalvesAdjacentWithSomeLeadingDeletionWordPlayExpectedMerge
        )
      )
      .withLimit(5)
      .dynamicTests {
        case (
              (
                label,
                (proverbsBaseContent, palindromesBaseContent),
                (proverbsLeftContent, palindromesLeftContent),
                combinedRightContent,
                expectedMergeContent
              )
            ) =>
          println(fansi.Color.Yellow(s"*** $label ***"))

          val baseSources = MappedContentSourcesOfTokens(
            contentsByPath = Map(
              proverbsPath    -> tokens(proverbsBaseContent).get,
              palindromesPath -> tokens(palindromesBaseContent).get
            ),
            label = "base"
          )

          val leftSources = MappedContentSourcesOfTokens(
            contentsByPath = Map(
              proverbsPath    -> tokens(proverbsLeftContent).get,
              palindromesPath -> tokens(palindromesLeftContent).get
            ),
            label = "left"
          )

          val rightSources = MappedContentSourcesOfTokens(
            contentsByPath = Map(
              combinedPath -> tokens(
                combinedRightContent
              ).get
            ),
            label = "right"
          )

          val Right(codeMotionAnalysis) = CodeMotionAnalysis.of(
            baseSources = baseSources,
            leftSources = leftSources,
            rightSources = rightSources
          )(configuration): @unchecked

          val (mergeResultsByPath, moveDestinationsReport) =
            codeMotionAnalysis.merge(_.flatMap(ContentResolution.apply))

          println(fansi.Color.Yellow(s"Final move destinations report...\n"))
          println(
            fansi.Color
              .Green(moveDestinationsReport.summarizeInText.mkString("\n"))
          )

          verifyContent(combinedPath, mergeResultsByPath)(
            tokens(expectedMergeContent).get
          )

          verifyAbsenceOfContent(proverbsPath, mergeResultsByPath)

          verifyAbsenceOfContent(palindromesPath, mergeResultsByPath)
      }
  end codeMotionAcrossTwoFilesWhoseContentIsCombinedTogetherToMakeANewReplacementFile

  private def verifyAbsenceOfContent(
      path: FakePath,
      mergeResultsByPath: Map[FakePath, MergeResult[Token]]
  ): Unit =
    mergeResultsByPath(path) match
      case FullyMerged(result) =>
        assert(
          result.isEmpty,
          fansi.Color
            .Yellow(
              s"\nShould not have this content at $path...\n"
            )
            .render + fansi.Color
            .Green(
              reconstituteTextFrom(result)
            )
            .render
        )
      case MergedWithConflicts(leftResult, rightResult) =>
        fail(
          fansi.Color
            .Yellow(
              s"\nShould not have this content at $path...\n"
            )
            .render + fansi.Color.Red(s"\nLeft result...\n")
            + fansi.Color.Green(reconstituteTextFrom(leftResult)).render
            + fansi.Color.Red(s"\nRight result...\n").render
            + fansi.Color.Green(reconstituteTextFrom(rightResult)).render
        )
    end match
  end verifyAbsenceOfContent

  @Test
  def furtherMigrationOfAMigratedEditAsAnInsertion(): Unit =
    val configuration = Configuration(
      minimumMatchSize = 2,
      thresholdSizeFractionForMatching = 0,
      minimumAmbiguousMatchSize = 0,
      ambiguousMatchesThreshold = 10
    )

    val proverbsPath: FakePath        = "*** PROVERBS ***"
    val excisedProverbsPath: FakePath = "*** EXCISED PROVERBS ***"

    val baseSources = MappedContentSourcesOfTokens(
      contentsByPath = Map(
        proverbsPath -> tokens(proverbs).get
      ),
      label = "base"
    )

    val leftSources = MappedContentSourcesOfTokens(
      contentsByPath = Map(
        proverbsPath -> tokens(proverbsWithIntraFileMove).get
      ),
      label = "left"
    )

    val rightSources = MappedContentSourcesOfTokens(
      contentsByPath = Map(
        proverbsPath        -> tokens(leftoverProverbsWithEdit).get,
        excisedProverbsPath -> tokens(excisedProverbs).get
      ),
      label = "right"
    )

    val Right(codeMotionAnalysis) = CodeMotionAnalysis.of(
      baseSources = baseSources,
      leftSources = leftSources,
      rightSources = rightSources
    )(configuration): @unchecked

    val (mergeResultsByPath, moveDestinationsReport) =
      codeMotionAnalysis.merge(_.flatMap(ContentResolution.apply))

    println(fansi.Color.Yellow(s"Final move destinations report...\n"))
    println(
      fansi.Color
        .Green(moveDestinationsReport.summarizeInText.mkString("\n"))
    )

    verifyContent(excisedProverbsPath, mergeResultsByPath)(
      tokens(excisedProverbsExpectedMerge).get
    )

    verifyContent(proverbsPath, mergeResultsByPath)(
      tokens(leftOverProverbsExpectedMerge).get
    )

  end furtherMigrationOfAMigratedEditAsAnInsertion

  @Test
  def codeMotionAmbiguousWithAPreservation(): Unit =
    val configuration = Configuration(
      minimumMatchSize = 2,
      thresholdSizeFractionForMatching = 0,
      minimumAmbiguousMatchSize = 0,
      // Need a large value for this, as the single-character tokenization
      // yields runs of repeated tokens, thus causing lots of ambiguous
      // overlaps.
      ambiguousMatchesThreshold = 200
    )

    val ehs  = "A".repeat(10)
    val ease = "e".repeat(11)
    val ayes = "I".repeat(12)
    val owes = "o".repeat(13)
    val ewes = "U".repeat(14)
    val wise = "y".repeat(5)

    val bees   = "b".repeat(20)
    val seize  = "c".repeat(21)
    val peas   = "p".repeat(7)
    val queues = "q".repeat(22)

    // On the left, the initial `ease` and the `ayes` go to the end, swapping
    // around. There is however another fixed `ease`, isolated by `peas` being
    // inserted on the left and `queues` being inserted on the right. The moving
    // `ease` is edited into `bees`, and the `ayes` anchors the `seize`.

    val baseText = ehs ++ ease ++ ayes ++ owes ++ ewes ++ ease ++ wise

    val leftText = ehs ++ owes ++ ewes ++ peas ++ ease ++ wise ++ ayes ++ ease

    val rightText =
      ehs ++ bees ++ ayes ++ seize ++ owes ++ ewes ++ ease ++ queues ++ wise

    val expectedMergeText =
      ehs ++ owes ++ ewes ++ peas ++ ease ++ queues ++ wise ++ ayes ++ seize ++ bees

    val placeholderPath: FakePath = "*** STUNT DOUBLE ***"

    val tokenRegex = raw".".r.anchored

    def stuntDoubleTokens(content: String): Vector[Token] = tokenRegex
      .findAllMatchIn(content)
      .map(_.group(0))
      .map(Token.Significant.apply)
      .toVector

    val baseSources = MappedContentSourcesOfTokens(
      contentsByPath = Map(
        placeholderPath -> stuntDoubleTokens(baseText)
      ),
      label = "base"
    )

    val leftSources = MappedContentSourcesOfTokens(
      contentsByPath = Map(
        placeholderPath -> stuntDoubleTokens(leftText)
      ),
      label = "left"
    )

    val rightSources = MappedContentSourcesOfTokens(
      contentsByPath = Map(
        placeholderPath -> stuntDoubleTokens(rightText)
      ),
      label = "right"
    )

    val Right(codeMotionAnalysis) = CodeMotionAnalysis.of(
      baseSources = baseSources,
      leftSources = leftSources,
      rightSources = rightSources
    )(configuration): @unchecked

    val (mergeResultsByPath, moveDestinationsReport) =
      codeMotionAnalysis.merge(_.flatMap(ContentResolution.apply))

    println(fansi.Color.Yellow(s"Final move destinations report...\n"))
    println(
      fansi.Color
        .Green(moveDestinationsReport.summarizeInText.mkString("\n"))
    )

    verifyContent(placeholderPath, mergeResultsByPath)(
      stuntDoubleTokens(expectedMergeText)
    )
  end codeMotionAmbiguousWithAPreservation

  @Test
  def coincidences(): Unit =
    val configuration = Configuration(
      minimumMatchSize = 4,
      thresholdSizeFractionForMatching = 0,
      minimumAmbiguousMatchSize = 0,
      ambiguousMatchesThreshold = 10
    )

    val placeholderPath: FakePath = "*** STUNT DOUBLE ***"

    val baseSources = MappedContentSourcesOfTokens(
      contentsByPath = Map(placeholderPath -> tokens(coincidencesBase).get),
      label = "base"
    )
    val leftSources = MappedContentSourcesOfTokens(
      contentsByPath = Map(placeholderPath -> tokens(coincidencesLeft).get),
      label = "left"
    )
    val rightSources = MappedContentSourcesOfTokens(
      contentsByPath = Map(placeholderPath -> tokens(coincidencesRight).get),
      label = "right"
    )

    val Right(codeMotionAnalysis) = CodeMotionAnalysis.of(
      baseSources = baseSources,
      leftSources = leftSources,
      rightSources = rightSources
    )(configuration): @unchecked

    val (mergeResultsByPath, _) =
      codeMotionAnalysis.merge(_.flatMap(ContentResolution.apply))

    verifyContent(placeholderPath, mergeResultsByPath)(
      tokens(coincidencesExpectedMerge).get
    )
  end coincidences

  @TestFactory
  def simpleCodeMotionAcrossAFileRenameExamples(): DynamicTests =
    val configuration = Configuration(
      minimumMatchSize = 1,
      thresholdSizeFractionForMatching = 0,
      minimumAmbiguousMatchSize = 0,
      ambiguousMatchesThreshold = 10
    )

    val originalPath: FakePath = "*** ORIGINAL ***"
    val renamedPath: FakePath  = "*** RENAMED ***"

    Trials.api
      .choose(
        (
          "Pure move.",
          "Anchor",
          "Anchor",
          "Anchor",
          "Anchor"
        ),
        (
          "Edit migration.",
          "Edited",
          "Edited",
          "MigratedEdit",
          "MigratedEdit"
        ),
        (
          "Edit migration preceded by a pure move.",
          "PrecedingAnchor Edited",
          "PrecedingAnchor Edited",
          "PrecedingAnchor MigratedEdit",
          "PrecedingAnchor MigratedEdit"
        ),
        (
          "Edit migration succeeded by a pure move.",
          "Edited SucceedingAnchor",
          "Edited SucceedingAnchor",
          "MigratedEdit SucceedingAnchor",
          "MigratedEdit SucceedingAnchor"
        ),
        (
          "Edit migration surrounded by pure moves.",
          "PrecedingAnchor Edited SucceedingAnchor",
          "PrecedingAnchor Edited SucceedingAnchor",
          "PrecedingAnchor MigratedEdit SucceedingAnchor",
          "PrecedingAnchor MigratedEdit SucceedingAnchor"
        ),
        // This has been commented out, because nothing actually moves; in fact
        // the original path is just deleted.
//        (
//          "Edit capture.",
//          "Edited",
//          "CapturedEdit",
//          "Edited",
//          "CapturedEdit"
//        ),
        (
          "Edit capture preceded by a pure move.",
          "PrecedingAnchor Edited",
          "PrecedingAnchor CapturedEdit",
          "PrecedingAnchor Edited",
          "PrecedingAnchor CapturedEdit"
        ),
        (
          "Edit capture succeeded by a pure move.",
          "Edited SucceedingAnchor",
          "CapturedEdit SucceedingAnchor",
          "Edited SucceedingAnchor",
          "CapturedEdit SucceedingAnchor"
        ),
        (
          "Edit capture surrounded by pure moves.",
          "PrecedingAnchor Edited SucceedingAnchor",
          "PrecedingAnchor CapturedEdit SucceedingAnchor",
          "PrecedingAnchor Edited SucceedingAnchor",
          "PrecedingAnchor CapturedEdit SucceedingAnchor"
        ),
        (
          "Deletion migration.",
          "Deleted",
          "Deleted",
          "",
          ""
        ),
        (
          "Deletion migration preceded by a pure move.",
          "PrecedingAnchor Deleted",
          "PrecedingAnchor Deleted",
          "PrecedingAnchor",
          "PrecedingAnchor"
        ),
        (
          "Deletion migration succeeded by a pure move.",
          "Deleted SucceedingAnchor",
          "Deleted SucceedingAnchor",
          "MigratedEdit",
          "MigratedEdit"
        ),
        (
          "Deletion migration surrounded by pure moves.",
          "PrecedingAnchor Deleted SucceedingAnchor",
          "PrecedingAnchor Deleted SucceedingAnchor",
          "PrecedingAnchor SucceedingAnchor",
          "PrecedingAnchor SucceedingAnchor"
        ),
        // This has been commented out, because nothing actually moves; in fact
        // the original path is just deleted.
//        (
//          "Deletion capture.",
//          "Deleted",
//          "",
//          "Deleted",
//          ""
//        ),
        (
          "Deletion capture preceded by a pure move.",
          "PrecedingAnchor Deleted",
          "PrecedingAnchor",
          "PrecedingAnchor Deleted",
          "PrecedingAnchor"
        ),
        (
          "Deletion capture succeeded by a pure move.",
          "Deleted SucceedingAnchor",
          "SucceedingAnchor",
          "Deleted SucceedingAnchor",
          "SucceedingAnchor"
        ),
        (
          "Deletion capture surrounded by pure moves.",
          "PrecedingAnchor Deleted SucceedingAnchor",
          "PrecedingAnchor SucceedingAnchor",
          "PrecedingAnchor Deleted SucceedingAnchor",
          "PrecedingAnchor SucceedingAnchor"
        ),
        (
          "Insertion migration preceded by a pure move.",
          "PrecedingAnchor",
          "PrecedingAnchor",
          "PrecedingAnchor MigratedInsertion",
          "PrecedingAnchor MigratedInsertion"
        ),
        (
          "Insertion migration succeeded by a pure move.",
          "SucceedingAnchor",
          "SucceedingAnchor",
          "MigratedInsertion SucceedingAnchor",
          "MigratedInsertion SucceedingAnchor"
        ),
        (
          "Insertion migration surrounded by pure moves.",
          "PrecedingAnchor SucceedingAnchor",
          "PrecedingAnchor SucceedingAnchor",
          "PrecedingAnchor MigratedInsertion SucceedingAnchor",
          "PrecedingAnchor MigratedInsertion SucceedingAnchor"
        ),
        (
          "Insertion capture preceded by a pure move.",
          "PrecedingAnchor",
          "PrecedingAnchor CapturedInsertion",
          "PrecedingAnchor",
          "PrecedingAnchor CapturedInsertion"
        ),
        (
          "Insertion capture succeeded by a pure move.",
          "SucceedingAnchor",
          "CapturedInsertion SucceedingAnchor",
          "SucceedingAnchor",
          "CapturedInsertion SucceedingAnchor"
        ),
        (
          "Insertion capture surrounded by pure moves.",
          "PrecedingAnchor SucceedingAnchor",
          "PrecedingAnchor CapturedInsertion SucceedingAnchor",
          "PrecedingAnchor SucceedingAnchor",
          "PrecedingAnchor CapturedInsertion SucceedingAnchor"
        )
      )
      .and(Trials.api.booleans)
      .withLimit(100)
      .dynamicTests {
        case (
              (
                label,
                baseOriginalContent,
                leftRenamedContent,
                rightOriginalContent,
                expectedRenamedMergeContent
              ),
              mirrorImage
            ) =>
          println(fansi.Color.Yellow(s"*** $label ***"))

          val baseSources = MappedContentSourcesOfTokens(
            contentsByPath = Map(
              originalPath -> tokens(baseOriginalContent).get
            ),
            label = "base"
          )

          val (leftSources, rightSources) =
            if mirrorImage then
              (
                MappedContentSourcesOfTokens(
                  contentsByPath = Map(
                    originalPath -> tokens(rightOriginalContent).get
                  ),
                  label = "left"
                ),
                MappedContentSourcesOfTokens(
                  contentsByPath = Map(
                    renamedPath -> tokens(leftRenamedContent).get
                  ),
                  label = "right"
                )
              )
            else
              (
                MappedContentSourcesOfTokens(
                  contentsByPath = Map(
                    renamedPath -> tokens(leftRenamedContent).get
                  ),
                  label = "left"
                ),
                MappedContentSourcesOfTokens(
                  contentsByPath = Map(
                    originalPath -> tokens(rightOriginalContent).get
                  ),
                  label = "right"
                )
              )

          val Right(codeMotionAnalysis) = CodeMotionAnalysis.of(
            baseSources = baseSources,
            leftSources = leftSources,
            rightSources = rightSources
          )(configuration): @unchecked

          val (mergeResultsByPath, moveDestinationsReport) =
            codeMotionAnalysis.merge(_.flatMap(ContentResolution.apply))

          println(fansi.Color.Yellow(s"Final move destinations report...\n"))
          println(
            fansi.Color
              .Green(moveDestinationsReport.summarizeInText.mkString("\n"))
          )

          verifyContent(renamedPath, mergeResultsByPath)(
            tokens(expectedRenamedMergeContent).get
          )

          verifyAbsenceOfContent(originalPath, mergeResultsByPath)
      }
  end simpleCodeMotionAcrossAFileRenameExamples

  @TestFactory
  def forwardingThroughCodeMotionAcrossAFileRenameExamples(): DynamicTests =
    val configuration = Configuration(
      minimumMatchSize = 1,
      thresholdSizeFractionForMatching = 0,
      minimumAmbiguousMatchSize = 0,
      ambiguousMatchesThreshold = 10
    )

    val originalPath: FakePath  = "*** ORIGINAL ***"
    val renamedPath: FakePath   = "*** RENAMED ***"
    val forwardedPath: FakePath = "*** FORWARDED ***"

    Trials.api
      .choose(
        (
          "Forwarded pure move preceded by a pure move.",
          ("PrecedingAnchor", "Forwarded"),
          ("PrecedingAnchor", "Forwarded"),
          "PrecedingAnchor Forwarded",
          "PrecedingAnchor Forwarded"
        ),
        (
          "Forwarded pure move succeeded by a pure move.",
          ("SucceedingAnchor", "Forwarded"),
          ("SucceedingAnchor", "Forwarded"),
          "Forwarded SucceedingAnchor",
          "Forwarded SucceedingAnchor"
        ),
        (
          "Forwarded pure move surrounded by pure moves.",
          ("PrecedingAnchor SucceedingAnchor", "Forwarded"),
          ("PrecedingAnchor SucceedingAnchor", "Forwarded"),
          "PrecedingAnchor Forwarded SucceedingAnchor",
          "PrecedingAnchor Forwarded SucceedingAnchor"
        ),
        (
          "Forwarded edit preceded by a pure move.",
          ("PrecedingAnchor", "ForwardedEdited"),
          ("PrecedingAnchor", "ForwardedEdit"),
          "PrecedingAnchor ForwardedEdited",
          "PrecedingAnchor ForwardedEdit"
        ),
        (
          "Forwarded edit succeeded by a pure move.",
          ("SucceedingAnchor", "ForwardedEdited"),
          ("SucceedingAnchor", "ForwardedEdit"),
          "ForwardedEdited SucceedingAnchor",
          "ForwardedEdit SucceedingAnchor"
        ),
        (
          "Forwarded edit surrounded by pure moves.",
          ("PrecedingAnchor SucceedingAnchor", "ForwardedEdited"),
          ("PrecedingAnchor SucceedingAnchor", "ForwardedEdit"),
          "PrecedingAnchor ForwardedEdited SucceedingAnchor",
          "PrecedingAnchor ForwardedEdit SucceedingAnchor"
        ),
        (
          "Forwarded deletion preceded by a pure move.",
          ("PrecedingAnchor", "ForwardedDeleted"),
          ("PrecedingAnchor", ""),
          "PrecedingAnchor ForwardedDeleted",
          "PrecedingAnchor"
        ),
        (
          "Forwarded deletion succeeded by a pure move.",
          ("SucceedingAnchor", "ForwardedDeleted"),
          ("SucceedingAnchor", ""),
          "ForwardedDeleted SucceedingAnchor",
          "SucceedingAnchor"
        ),
        (
          "Forwarded deletion surrounded by pure moves.",
          ("PrecedingAnchor SucceedingAnchor", "ForwardedDeleted"),
          ("PrecedingAnchor SucceedingAnchor", ""),
          "PrecedingAnchor ForwardedDeleted SucceedingAnchor",
          "PrecedingAnchor SucceedingAnchor"
        ),
        (
          "Combined forwarded edit and deletion preceded by a pure move.",
          ("PrecedingAnchor", "ForwardedEdited ForwardedDeleted"),
          ("PrecedingAnchor", "ForwardedEdit"),
          "PrecedingAnchor ForwardedDeleted ForwardedEdited",
          "PrecedingAnchor ForwardedEdit"
        ),
        (
          "Combined forwarded edit and deletion succeeded by a pure move.",
          ("SucceedingAnchor", "ForwardedEdited ForwardedDeleted"),
          ("SucceedingAnchor", "ForwardedEdit"),
          "ForwardedDeleted ForwardedEdited SucceedingAnchor",
          "ForwardedEdit SucceedingAnchor"
        ),
        (
          "Combined forwarded edit and deletion surrounded by pure moves.",
          (
            "PrecedingAnchor SucceedingAnchor",
            "ForwardedEdited ForwardedDeleted"
          ),
          ("PrecedingAnchor SucceedingAnchor", "ForwardedEdit"),
          "PrecedingAnchor ForwardedDeleted ForwardedEdited SucceedingAnchor",
          "PrecedingAnchor ForwardedEdit SucceedingAnchor"
        ),
        (
          "Crazy mixed bag with multiplexed forwarded edit preceded by a pure move.",
          (
            "PrecedingAnchor Deleted EditedOne EditedTwo",
            "ForwardedEditedOne ForwardedEditedTwo"
          ),
          (
            "PrecedingAnchor EditedOne CapturedEdit",
            "ForwardedMultiplexedEdit"
          ),
          "PrecedingAnchor Inserted Deleted ForwardedEditedTwo Edit ForwardedEditedOne EditedTwo",
          "PrecedingAnchor Inserted ForwardedMultiplexedEdit Edit ForwardedMultiplexedEdit CapturedEdit"
        ),
        (
          "Crazy mixed bag with multiplexed forwarded edit succeeded by a pure move.",
          (
            "Deleted EditedOne EditedTwo SucceedingAnchor",
            "ForwardedEditedOne ForwardedEditedTwo"
          ),
          (
            "EditedOne CapturedEdit SucceedingAnchor",
            "ForwardedMultiplexedEdit"
          ),
          "Inserted Deleted ForwardedEditedTwo Edit ForwardedEditedOne EditedTwo SucceedingAnchor",
          "Inserted ForwardedMultiplexedEdit Edit ForwardedMultiplexedEdit CapturedEdit SucceedingAnchor"
        ),
        (
          "Crazy mixed bag with multiplexed forwarded edit surrounded by pure moves.",
          (
            "PrecedingAnchor Deleted EditedOne EditedTwo SucceedingAnchor",
            "ForwardedEditedOne ForwardedEditedTwo"
          ),
          (
            "PrecedingAnchor EditedOne CapturedEdit SucceedingAnchor",
            "ForwardedMultiplexedEdit"
          ),
          "PrecedingAnchor Inserted Deleted ForwardedEditedTwo Edit ForwardedEditedOne EditedTwo SucceedingAnchor",
          "PrecedingAnchor Inserted ForwardedMultiplexedEdit Edit ForwardedMultiplexedEdit CapturedEdit SucceedingAnchor"
        ),
        (
          "Multiple forwarded pure moves landing in migrated edit.",
          ("Edited", "ForwardedMoveOne ForwardedMoveTwo ForwardedMoveThree"),
          ("Edited", "ForwardedMoveOne ForwardedMoveTwo ForwardedMoveThree"),
          "ForwardedMoveThree ForwardedMoveTwo ForwardedMoveOne",
          "ForwardedMoveThree ForwardedMoveTwo ForwardedMoveOne"
        ),
        (
          "Combined forwarded edit landing in migrated edit.",
          (
            "Edited",
            "ForwardedEditedOne ForwardedEditedTwo ForwardedEditedThree"
          ),
          ("Edited", "CombinedForwardedEdit"),
          "ForwardedEditedThree ForwardedEditedTwo ForwardedEditedOne",
          "CombinedForwardedEdit"
        ),
        (
          "Combined forwarded deletions landing in migrated edit.",
          (
            "Edited",
            "ForwardedDeletedOne ForwardedDeletedTwo ForwardedDeletedThree"
          ),
          ("Edited", ""),
          "ForwardedDeletedThree ForwardedDeletedTwo ForwardedDeletedOne",
          ""
        ),
        (
          "Multiple double-forwarded edits landing in migrated edit.",
          (
            "Edited ForwardedEditOne ForwardedEditTwo ForwardedEditThree",
            "ForwardedEditedOne DeletedOne ForwardedEditedTwo DeletedTwo ForwardedEditedThree"
          ),
          (
            "Edited",
            "ForwardedEditOne DeletedOne ForwardedEditTwo DeletedTwo ForwardedEditThree"
          ),
          "ForwardedEditedThree ForwardedEditedTwo ForwardedEditedOne",
          "ForwardedEditThree ForwardedEditTwo ForwardedEditOne"
        )
      )
      .and(Trials.api.booleans)
      .withLimit(100)
      .dynamicTests {
        case (
              (
                label,
                (baseOriginalContent, baseForwardedContent),
                (leftRenamedContent, leftForwardedContent),
                rightOriginalContent,
                expectedRenamedMergeContent
              ),
              mirrorImage
            ) =>
          println(fansi.Color.Yellow(s"*** $label ***"))

          val baseSources = MappedContentSourcesOfTokens(
            contentsByPath = Map(
              originalPath  -> tokens(baseOriginalContent).get,
              forwardedPath -> tokens(baseForwardedContent).get
            ),
            label = "base"
          )

          val (leftSources, rightSources) =
            if mirrorImage then
              (
                MappedContentSourcesOfTokens(
                  contentsByPath = Map(
                    originalPath -> tokens(
                      rightOriginalContent
                    ).get
                  ),
                  label = "left"
                ),
                MappedContentSourcesOfTokens(
                  contentsByPath = Map(
                    renamedPath   -> tokens(leftRenamedContent).get,
                    forwardedPath -> tokens(leftForwardedContent).get
                  ),
                  label = "right"
                )
              )
            else
              (
                MappedContentSourcesOfTokens(
                  contentsByPath = Map(
                    renamedPath   -> tokens(leftRenamedContent).get,
                    forwardedPath -> tokens(leftForwardedContent).get
                  ),
                  label = "left"
                ),
                MappedContentSourcesOfTokens(
                  contentsByPath = Map(
                    originalPath -> tokens(
                      rightOriginalContent
                    ).get
                  ),
                  label = "right"
                )
              )

          val Right(codeMotionAnalysis) = CodeMotionAnalysis.of(
            baseSources = baseSources,
            leftSources = leftSources,
            rightSources = rightSources
          )(configuration): @unchecked

          val (mergeResultsByPath, moveDestinationsReport) =
            codeMotionAnalysis.merge(_.flatMap(ContentResolution.apply))

          println(fansi.Color.Yellow(s"Final move destinations report...\n"))
          println(
            fansi.Color
              .Green(moveDestinationsReport.summarizeInText.mkString("\n"))
          )

          verifyContent(renamedPath, mergeResultsByPath)(
            tokens(expectedRenamedMergeContent).get
          )

          verifyAbsenceOfContent(originalPath, mergeResultsByPath)

          verifyAbsenceOfContent(forwardedPath, mergeResultsByPath)
      }
  end forwardingThroughCodeMotionAcrossAFileRenameExamples

  @Test
  def multipleEditForwarding(): Unit =
    val configuration = Configuration(
      minimumMatchSize = 1,
      thresholdSizeFractionForMatching = 0,
      minimumAmbiguousMatchSize = 0,
      ambiguousMatchesThreshold = 100
    )

    val finalEditDestinationPath = "*** DELTA ***"

    val hoppingPaths = Seq("*** ALPHA ***", "*** BETA ***", "*** GAMMA ***")

    val paths: Seq[FakePath] = hoppingPaths :+ finalEditDestinationPath

    val leftMoveContents = (1 to 3).map(2 * _)

    val rightMoveContents = leftMoveContents.map(_ - 1)

    val forwardedEdit = -457643

    val filler = (1 to 10).map(100 * _).mkString(" ")

    // For each base path, the first half of the content moves intra-file on the
    // right and inter-file on the left.
    val basePathContents = (rightMoveContents zip leftMoveContents).map {
      case (rightMoveSource, leftMoveSource) =>
        s"$rightMoveSource $filler $leftMoveSource"
    } :+ filler

    // We start with the edit to be forwarded, which bounces the move
    // destinations up by one.
    val leftPathContents =
      (forwardedEdit +: leftMoveContents).map(leading => s"$leading $filler")

    val rightPathContents =
      rightMoveContents.map(trailing => s"$filler $trailing") :+ filler

    val expectedContentForFinalEditDestinationPath = s"$forwardedEdit $filler"

    val baseSources = MappedContentSourcesOfTokens(
      contentsByPath = (paths zip basePathContents.map(tokens(_).get)).toMap,
      label = "base"
    )

    val leftSources = MappedContentSourcesOfTokens(
      contentsByPath = (paths zip leftPathContents.map(tokens(_).get)).toMap,
      label = "left"
    )

    val rightSources = MappedContentSourcesOfTokens(
      contentsByPath = (paths zip rightPathContents.map(tokens(_).get)).toMap,
      label = "right"
    )

    val Right(codeMotionAnalysis) = CodeMotionAnalysis.of(
      baseSources = baseSources,
      leftSources = leftSources,
      rightSources = rightSources
    )(configuration): @unchecked

    val (mergeResultsByPath, moveDestinationsReport) =
      codeMotionAnalysis.merge

    println(fansi.Color.Yellow(s"Final move destinations report...\n"))
    println(
      fansi.Color
        .Green(moveDestinationsReport.summarizeInText.mkString("\n"))
    )

    hoppingPaths.foreach(hoppingPath =>
      verifyContent(hoppingPath, mergeResultsByPath)(
        tokens(filler).get
      )
    )

    verifyContent(finalEditDestinationPath, mergeResultsByPath)(
      tokens(expectedContentForFinalEditDestinationPath).get
    )
  end multipleEditForwarding

  @TestFactory
  def issue126BugReproduction(): DynamicTests =
    val configuration = Configuration(
      minimumMatchSize = 1,
      thresholdSizeFractionForMatching = 0,
      minimumAmbiguousMatchSize = 0,
      ambiguousMatchesThreshold = 10
    )

    Trials.api.booleans.withLimit(2).dynamicTests { mirrorImage =>
      val baseText = "AmbiguousABCAmbiguousDE"

      val leftText = "AmbiguousABCDEAmbiguous"

      val rightText = "EditABCAmbiguousDE"

      val expectedMergeText = "EditABCDEAmbiguous"

      val placeholderPath: FakePath = "*** STUNT DOUBLE ***"

      val tokenRegex = raw"Ambiguous|Edit|A|B|C|D|E".r.anchored

      def stuntDoubleTokens(content: String): Vector[Token] = tokenRegex
        .findAllMatchIn(content)
        .map(_.group(0))
        .map(Token.Significant.apply)
        .toVector

      val baseSources = MappedContentSourcesOfTokens(
        contentsByPath = Map(placeholderPath -> stuntDoubleTokens(baseText)),
        label = "base"
      )
      val leftSources = MappedContentSourcesOfTokens(
        contentsByPath = Map(
          placeholderPath -> stuntDoubleTokens(
            if mirrorImage then rightText else leftText
          )
        ),
        label = "left"
      )
      val rightSources = MappedContentSourcesOfTokens(
        contentsByPath = Map(
          placeholderPath -> stuntDoubleTokens(
            if mirrorImage then leftText else rightText
          )
        ),
        label = "right"
      )

      val Right(codeMotionAnalysis) = CodeMotionAnalysis.of(
        baseSources = baseSources,
        leftSources = leftSources,
        rightSources = rightSources
      )(configuration): @unchecked

      val (mergeResultsByPath, _) =
        codeMotionAnalysis.merge(_.flatMap(ContentResolution.apply))

      verifyContent(placeholderPath, mergeResultsByPath)(
        stuntDoubleTokens(expectedMergeText)
      )
    }
  end issue126BugReproduction

  @TestFactory
  def contentIsEmptiedOnOneSide(): DynamicTests =
    val configuration = Configuration(
      minimumMatchSize = 1,
      thresholdSizeFractionForMatching = 0,
      minimumAmbiguousMatchSize = 0,
      ambiguousMatchesThreshold = 10
    )

    Trials.api.booleans.withLimit(2).dynamicTests { mirrorImage =>
      val emptyText = ""

      val baseText = "Um, ah, mumble, mumble, erm..."

      val leftText = "Um,\tah, mumble,\nmumble, erm..."

      val rightText = emptyText

      // NOTE: this is in contrast to the situation in
      // `MainTest.fileIsAbsentOnOneSide`. Here, the emptying of the content on
      // one side is merged in.
      val expectedMergeText = emptyText

      val placeholderPath: FakePath = "*** STUNT DOUBLE ***"

      val baseSources = MappedContentSourcesOfTokens(
        contentsByPath = Map(placeholderPath -> tokens(baseText).get),
        label = "base"
      )
      val leftSources = MappedContentSourcesOfTokens(
        contentsByPath = Map(
          placeholderPath -> tokens(
            if mirrorImage then rightText else leftText
          ).get
        ),
        label = "left"
      )
      val rightSources = MappedContentSourcesOfTokens(
        contentsByPath = Map(
          placeholderPath -> tokens(
            if mirrorImage then leftText else rightText
          ).get
        ),
        label = "right"
      )

      val Right(codeMotionAnalysis) = CodeMotionAnalysis.of(
        baseSources = baseSources,
        leftSources = leftSources,
        rightSources = rightSources
      )(configuration): @unchecked

      val (mergeResultsByPath, _) =
        codeMotionAnalysis.merge(_.flatMap(ContentResolution.apply))

      verifyContent(placeholderPath, mergeResultsByPath)(
        tokens(expectedMergeText).get
      )
    }
  end contentIsEmptiedOnOneSide

  @TestFactory
  def fileIsAbsentOnOneSide(): DynamicTests =
    val configuration = Configuration(
      minimumMatchSize = 1,
      thresholdSizeFractionForMatching = 0,
      minimumAmbiguousMatchSize = 0,
      ambiguousMatchesThreshold = 10
    )

    Trials.api.booleans.withLimit(2).dynamicTests { mirrorImage =>
      val baseText = "Um, ah, mumble, mumble, erm..."

      val leftText = "Um,\tah, mumble,\nmumble, erm..."

      // NOTE: this is in contrast to the situation in
      // `MainTest.contentIsEmptiedOnOneSide`. Here, the implied deletion of the
      // file is ignored for a simple merge; this is motivated by having to
      // emulate Git's treatment of file deletion-versus-modification conflicts,
      // where we want the modified file to stay as is in its entirety. What we
      // see here is a degenerate case of this, where there is no modification
      // at all on the side opposing the file deletion. This feels hokey, but is
      // worked around by `Main.InWorkingDirectory.indexUpdates`. Furthermore,
      // if the loss of the file is due to content moving to one or more other
      // files, then this *is* reflected as a loss of content in the merge; that
      // is tested for elsewhere in this suite.
      val expectedMergeText = leftText

      val placeholderPath: FakePath = "*** STUNT DOUBLE ***"

      val baseSources = MappedContentSourcesOfTokens(
        contentsByPath = Map(placeholderPath -> tokens(baseText).get),
        label = "base"
      )
      val leftSources = MappedContentSourcesOfTokens(
        contentsByPath =
          if mirrorImage then Map.empty
          else Map(placeholderPath -> tokens(leftText).get),
        label = "left"
      )
      val rightSources = MappedContentSourcesOfTokens(
        contentsByPath =
          if mirrorImage then Map(placeholderPath -> tokens(leftText).get)
          else Map.empty,
        label = "right"
      )

      val Right(codeMotionAnalysis) = CodeMotionAnalysis.of(
        baseSources = baseSources,
        leftSources = leftSources,
        rightSources = rightSources
      )(configuration): @unchecked

      val (mergeResultsByPath, _) =
        codeMotionAnalysis.merge(_.flatMap(ContentResolution.apply))

      verifyContent(placeholderPath, mergeResultsByPath)(
        tokens(expectedMergeText).get
      )
    }
  end fileIsAbsentOnOneSide

  @TestFactory
  def issue144BugReproduction(): DynamicTests =
    val configuration = Configuration(
      minimumMatchSize = 4,
      thresholdSizeFractionForMatching = 0,
      minimumAmbiguousMatchSize = 0,
      ambiguousMatchesThreshold = 10
    )

    Trials.api.booleans.withLimit(2).dynamicTests { mirrorImage =>
      val storyPath: FakePath       = "Story"
      val filmScriptPath: FakePath  = "Film Script"
      val filmTrailerPath: FakePath = "Film Trailer"

      val baseSources = MappedContentSourcesOfTokens(
        contentsByPath = Map(storyPath -> tokens(baselineStory).get),
        label = "base"
      )
      val leftSources = MappedContentSourcesOfTokens(
        contentsByPath =
          if mirrorImage then
            Map(
              filmScriptPath  -> tokens(filmScript).get,
              filmTrailerPath -> tokens(filmTrailer).get
            )
          else Map(storyPath -> tokens(storyWithSpellingChanged).get),
        label = "left"
      )
      val rightSources = MappedContentSourcesOfTokens(
        contentsByPath =
          if mirrorImage then
            Map(storyPath -> tokens(storyWithSpellingChanged).get)
          else
            Map(
              filmScriptPath  -> tokens(filmScript).get,
              filmTrailerPath -> tokens(filmTrailer).get
            )
        ,
        label = "right"
      )

      val Right(codeMotionAnalysis) = CodeMotionAnalysis.of(
        baseSources = baseSources,
        leftSources = leftSources,
        rightSources = rightSources
      )(configuration): @unchecked

      val (mergeResultsByPath, _) =
        codeMotionAnalysis.merge(_.flatMap(ContentResolution.apply))

      verifyAbsenceOfContent(storyPath, mergeResultsByPath)

      verifyContent(filmScriptPath, mergeResultsByPath)(
        tokens(expectedFilmScript).get
      )
      verifyContent(filmTrailerPath, mergeResultsByPath)(
        tokens(expectedFilmTrailer).get
      )
    }
  end issue144BugReproduction

end CodeMotionAnalysisExtensionTest

trait ProseExamples:
  protected val issue23BugReproductionBase: String =
    """
      |chipsSAFEketchupSAFEnoodlesFIZZYsandwichSAFEpudding
      |""".stripMargin

  protected val issue23BugReproductionLeft: String =
    """
      |chipsSAFEketchupSAFEnoodlesBANGsandwichSAFEpudding
      |""".stripMargin

  protected val issue23BugReproductionRight: String =
    """
      |chipsINTRUDERketchupINTRUDERnoodlesFIZZYsandwichINTRUDERpudding
      |""".stripMargin

  protected val issue23BugReproductionExpectedMerge: String =
    """
      |chipsINTRUDERketchupINTRUDERnoodlesBANGsandwichINTRUDERpudding
      |""".stripMargin

  protected val migratedSurroundedInsertionExampleBase: String =
    """
      |FishChipsMushyPeasKetchupMuesliToastTeaKippersNoodlesSandwichCakePudding
      |""".stripMargin

  protected val migratedSurroundedInsertionExampleLeft: String =
    """
      |MuesliToastTeaKippersNoodlesSandwichCakeFishChipsMushyPeasKetchupPudding
      |""".stripMargin

  protected val migratedSurroundedInsertionExampleRight: String =
    """
      |FishChipsCurrySauceMushyPeasKetchupMuesliToastCoffeeKippersNoodlesSandwichCakePudding
      |""".stripMargin

  protected val migratedSurroundedInsertionExampleExpectedMerge: String =
    """
      |MuesliToastCoffeeKippersNoodlesSandwichCakeFishChipsCurrySauceMushyPeasKetchupPudding
      |""".stripMargin

  protected val migratedLeadingInsertionExampleBase: String =
    """
      |FishChipsMushyPeasKetchupMuesliToastTeaKippersNoodlesSandwichCakePudding
      |""".stripMargin

  protected val migratedLeadingInsertionExampleLeft: String =
    """
      |MuesliToastTeaKippersNoodlesSandwichCakeFishChipsMushyPeasKetchupPudding
      |""".stripMargin

  protected val migratedLeadingInsertionExampleRight: String =
    """
      |CurrySauceFishChipsMushyPeasKetchupMuesliToastCoffeeKippersNoodlesSandwichCakePudding
      |""".stripMargin

  protected val migratedLeadingInsertionExampleExpectedMerge: String =
    """
      |MuesliToastCoffeeKippersNoodlesSandwichCakeCurrySauceFishChipsMushyPeasKetchupPudding
      |""".stripMargin

  protected val migratedTrailingInsertionExampleBase: String =
    """
      |FishChipsMushyPeasKetchupMuesliToastTeaKippersNoodlesSandwichCakePudding
      |""".stripMargin

  protected val migratedTrailingInsertionExampleLeft: String =
    """
      |FishChipsMushyPeasKetchupSandwichCakePuddingMuesliToastTeaKippersNoodles
      |""".stripMargin

  protected val migratedTrailingInsertionExampleRight: String =
    """
      |FishChipsMushyPeasKetchupMuesliToastCoffeeKippersNoodlesSandwichCakePuddingFigs
      |""".stripMargin

  protected val migratedTrailingInsertionExampleExpectedMerge: String =
    """
      |FishChipsMushyPeasKetchupSandwichCakePuddingFigsMuesliToastCoffeeKippersNoodles
      |""".stripMargin

  protected val issue42BugReproductionTrailingTokenBase: String =
    """
      |FishChipsMushyPeasKetchupMuesliToastTeaKippers}
      |""".stripMargin

  protected val issue42BugReproductionTrailingTokenLeft: String =
    """
      |MuesliToastTeaKippersFishChipsMushyPeasKetchup
      |""".stripMargin

  protected val issue42BugReproductionTrailingTokenRight: String =
    """
      |FishChipsMushyPeasKetchupPorridge}
      |""".stripMargin

  protected val issue42BugReproductionTrailingTokenMerge: String =
    """
      |PorridgeFishChipsMushyPeasKetchup
      |""".stripMargin

  protected val issue42BugReproductionTrailingTokenAndThenRightEditBase
      : String =
    """
      |FishChipsMushyPeasKetchupMuesliToastTeaKippers}NoodlesSandwichCakePudding
      |""".stripMargin

  protected val issue42BugReproductionTrailingTokenAndThenRightEditLeft
      : String =
    """
      |MuesliToastTeaKippersFishChipsMushyPeasKetchupNoodlesSandwichCakePudding
      |""".stripMargin

  protected val issue42BugReproductionTrailingTokenAndThenRightEditRight
      : String =
    """
      |FishChipsMushyPeasKetchupPorridge}CakePudding
      |""".stripMargin

  protected val issue42BugReproductionTrailingTokenAndThenRightEditMerge
      : String =
    """
      |PorridgeFishChipsMushyPeasKetchupCakePudding
      |""".stripMargin

  protected val issue42BugReproductionLeadingTokenBase: String =
    """
      |FishChipsMushyPeasKetchup{MuesliToastTeaKippers
      |""".stripMargin

  protected val issue42BugReproductionLeadingTokenLeft: String =
    """
      |MuesliToastTeaKippersFishChipsMushyPeasKetchupBangers
      |""".stripMargin

  protected val issue42BugReproductionLeadingTokenRight: String =
    """
      |FishChipsMushyPeasKetchupBangers{Porridge
      |""".stripMargin

  protected val issue42BugReproductionLeadingTokenMerge: String =
    """
      |PorridgeFishChipsMushyPeasKetchupBangers
      |""".stripMargin

  protected val issue42BugReproductionRightEditAndThenLeadingTokenBase: String =
    """
      |FishChipsMushyPeasKetchupNoodlesSandwich{MuesliToastTeaKippersCakePudding
      |""".stripMargin

  protected val issue42BugReproductionRightEditAndThenLeadingTokenLeft: String =
    """
      |MuesliToastTeaKippersFishChipsMushyPeasKetchupNoodlesSandwichCakePudding
      |""".stripMargin

  protected val issue42BugReproductionRightEditAndThenLeadingTokenRight
      : String =
    """
      |FishChipsMushyPeasKetchup{PorridgeCakePudding
      |""".stripMargin

  protected val issue42BugReproductionRightEditAndThenLeadingTokenMerge
      : String =
    """
      |PorridgeFishChipsMushyPeasKetchupCakePudding
      |""".stripMargin

  protected val wordsworth: String =
    """
      |I wandered lonely as a cloud
      |That floats on high o'er vales and hills,
      |When all at once I saw a crowd,
      |A host, of golden daffodils;
      |Beside the lake, beneath the trees,
      |Fluttering and dancing in the breeze.
      |
      |Continuous as the stars that shine
      |And twinkle on the milky way,
      |They stretched in never-ending line
      |Along the margin of a bay:
      |Ten thousand saw I at a glance,
      |Tossing their heads in sprightly dance.
      |
      |The waves beside them danced; but they
      |Out-did the sparkling waves in glee:
      |A poet could not but be gay,
      |In such a jocund company:
      |I gazed—and gazed—but little thought
      |What wealth the show to me had brought:
      |
      |For oft, when on my couch I lie
      |In vacant or in pensive mood,
      |They flash upon that inward eye
      |Which is the bliss of solitude;
      |And then my heart with pleasure fills,
      |And dances with the daffodils.
      |""".stripMargin

  protected val jobsworth: String =
    """
      |I wandered lonely as a cloud
      |That floats on high o'er vales and hills,
      |When all at once I saw a crowd,
      |A host, of golden daffodils;
      |Beside the lake, beneath the trees,
      |Fluttering and dancing in the breeze.
      |
      |I thought, 'Was this part of the job role?'.
      |'Should I be expected to deal with flowers?'
      |The waves beside them danced; but they
      |Out-did the sparkling waves in glee:
      |A poet could not but be gay,
      |In such a jocund company:
      |I gazed—and gazed—but thought only of
      |raising this in the next Zoom meeting.
      |
      |For oft, when on my Aeron I slouch
      |In vacant or in pensive mood,
      |They flash upon that inward eye
      |Which is the bliss of solitude;
      |And then my heart with pleasure fills,
      |And sends an email to human resources.
      |""".stripMargin

  protected val emsworth: String =
    """
      |I wandered lonely as a cloud
      |That floats on high o'er vales and hills,
      |When all at once I saw a crowd,
      |A host, of small fishing boats;
      |Astride the sea, beneath the quay,
      |Rocking and swaying in the breeze.
      |
      |Why this allusion?
      |I Havant a clue!
      |Along the margin of a bay:
      |Ten thousand (well, maybe not quite) saw I at a glance,
      |Tossing their heads in sprightly dance.
      |
      |The waves beside them danced; but they
      |Out-did the sparkling waves in glee:
      |A poet could not but be gay,
      |In such a jocund company:
      |I gazed—and gazed—but little thought
      |What wealth the show to me had brought:
      |
      |For oft, when on my couch I lie
      |In vacant or in pensive mood,
      |They flash upon that inward eye
      |Which is the bliss of solitude;
      |And then my heart with pleasure fills,
      |And sashays with the fishing boats.
      |""".stripMargin

  protected val baseSbtBuild: String =
    """
      |import scala.sys.process.*
      |import scala.language.postfixOps
      |import sbtrelease.ReleaseStateTransformations.*
      |import xerial.sbt.Sonatype.*
      |
      |lazy val javaVersion = "14"
      |
      |ThisBuild / version := "0.1.0-SNAPSHOT"
      |
      |ThisBuild / scalaVersion := "3.3.0"
      |
      |ThisBuild / javacOptions ++= Seq("-source", javaVersion, "-target", javaVersion)
      |
      |lazy val packageExecutable =
      |  taskKey[String]("Package an executable with Coursier")
      |
      |lazy val root = (project in file("."))
      |  .settings(
      |    publishTo              := sonatypePublishToBundle.value,
      |    pomIncludeRepository   := { _ => false },
      |    sonatypeCredentialHost := "s01.oss.sonatype.org",
      |    publishMavenStyle      := true,
      |    licenses += ("MIT", url("https://opensource.org/licenses/MIT")),
      |    organization     := "com.sageserpent",
      |    organizationName := "sageserpent",
      |    description := "Merge branches in the presence of code motion within and between files.",
      |    sonatypeProjectHosting := Some(
      |      GitHubHosting(
      |        user = "sageserpent-open",
      |        repository = "kineticMerge",
      |        email = "gjmurphy1@icloud.com"
      |      )
      |    ),
      |    releaseCrossBuild := false, // No cross-building here - just Scala 3.
      |    releaseProcess := Seq[ReleaseStep](
      |      checkSnapshotDependencies,
      |      inquireVersions,
      |      runClean,
      |      runTest,
      |      setReleaseVersion,
      |      commitReleaseVersion,
      |      tagRelease,
      |      releaseStepCommandAndRemaining(
      |        "publishSigned"
      |      ), // ... finally the publishing step using SBT's own mechanism.
      |      releaseStepCommand("sonatypeBundleRelease"),
      |      releaseStepCommand("packageExecutable"),
      |      setNextVersion,
      |      commitNextVersion,
      |      pushChanges
      |    ),
      |    scalacOptions ++= List("-source:future"),
      |    name := "kinetic-merge",
      |    packageExecutable := {
      |      val _ = publishLocal.value; (rabinFingerprint / publishLocal).value
      |
      |      val localArtifactCoordinates =
      |        s"${organization.value}:${name.value}_${scalaBinaryVersion.value}:${version.value}"
      |
      |      val executablePath = s"${target.value}${Path.sep}${name.value}"
      |
      |      s"cs bootstrap --verbose --bat=true --scala-version ${scalaBinaryVersion.value} -f $localArtifactCoordinates -o $executablePath" !
      |
      |      name.value
      |    })
      |""".stripMargin

  protected val leftSbtBuild: String =
    """
      |import scala.sys.process.*
      |import scala.language.postfixOps
      |import sbtrelease.ReleaseStateTransformations.*
      |import xerial.sbt.Sonatype.*
      |import scala.xml.transform.{RuleTransformer, RewriteRule}
      |import scala.xml.{Node, Elem}
      |
      |enablePlugins(ShadingPlugin)
      |
      |lazy val javaVersion = "14"
      |
      |ThisBuild / version := "0.1.0-SNAPSHOT"
      |
      |ThisBuild / scalaVersion := "3.3.0"
      |
      |ThisBuild / javacOptions ++= Seq("-source", javaVersion, "-target", javaVersion)
      |
      |lazy val packageExecutable =
      |  taskKey[String]("Package an executable with Coursier")
      |
      |lazy val versionResource =
      |  settingKey[File]("Location of generated version resource file.")
      |
      |lazy val root = (project in file("."))
      |  .settings(
      |    publishTo              := sonatypePublishToBundle.value,
      |    pomIncludeRepository   := { _ => false },
      |    sonatypeCredentialHost := "s01.oss.sonatype.org",
      |    publishMavenStyle      := true,
      |    pomPostProcess := { node =>
      |      val rejectedDependencyArtifact =
      |        (rabinFingerprint / Compile / packageBin / artifact).value.name
      |
      |      object removeRejectedDependencyArtifact extends RewriteRule {
      |        override def transform(subtreeNode: Node): Seq[Node] =
      |          subtreeNode match {
      |            case element: Elem if element.label == "dependency" =>
      |              if (
      |                element.child
      |                  .filter(_.label == "artifactId")
      |                  .exists(rejectedDependencyArtifact == _.text)
      |              ) Seq.empty
      |              else Seq(subtreeNode)
      |            case _ => Seq(subtreeNode)
      |          }
      |      }
      |
      |      val transformer = new RuleTransformer(removeRejectedDependencyArtifact)
      |
      |      transformer.transform(node).head
      |    },
      |    licenses += ("MIT", url("https://opensource.org/licenses/MIT")),
      |    organization     := "com.sageserpent",
      |    organizationName := "sageserpent",
      |    description := "Merge branches in the presence of code motion within and between files.",
      |    sonatypeProjectHosting := Some(
      |      GitHubHosting(
      |        user = "sageserpent-open",
      |        repository = "kineticMerge",
      |        email = "gjmurphy1@icloud.com"
      |      )
      |    ),
      |    releaseCrossBuild := false, // No cross-building here - just Scala 3.
      |    releaseProcess := Seq[ReleaseStep](
      |      checkSnapshotDependencies,
      |      inquireVersions,
      |      runClean,
      |      runTest,
      |      setReleaseVersion,
      |      commitReleaseVersion,
      |      tagRelease,
      |      releaseStepCommand("packageExecutable"),
      |      releaseStepCommand(
      |        "publishSigned"
      |      ), // ... finally the publishing step using SBT's own mechanism.
      |      releaseStepCommand("sonatypeBundleRelease"),
      |      setNextVersion,
      |      commitNextVersion,
      |      pushChanges
      |    ),
      |    scalacOptions ++= List("-source:future"),
      |    name := "kinetic-merge",
      |    versionResource := {
      |      val additionalResourcesDirectory = (Compile / resourceManaged).value
      |
      |      additionalResourcesDirectory.toPath.resolve("version.txt").toFile
      |    },
      |    Compile / resourceGenerators += Def.task {
      |      val location = versionResource.value
      |
      |      val packagingVersion = (ThisBuild / version).value
      |
      |      println(
      |        s"Generating version resource: $location for version: $packagingVersion"
      |      )
      |
      |      IO.write(location, packagingVersion)
      |
      |      Seq(location)
      |    }.taskValue,
      |    packageExecutable := {
      |      val packagingVersion = (ThisBuild / version).value
      |
      |      println(s"Packaging executable with version: $packagingVersion")
      |
      |      val localArtifactCoordinates =
      |        s"${organization.value}:${name.value}_${scalaBinaryVersion.value}:$packagingVersion"
      |
      |      val executablePath = s"${target.value}${Path.sep}${name.value}"
      |
      |      s"cs bootstrap --verbose --bat=true --scala-version ${scalaBinaryVersion.value} -f $localArtifactCoordinates -o $executablePath" !
      |
      |      name.value
      |    })
      |""".stripMargin

  protected val rightSbtBuild: String =
    """
      |import scala.sys.process.*
      |import scala.language.postfixOps
      |import sbtrelease.ReleaseStateTransformations.*
      |import xerial.sbt.Sonatype.*
      |
      |lazy val javaVersion = "14"
      |
      |ThisBuild / version := "0.1.0-SNAPSHOT"
      |
      |ThisBuild / scalaVersion := "3.3.0"
      |
      |ThisBuild / javacOptions ++= Seq("-source", javaVersion, "-target", javaVersion)
      |
      |lazy val packageExecutable =
      |  taskKey[String]("Package an executable with Coursier")
      |
      |lazy val root = (project in file("."))
      |  .settings(
      |    publishTo              := sonatypePublishToBundle.value,
      |    pomIncludeRepository   := { _ => false },
      |    sonatypeCredentialHost := "s01.oss.sonatype.org",
      |    publishMavenStyle      := true,
      |    licenses += ("MIT", url("https://opensource.org/licenses/MIT")),
      |    organization     := "com.sageserpent",
      |    organizationName := "sageserpent",
      |    description := "Merge branches in the presence of code motion within and between files.",
      |    sonatypeProjectHosting := Some(
      |      GitHubHosting(
      |        user = "sageserpent-open",
      |        repository = "kineticMerge",
      |        email = "gjmurphy1@icloud.com"
      |      )
      |    ),
      |    releaseCrossBuild := false, // No cross-building here - just Scala 3.
      |    releaseProcess := Seq[ReleaseStep](
      |      checkSnapshotDependencies,
      |      inquireVersions,
      |      runClean,
      |      runTest,
      |      setReleaseVersion,
      |      commitReleaseVersion,
      |      tagRelease,
      |      releaseStepCommandAndRemaining(
      |        "publishSigned"
      |      ), // ... finally the publishing step using SBT's own mechanism.
      |      releaseStepCommand("sonatypeBundleRelease"),
      |      releaseStepCommand("packageExecutable"),
      |      setNextVersion,
      |      commitNextVersion,
      |      pushChanges
      |    ),
      |    scalacOptions ++= List("-source:future"),
      |    name := "kinetic-merge",
      |    packageExecutable := {
      |      val _ = publishLocal.value
      |
      |      val localArtifactCoordinates =
      |        s"${organization.value}:${name.value}_${scalaBinaryVersion.value}:${version.value}"
      |
      |      val executablePath = s"${target.value}${Path.sep}${name.value}"
      |
      |      s"cs bootstrap --verbose --bat=true --scala-version ${scalaBinaryVersion.value} -f $localArtifactCoordinates -o $executablePath" !
      |
      |      name.value
      |    })
      |""".stripMargin

  protected val codeMotionExampleBase: String =
    """
      |package com.sageserpent.kineticmerge.core
      |
      |import com.eed3si9n.expecty.Expecty
      |
      | // Using Kinetic Merge will improve your software engineering practices...
      |object ExpectyFlavouredAssert:
      |  val assert: Expecty = new Expecty:
      |    override val showLocation: Boolean = true
      |    override val showTypes: Boolean    = true
      |  end assert
      |end ExpectyFlavouredAssert
      |""".stripMargin

  protected val codeMotionExampleLeft: String =
    """
      |package com.sageserpent.kineticmerge.core
      |
      |import com.eed3si9n.expecty.Expecty
      |
      | // Using Kinetic Merge will help you improvise in your software engineering experience...
      |object ExpectyFlavouredAssert:
      |  val assert: Expecty = new Expecty:
      |    // Swapped the next two lines around...
      |    override val showTypes: Boolean    = true
      |    override val showLocation: Boolean = true
      |
      |  end assert
      |end ExpectyFlavouredAssert
      |""".stripMargin

  protected val codeMotionExampleRight: String =
    """
      |package com.sageserpent.kineticmerge.core
      |
      |import com.eed3si9n.expecty.Expecty
      |
      |object ExpectyFlavouredAssert:
      |  val assert: Expecty = new Expecty:
      |    override val showLocation: Boolean = true
      |    override val showTypes: Boolean    = false
      |  end assert
      |end ExpectyFlavouredAssert
      |  // Using Kinetic Merge will improve your software engineering practices...
      |""".stripMargin

  protected val codeMotionExampleExpectedMerge: String =
    """
      |package com.sageserpent.kineticmerge.core
      |
      |import com.eed3si9n.expecty.Expecty
      |
      |object ExpectyFlavouredAssert:
      |  val assert: Expecty = new Expecty:
      |    // Swapped the next two lines around...
      |    override val showTypes: Boolean    = false
      |    override val showLocation: Boolean = true
      |
      |  end assert
      |end ExpectyFlavouredAssert
      | // Using Kinetic Merge will help you improvise in your software engineering experience...
      |""".stripMargin

  protected val codeMotionExampleWithSplitOriginalBase: String =
    """
      |package com.sageserpent.americium.java;
      |
      |import com.google.common.base.Preconditions;
      |
      |import java.time.Duration;
      |import java.time.Instant;
      |import java.util.function.Consumer;
      |import java.util.function.Function;
      |import java.util.function.Predicate;
      |
      |import static scala.jdk.javaapi.DurationConverters.toJava;
      |
      |/**
      | * Strategy used to limit the emission of cases by the implementation of
      | * {@link Trials}. These are supplied by client code when calling
      | * {@link Trials#withStrategy(Function)}.
      | *
      | * @apiNote Instances are expected to be stateful, so they should not be
      | * reused when calling the aforementioned overloads.
      | */
      |public interface CasesLimitStrategy {
      |    /**
      |     * Limits test case emission using a time budget that starts when the
      |     * strategy is first consulted via {@link CasesLimitStrategy#moreToDo()}.
      |     *
      |     * @param timeBudget How long to allow a testing cycle to continue to
      |     *                   emit cases.
      |     * @return A fresh strategy instance - the time budget is not consumed
      |     * until the first call to {@link CasesLimitStrategy#moreToDo()}.
      |     */
      |    static CasesLimitStrategy timed(final Duration timeBudget) {
      |        return new CasesLimitStrategy() {
      |            Instant deadline = Instant.MAX;
      |
      |            @Override
      |            public boolean moreToDo() {
      |                if (deadline.equals(Instant.MAX)) {
      |                    deadline = Instant.now().plus(timeBudget);
      |                }
      |
      |                return !Instant.now().isAfter(deadline);
      |            }
      |
      |            @Override
      |            public void noteRejectionOfCase() {
      |
      |            }
      |
      |            @Override
      |            public void noteEmissionOfCase() {
      |
      |            }
      |
      |            @Override
      |            public void noteStarvation() {
      |
      |            }
      |
      |            @Override
      |            public boolean legacyMethod(int whatIsThisFor){ return true; }
      |        };
      |    }
      |
      |    /**
      |     * Limits test case emission using a time budget that starts when the
      |     * strategy is first consulted via {@link CasesLimitStrategy#moreToDo()}.
      |     *
      |     * @param timeBudget How long to allow a testing cycle to continue to
      |     *                   emit cases.
      |     * @return A fresh strategy instance - the time budget is not consumed
      |     * until the first call to {@link CasesLimitStrategy#moreToDo()}.
      |     */
      |    static CasesLimitStrategy timed(
      |            final scala.concurrent.duration.FiniteDuration timeBudget) {
      |        return timed(toJava(timeBudget));
      |    }
      |
      |    /**
      |     * Emulation of Scalacheck's approach to limiting emission of test cases.
      |     *
      |     * @param maximumNumberOfCases   *Upper* limit on the number of cases
      |     *                               emitted. <b>For Scalacheck aficionados:
      |     *                               the name reflects the fact that this is
      |     *                               a limit, contrast with Scalacheck's
      |     *                               {@code minSuccessfulTests}.</b>
      |     * @param maximumStarvationRatio Maximum ratio of case starvation versus
      |     *                               case emission.
      |     * @return A fresh strategy instance.
      |     * @implNote Like Scalacheck, the strategy will allow {@code
      |     * maximumNumberOfCases * maximumStarvationRatio} starvation to take
      |     * place before giving up.
      |     */
      |    static CasesLimitStrategy counted(int maximumNumberOfCases,
      |                                      double maximumStarvationRatio) {
      |        return new CasesLimitStrategy() {
      |            int numberOfCasesEmitted = 0;
      |            int starvationCount = 0;
      |
      |            {
      |                Preconditions.checkArgument(0 <= maximumNumberOfCases);
      |                Preconditions.checkArgument(0 <= maximumStarvationRatio);
      |            }
      |
      |            @Override
      |            public boolean moreToDo() {
      |                return maximumNumberOfCases > numberOfCasesEmitted &&
      |                       starvationCount <=
      |                       maximumNumberOfCases * maximumStarvationRatio;
      |            }
      |
      |            @Override
      |            public void noteRejectionOfCase() {
      |                numberOfCasesEmitted -= 1;
      |                starvationCount += 1;
      |            }
      |
      |            @Override
      |            public void noteEmissionOfCase() {
      |                numberOfCasesEmitted += 1;
      |            }
      |
      |            @Override
      |            public void noteStarvation() {
      |                starvationCount += 1;
      |            }
      |
      |            @Override
      |            public boolean legacyMethod(int whatIsThisFor){ return true; }
      |        };
      |    }
      |
      |    /**
      |     * Query used by the implementation of {@link Trials} to control the
      |     * emission of new cases.
      |     *
      |     * @return True to signal that more cases should be emitted, false to
      |     * stop emission.
      |     * @apiNote Once a call returns false, there should be no further
      |     * interaction with the strategy by the implementation of {@link Trials}
      |     * except for additional calls to this method.
      |     */
      |    boolean moreToDo();
      |
      |    /**
      |     * Notes that inlined case filtration in a test body has rejected a case.
      |     *
      |     * @apiNote This is <b>not</b> called when the filtration provided by
      |     * {@link Trials#filter(Predicate)} rejects a case. When this method is
      |     * called, there should have been a corresponding call to
      |     * {@link CasesLimitStrategy#noteEmissionOfCase} concerning the same
      |     * implied test case that is being backed out of by this method's call.
      |     */
      |    void noteRejectionOfCase();
      |
      |    /**
      |     * Notes that a case has been successfully emitted. The case is
      |     * guaranteed to have been constructed in a different way from all others
      |     * emitted within a call to
      |     * {@link Trials.SupplyToSyntax#supplyTo(Consumer)}.
      |     *
      |     * @apiNote Although each emitted case has been uniquely constructed,
      |     * this does not mean that it is definitely unique in terms of equality;
      |     * for one thing, the equality may be unable to distinguish between
      |     * instances constructed in different ways and for another, the rendition
      |     * of a test case may flatten information causing collisions between test
      |     * cases built in different ways.
      |     */
      |    void noteEmissionOfCase();
      |
      |    /**
      |     * Notes that a case has not been successfully emitted. This can be due
      |     * to it being a duplicate of an earlier case emitted previously in a
      |     * call to {@link Trials.SupplyToSyntax#supplyTo(Consumer)}, or may be
      |     * due to the filtration provided by {@link Trials#filter(Predicate)}
      |     * rejecting a case, or may be due to the complexity limit being breached.
      |     *
      |     * @apiNote This is  <b>not</b> called due to inlined test filtration -
      |     * that is handled by {@link CasesLimitStrategy#noteRejectionOfCase}.
      |     */
      |    void noteStarvation();
      |
      |    boolean legacyMethod(int whatIsThisFor);
      |}
      |""".stripMargin

  protected val codeMotionExampleWithSplitOriginalLeft: String =
    """
      |package com.sageserpent.americium.java;
      |
      |import com.google.common.base.Preconditions;
      |
      |import java.time.Duration;
      |import java.time.Instant;
      |import java.util.function.Consumer;
      |import java.util.function.Function;
      |import java.util.function.Predicate;
      |
      |import static scala.jdk.javaapi.DurationConverters.toJava;
      |
      |/**
      | * Strategy used to limit the emission of cases by the implementation of
      | * {@link Trials}. These are supplied by client code when calling
      | * {@link Trials#withStrategy(Function)}.
      | *
      | * @apiNote Instances are expected to be stateful, so they should not be
      | * reused when calling the aforementioned overloads.
      | */
      |public interface CasesLimitStrategy {
      |    /**
      |     * Limits test case emission using a time budget that starts when the
      |     * strategy is first consulted via
      |     * {@link CasesLimitStrategy#moreCasesToDo()}.
      |     *
      |     * @param timeBudget How long to allow a testing cycle to continue to
      |     *                   emit cases.
      |     * @return A fresh strategy instance - the time budget is not consumed
      |     * until the first call to {@link CasesLimitStrategy#moreCasesToDo()}.
      |     */
      |    static CasesLimitStrategy timed(final Duration timeBudget) {
      |        return new CasesLimitStrategy() {
      |            Instant deadline = null;
      |
      |            @Override
      |            public boolean moreCasesToDo() {
      |                if (null == deadline) {
      |                    deadline = Instant.now().plus(timeBudget);
      |                }
      |
      |                return !Instant.now().isAfter(deadline);
      |            }
      |
      |            @Override
      |            public void noteRejectionOfCase() {
      |
      |            }
      |
      |            @Override
      |            public void noteEmissionOfCase() {
      |
      |            }
      |
      |            @Override
      |            public void noteStarvation() {
      |
      |            }
      |        };
      |    }
      |
      |    /**
      |     * Limits test case emission using a time budget that starts when the
      |     * strategy is first consulted via
      |     * {@link CasesLimitStrategy#moreCasesToDo()}.
      |     *
      |     * @param timeBudget How long to allow a testing cycle to continue to
      |     *                   emit cases.
      |     * @return A fresh strategy instance - the time budget is not consumed
      |     * until the first call to {@link CasesLimitStrategy#moreCasesToDo()}.
      |     */
      |    static CasesLimitStrategy timed(
      |            final scala.concurrent.duration.FiniteDuration timeBudget) {
      |        return timed(toJava(timeBudget));
      |    }
      |
      |    /**
      |     * Emulation of Scalacheck's approach to limiting emission of test cases.
      |     *
      |     * @param maximumNumberOfCases   *Upper* limit on the number of cases
      |     *                               emitted. <b>For Scalacheck aficionados:
      |     *                               the name reflects the fact that this is
      |     *                               a limit, contrast with Scalacheck's
      |     *                               {@code minSuccessfulTests}.</b>
      |     * @param maximumStarvationRatio Maximum ratio of case starvation versus
      |     *                               case emission.
      |     * @return A fresh strategy instance.
      |     * @implNote Like Scalacheck, the strategy will allow {@code
      |     * maximumNumberOfCases * maximumStarvationRatio} starvation to take
      |     * place before giving up.
      |     */
      |    static CasesLimitStrategy counted(int maximumNumberOfCases,
      |                                      double maximumStarvationRatio) {
      |        return new CasesLimitStrategy() {
      |            int numberOfCasesEmitted = 0;
      |            int starvationCount = 0;
      |
      |            {
      |                Preconditions.checkArgument(0 <= maximumNumberOfCases);
      |                Preconditions.checkArgument(0 <= maximumStarvationRatio);
      |            }
      |
      |            @Override
      |            public boolean moreCasesToDo() {
      |                return maximumNumberOfCases > numberOfCasesEmitted &&
      |                       starvationCount <=
      |                       maximumNumberOfCases * maximumStarvationRatio;
      |            }
      |
      |            @Override
      |            public void noteRejectionOfCase() {
      |                numberOfCasesEmitted -= 1;
      |                starvationCount += 1;
      |            }
      |
      |            @Override
      |            public void noteEmissionOfCase() {
      |                numberOfCasesEmitted += 1;
      |            }
      |
      |            @Override
      |            public void noteStarvation() {
      |                starvationCount += 1;
      |            }
      |        };
      |    }
      |
      |    /**
      |     * Query used by the implementation of {@link Trials} to control the
      |     * emission of new cases.
      |     *
      |     * @return True to signal that more cases should be emitted, false to
      |     * stop emission.
      |     * @apiNote Once a call returns false, there should be no further
      |     * interaction with the strategy by the implementation of {@link Trials}
      |     * except for additional calls to this method.
      |     */
      |    boolean moreCasesToDo(); // This rename should migrate.
      |
      |    /**
      |     * Notes that inlined case filtration in a test body has rejected a case.
      |     *
      |     * @apiNote This is <b>not</b> called when the filtration provided by
      |     * {@link Trials#filter(Predicate)} rejects a case. When this method is
      |     * called, there should have been a corresponding call to
      |     * {@link CasesLimitStrategy#noteEmissionOfCase} concerning the same
      |     * implied test case that is being backed out of by this method's call.
      |     */
      |    void noteRejectionOfCase();
      |
      |    /**
      |     * Notes that a case has been successfully emitted. The case is
      |     * guaranteed to have been constructed in a different way from all others
      |     * emitted within a call to
      |     * {@link Trials.SupplyToSyntax#supplyTo(Consumer)}.
      |     *
      |     * @apiNote Although each emitted case has been uniquely constructed,
      |     * this does not mean that it is definitely unique in terms of equality;
      |     * for one thing, the equality may be unable to distinguish between
      |     * instances constructed in different ways and for another, the rendition
      |     * of a test case may flatten information causing collisions between test
      |     * cases built in different ways.
      |     */
      |    void noteEmissionOfCase();
      |
      |    /**
      |     * Notes that a case has not been successfully emitted. This can be due
      |     * to it being a duplicate of an earlier case emitted previously in a
      |     * call to {@link Trials.SupplyToSyntax#supplyTo(Consumer)}, or may be
      |     * due to the filtration provided by {@link Trials#filter(Predicate)}
      |     * rejecting a case, or may be due to the complexity limit being breached.
      |     *
      |     * @apiNote This is  <b>not</b> called due to inlined test filtration -
      |     * that is handled by {@link CasesLimitStrategy#noteRejectionOfCase}.
      |     */
      |    void noteStarvation();
      |}
      |""".stripMargin

  protected val codeMotionExampleWithSplitOriginalRight: String =
    """
      |package com.sageserpent.americium.java;
      |
      |import java.util.function.Consumer;
      |import java.util.function.Function;
      |import java.util.function.Predicate;
      |
      |/**
      | * Strategy used to limit the emission of cases by the implementation of
      | * {@link Trials}. These are supplied by client code when calling
      | * {@link Trials#withStrategy(Function)}.
      | *
      | * @apiNote Instances are expected to be stateful, so they should not be
      | * reused when calling the aforementioned overloads.
      | */
      |public interface CasesLimitStrategy {
      |    /**
      |     * Query used by the implementation of {@link Trials} to control the
      |     * emission of new cases.
      |     *
      |     * @return True to signal that more cases should be emitted, false to
      |     * stop emission.
      |     * @apiNote Once a call returns false, there should be no further
      |     * interaction with the strategy by the implementation of {@link Trials}
      |     * except for additional calls to this method.
      |     */
      |    boolean moreToDo();
      |
      |    /**
      |     * Notes that inlined case filtration in a test body has rejected a case.
      |     *
      |     * @apiNote This is <b>not</b> called when the filtration provided by
      |     * {@link Trials#filter(Predicate)} rejects a case. When this method is
      |     * called, there should have been a corresponding call to
      |     * {@link CasesLimitStrategy#noteEmissionOfCase} concerning the same
      |     * implied test case that is being backed out of by this method's call.
      |     */
      |    void noteRejectionOfCase();
      |
      |    /**
      |     * Notes that a case has been successfully emitted. The case is
      |     * guaranteed to have been constructed in a different way from all others
      |     * emitted within a call to
      |     * {@link Trials.SupplyToSyntax#supplyTo(Consumer)}.
      |     *
      |     * @apiNote Although each emitted case has been uniquely constructed,
      |     * this does not mean that it is definitely unique in terms of equality;
      |     * for one thing, the equality may be unable to distinguish between
      |     * instances constructed in different ways and for another, the rendition
      |     * of a test case may flatten information causing collisions between test
      |     * cases built in different ways.
      |     */
      |    void noteEmissionOfCase();
      |
      |    /**
      |     * Notes that a case has not been successfully emitted. This can be due
      |     * to it being a duplicate of an earlier case emitted previously in a
      |     * call to {@link Trials.SupplyToSyntax#supplyTo(Consumer)}, or may be
      |     * due to the filtration provided by {@link Trials#filter(Predicate)}
      |     * rejecting a case, or may be due to the complexity limit being breached.
      |     *
      |     * @apiNote This is  <b>not</b> called due to inlined test filtration -
      |     * that is handled by {@link CasesLimitStrategy#noteRejectionOfCase}.
      |     */
      |    void noteStarvation();
      |
      |    boolean legacyMethod(int whatIsThisFor);
      |}
      |""".stripMargin

  protected val codeMotionExampleWithSplitHivedOffRight: String =
    """
      |package com.sageserpent.americium.java;
      |
      |import com.google.common.base.Preconditions;
      |
      |import java.time.Duration;
      |import java.time.Instant;
      |
      |import static scala.jdk.javaapi.DurationConverters.toJava;
      |
      |public interface CasesLimitStrategies {
      |    /**
      |     * Limits test case emission using a time budget that starts when the
      |     * strategy is first consulted via {@link CasesLimitStrategy#moreToDo()}.
      |     *
      |     * @param timeBudget How long to allow a testing cycle to continue to
      |     *                   emit cases.
      |     * @return A fresh strategy instance - the time budget is not consumed
      |     * until the first call to {@link CasesLimitStrategy#moreToDo()}.
      |     */
      |    static CasesLimitStrategy timed(final Duration timeBudget) {
      |        return new CasesLimitStrategy() {
      |            Instant deadline = Instant.MAX;
      |
      |            @Override
      |            public boolean moreToDo() {
      |                if (deadline.equals(Instant.MAX)) {
      |                    deadline = Instant.now().plus(timeBudget);
      |                }
      |
      |                return !Instant.now().isAfter(deadline);
      |            }
      |
      |            @Override
      |            public void noteRejectionOfCase() {
      |
      |            }
      |
      |            @Override
      |            public void noteEmissionOfCase() {
      |
      |            }
      |
      |            @Override
      |            public void noteStarvation() {
      |
      |            }
      |
      |            @Override
      |            public boolean legacyMethod(int whatIsThisFor){ return true; }
      |        };
      |    }
      |
      |    /**
      |     * Limits test case emission using a time budget that starts when the
      |     * strategy is first consulted via {@link CasesLimitStrategy#moreToDo()}.
      |     *
      |     * @param timeBudget How long to allow a testing cycle to continue to
      |     *                   emit cases.
      |     * @return A fresh strategy instance - the time budget is not consumed
      |     * until the first call to {@link CasesLimitStrategy#moreToDo()}.
      |     */
      |    static CasesLimitStrategy timed(
      |            final scala.concurrent.duration.FiniteDuration timeBudget) {
      |        return timed(toJava(timeBudget));
      |    }
      |
      |    /**
      |     * Emulation of Scalacheck's approach to limiting emission of test cases.
      |     *
      |     * @param maximumNumberOfCases   *Upper* limit on the number of cases
      |     *                               emitted. <b>For Scalacheck aficionados:
      |     *                               the name reflects the fact that this is
      |     *                               a limit, contrast with Scalacheck's
      |     *                               {@code minSuccessfulTests}.</b>
      |     * @param maximumStarvationRatio Maximum ratio of case starvation versus
      |     *                               case emission.
      |     * @return A fresh strategy instance.
      |     * @implNote Like Scalacheck, the strategy will allow {@code
      |     * maximumNumberOfCases * maximumStarvationRatio} starvation to take
      |     * place before giving up.
      |     */
      |    static CasesLimitStrategy counted(int maximumNumberOfCases,
      |                                      double maximumStarvationRatio) {
      |        return new CasesLimitStrategy() {
      |            int numberOfCasesEmitted = 0;
      |            int starvationCount = 0;
      |
      |            {
      |                Preconditions.checkArgument(0 <= maximumNumberOfCases);
      |                Preconditions.checkArgument(0 <= maximumStarvationRatio);
      |            }
      |
      |            @Override
      |            public boolean moreToDo() {
      |                return maximumNumberOfCases > numberOfCasesEmitted &&
      |                       starvationCount <=
      |                       maximumNumberOfCases * maximumStarvationRatio;
      |            }
      |
      |            @Override
      |            public void noteRejectionOfCase() {
      |                numberOfCasesEmitted -= 1;
      |                starvationCount += 1;
      |            }
      |
      |            @Override
      |            public void noteEmissionOfCase() {
      |                numberOfCasesEmitted += 1;
      |            }
      |
      |            @Override
      |            public void noteStarvation() {
      |                starvationCount += 1;
      |            }
      |
      |            @Override
      |            public boolean legacyMethod(int whatIsThisFor){ return true; }
      |        };
      |    }
      |
      |
      |}
      |""".stripMargin

  protected val codeMotionExampleWithSplitOriginalExpectedMerge: String =
    """
      |package com.sageserpent.americium.java;
      |
      |import java.util.function.Consumer;
      |import java.util.function.Function;
      |import java.util.function.Predicate;
      |
      |/**
      | * Strategy used to limit the emission of cases by the implementation of
      | * {@link Trials}. These are supplied by client code when calling
      | * {@link Trials#withStrategy(Function)}.
      | *
      | * @apiNote Instances are expected to be stateful, so they should not be
      | * reused when calling the aforementioned overloads.
      | */
      |public interface CasesLimitStrategy {
      |    /**
      |     * Query used by the implementation of {@link Trials} to control the
      |     * emission of new cases.
      |     *
      |     * @return True to signal that more cases should be emitted, false to
      |     * stop emission.
      |     * @apiNote Once a call returns false, there should be no further
      |     * interaction with the strategy by the implementation of {@link Trials}
      |     * except for additional calls to this method.
      |     */
      |    boolean moreCasesToDo(); // This rename should migrate.
      |
      |    /**
      |     * Notes that inlined case filtration in a test body has rejected a case.
      |     *
      |     * @apiNote This is <b>not</b> called when the filtration provided by
      |     * {@link Trials#filter(Predicate)} rejects a case. When this method is
      |     * called, there should have been a corresponding call to
      |     * {@link CasesLimitStrategy#noteEmissionOfCase} concerning the same
      |     * implied test case that is being backed out of by this method's call.
      |     */
      |    void noteRejectionOfCase();
      |
      |    /**
      |     * Notes that a case has been successfully emitted. The case is
      |     * guaranteed to have been constructed in a different way from all others
      |     * emitted within a call to
      |     * {@link Trials.SupplyToSyntax#supplyTo(Consumer)}.
      |     *
      |     * @apiNote Although each emitted case has been uniquely constructed,
      |     * this does not mean that it is definitely unique in terms of equality;
      |     * for one thing, the equality may be unable to distinguish between
      |     * instances constructed in different ways and for another, the rendition
      |     * of a test case may flatten information causing collisions between test
      |     * cases built in different ways.
      |     */
      |    void noteEmissionOfCase();
      |
      |    /**
      |     * Notes that a case has not been successfully emitted. This can be due
      |     * to it being a duplicate of an earlier case emitted previously in a
      |     * call to {@link Trials.SupplyToSyntax#supplyTo(Consumer)}, or may be
      |     * due to the filtration provided by {@link Trials#filter(Predicate)}
      |     * rejecting a case, or may be due to the complexity limit being breached.
      |     *
      |     * @apiNote This is  <b>not</b> called due to inlined test filtration -
      |     * that is handled by {@link CasesLimitStrategy#noteRejectionOfCase}.
      |     */
      |    void noteStarvation();
      |}
      |""".stripMargin

  protected val codeMotionExampleWithSplitHivedOffExpectedMerge: String =
    """
      |package com.sageserpent.americium.java;
      |
      |import com.google.common.base.Preconditions;
      |
      |import java.time.Duration;
      |import java.time.Instant;
      |
      |import static scala.jdk.javaapi.DurationConverters.toJava;
      |
      |public interface CasesLimitStrategies {
      |    /**
      |     * Limits test case emission using a time budget that starts when the
      |     * strategy is first consulted via
      |     * {@link CasesLimitStrategy#moreCasesToDo()}.
      |     *
      |     * @param timeBudget How long to allow a testing cycle to continue to
      |     *                   emit cases.
      |     * @return A fresh strategy instance - the time budget is not consumed
      |     * until the first call to {@link CasesLimitStrategy#moreCasesToDo()}.
      |     */
      |    static CasesLimitStrategy timed(final Duration timeBudget) {
      |        return new CasesLimitStrategy() {
      |            Instant deadline = null;
      |
      |            @Override
      |            public boolean moreCasesToDo() {
      |                if (null == deadline) {
      |                    deadline = Instant.now().plus(timeBudget);
      |                }
      |
      |                return !Instant.now().isAfter(deadline);
      |            }
      |
      |            @Override
      |            public void noteRejectionOfCase() {
      |
      |            }
      |
      |            @Override
      |            public void noteEmissionOfCase() {
      |
      |            }
      |
      |            @Override
      |            public void noteStarvation() {
      |
      |            }
      |        };
      |    }
      |
      |    /**
      |     * Limits test case emission using a time budget that starts when the
      |     * strategy is first consulted via
      |     * {@link CasesLimitStrategy#moreCasesToDo()}.
      |     *
      |     * @param timeBudget How long to allow a testing cycle to continue to
      |     *                   emit cases.
      |     * @return A fresh strategy instance - the time budget is not consumed
      |     * until the first call to {@link CasesLimitStrategy#moreCasesToDo()}.
      |     */
      |    static CasesLimitStrategy timed(
      |            final scala.concurrent.duration.FiniteDuration timeBudget) {
      |        return timed(toJava(timeBudget));
      |    }
      |
      |    /**
      |     * Emulation of Scalacheck's approach to limiting emission of test cases.
      |     *
      |     * @param maximumNumberOfCases   *Upper* limit on the number of cases
      |     *                               emitted. <b>For Scalacheck aficionados:
      |     *                               the name reflects the fact that this is
      |     *                               a limit, contrast with Scalacheck's
      |     *                               {@code minSuccessfulTests}.</b>
      |     * @param maximumStarvationRatio Maximum ratio of case starvation versus
      |     *                               case emission.
      |     * @return A fresh strategy instance.
      |     * @implNote Like Scalacheck, the strategy will allow {@code
      |     * maximumNumberOfCases * maximumStarvationRatio} starvation to take
      |     * place before giving up.
      |     */
      |    static CasesLimitStrategy counted(int maximumNumberOfCases,
      |                                      double maximumStarvationRatio) {
      |        return new CasesLimitStrategy() {
      |            int numberOfCasesEmitted = 0;
      |            int starvationCount = 0;
      |
      |            {
      |                Preconditions.checkArgument(0 <= maximumNumberOfCases);
      |                Preconditions.checkArgument(0 <= maximumStarvationRatio);
      |            }
      |
      |            @Override
      |            public boolean moreCasesToDo() {
      |                return maximumNumberOfCases > numberOfCasesEmitted &&
      |                       starvationCount <=
      |                       maximumNumberOfCases * maximumStarvationRatio;
      |            }
      |
      |            @Override
      |            public void noteRejectionOfCase() {
      |                numberOfCasesEmitted -= 1;
      |                starvationCount += 1;
      |            }
      |
      |            @Override
      |            public void noteEmissionOfCase() {
      |                numberOfCasesEmitted += 1;
      |            }
      |
      |            @Override
      |            public void noteStarvation() {
      |                starvationCount += 1;
      |            }
      |        };
      |    }
      |
      |
      |}
      |""".stripMargin

  protected val whitespaceOnlyChangeExampleBase: String =
    """
      |{
      |  "array": [
      |    1,
      |    2,
      |    3
      |  ],
      |  "boolean": true,
      |  "color": "gold",
      |  "null": null,
      |  "number": 123,
      |  "object": {
      |    "a": "b",
      |    "c": "d"
      |  },
      |  "string": "Hello World"
      |}
      |""".stripMargin

  protected val whitespaceOnlyChangeExampleLeftEdited: String =
    """
        |{
        |  "array": [
        |    1,
        |    2,
        |    3
        |  ],
        |  "boolean": true,
        |  "color": "gold",
        |  "null": null,
        |  "number": 123,
        |      "object": {
        |        "a": "b",
        |        "c": "d"
        |      },
        |  "string": "Hello World"
        |}
        |""".stripMargin

  protected val whitespaceOnlyChangeExampleRightEdited: String =
    """
      |{
      |  "array": [
      |    1,
      |    2,
      |    3
      |  ],
      |      "boolean": true,
      |  "color": "gold",
      |  "null": null,
      |  "number": 123,
      |  "object": {
      |    "a": "b",
      |    "c": "d"
      |  },
      |    "string": "Hello World"
      |}
      |""".stripMargin

  protected val heyDiddleDiddleInModernForm: String =
    """
      |Hey diddle diddle,
      |The cat and the fiddle,
      |The cow jumped over the moon;
      |The little dog laughed
      |To see such sport,
      |And the dish ran away with the spoon.
      |""".stripMargin

  protected val heyDiddleDiddleInArchaicForm: String =
    """
      |Hey diddle diddle,
      |The cat and the fiddle,
      |The cow jump'd over the moon;
      |The little dog laugh'd
      |To see such craft,
      |And the fork ran away with the spoon.
      |""".stripMargin

  protected val heyDiddleDiddleWithInsertions: String =
    """
      |Hey diddle diddle,
      |The cat and the fiddle,
      |The cow jumped over the moon;
      |The little dog laughed
      |To see such sport, (they know how to have a party)
      |And the dish ran away with the spoon.
      |""".stripMargin

  protected val heyDiddleDiddleWithInsertionsExpectedMerge: String =
    """
      |Hey diddle diddle,
      |The cat and the fiddle,
      |The cow jump'd over the moon;
      |The little dog laugh'd
      |To see such craft, (they know how to have a party)
      |And the fork ran away with the spoon.
      |""".stripMargin

  protected val heyDiddleDiddleWithIntraFileMove: String =
    """
      |Hey diddle diddle,
      |The cat and the fiddle,
      |The cow jumped!
      |The little dog laughed
      |To see such sport,
      |And the dish ran away with the spoon over the moon.
      |""".stripMargin

  protected val heyDiddleDiddleWithIntraFileMoveExpectedMerge: String =
    """
      |Hey diddle diddle,
      |The cat and the fiddle,
      |The cow jump'd!
      |The little dog laugh'd
      |To see such craft,
      |And the fork ran away with the spoon over the moon.
      |""".stripMargin

  protected val heyDiddleDiddleWithIntraFileMoveAndSurroundingInsertions
      : String =
    """
      |Hey diddle diddle,
      |The cat and the fiddle,
      |The cow jumped!
      |The little dog laughed
      |To see such sport, (in fact he was over the moon)
      |And the dish ran away with the spoon.
      |""".stripMargin

  protected val heyDiddleDiddleWithIntraFileMoveAndSurroundingInsertionsExpectedMerge
      : String =
    """
      |Hey diddle diddle,
      |The cat and the fiddle,
      |The cow jump'd!
      |The little dog laugh'd
      |To see such craft, (in fact he was over the moon)
      |And the fork ran away with the spoon.
      |""".stripMargin

  protected val heyDiddleDiddleInPsychoticForm: String =
    """
      |Hey diddle diddle,
      |The cat and the fiddle,
      |The cow, laughing madly, ran away with the spoon and then jump'd over the moon;
      |The little dog laugh'd
      |To see such craft,
      |And the fork ran away with the spoon.
      |""".stripMargin

  protected val heyDiddleDiddleInPsychoticFormExpectedMerge: String =
    """
      |Hey diddle diddle,
      |The cat and the fiddle,
      |The cow, laughing madly, ran away with the spoon and then jump'd!
      |The little dog laugh'd
      |To see such craft,
      |And the fork ran away with the spoon over the moon.
      |""".stripMargin

  protected val heyDiddleDiddleWithDeletionAtDestination: String =
    """
      |Hey diddle diddle,
      |The cat and the fiddle,
      |The cow jumped over the moon;
      |The little dog laughed
      |To see such
      |And the dish ran away with the spoon.
      |""".stripMargin

  protected val heyDiddleDiddleWithInsertionsAndADeletionAtDestinationExpectedMerge
      : String =
    """
      |Hey diddle diddle,
      |The cat and the fiddle,
      |The cow jumped over the moon;
      |The little dog laughed
      |To see such (they know how to have a party)
      |And the dish ran away with the spoon.
      |""".stripMargin

  protected val proverbs: String =
    """
      |A bird in hand is worth two in the bush.
      |A stitch in time saves nine.
      |Fools rush in.
      |All's well that ends well.
      |Better a gramme than a damn.
      |""".stripMargin

  protected val palindromes: String =
    // Thank you, Wikipedia, for the last two entries! :-)
    """
      |Able was I ere I saw Elba
      |A man, a plan, a canal, Panama
      |Rats live on no evil star
      |No one made killer apparel like Dame Noon
      |""".stripMargin

  protected val proverbsMeetAgileConsultant: String =
    """
      |A bird in hand is worth two in the bush.
      |A stitch in time saves nine (but you aren't going to need it).
      |Fools rush in.
      |All's well that ends well.
      |Better a gramme than a damn.
      |""".stripMargin

  protected val palindromesMeetAgileConsultant: String =
    """
      |Able was I ere I saw Elba
      |A man, a plan (but you aren't going to need it), a canal, Panama
      |Rats live on no evil star
      |No one made killer apparel like Dame Noon
      |""".stripMargin

  protected val concatenatedWordPlay: String =
    """
      |A bird in hand is worth two in the bush.
      |A stitch in time saves nine.
      |Fools rush in.
      |All's well that ends well.
      |Better a gramme than a damn.
      |Able was I ere I saw Elba
      |A man, a plan, a canal, Panama
      |Rats live on no evil star
      |No one made killer apparel like Dame Noon
      |""".stripMargin

  protected val concatenatedWordPlayExpectedMerge: String =
    """
      |A bird in hand is worth two in the bush.
      |A stitch in time saves nine (but you aren't going to need it).
      |Fools rush in.
      |All's well that ends well.
      |Better a gramme than a damn.
      |Able was I ere I saw Elba
      |A man, a plan (but you aren't going to need it), a canal, Panama
      |Rats live on no evil star
      |No one made killer apparel like Dame Noon
      |""".stripMargin

  protected val jumbledWordPlay: String =
    // NOTE: the first line is not preceded by a linebreak, this is just to work
    // around the finicky treatment of a leading whitespace token when comparing
    // sequences of tokens for equality.
    """Fools rush in.
      |All's well that ends well.
      |Better a gramme than a damn.
      |A bird in hand is worth two in the bush.
      |A stitch in time saves nine, a canal, Panama.
      |Able was I ere I saw Elba
      |A man, a plan
      |Rats live on no evil star
      |No one made killer apparel like Dame Noon
      |""".stripMargin

  protected val jumbledWordPlayExpectedMerge: String =
    // NOTE: the first line is not preceded by a linebreak, this is just to work
    // around the finicky treatment of a leading whitespace token when comparing
    // sequences of tokens for equality.
    """(but you aren't going to need it) Fools rush in.
      |All's well that ends well.
      |Better a gramme than a damn.
      |A bird in hand is worth two in the bush.
      |A stitch in time saves nine (but you aren't going to need it), a canal, Panama.
      |Able was I ere I saw Elba
      |A man, a plan (but you aren't going to need it)
      |Rats live on no evil star
      |No one made killer apparel like Dame Noon
      |""".stripMargin

  protected val moveToTheEndWordPlay: String =
    """
      |A bird in hand is worth two in the bush.
      |Fools rush in.
      |All's well that ends well.
      |Better a gramme than a damn.
      |Able was I ere I saw Elba
      |A man, a plan, a canal, Panama
      |Rats live on no evil star
      |No one made killer apparel like Dame Noon
      |A stitch in time saves nine.
      |""".stripMargin

  protected val moveToTheEndWordPlayExpectedMerge: String =
    """
      |A bird in hand is worth two in the bush (but you aren't going to need it).
      |Fools rush in.
      |All's well that ends well.
      |Better a gramme than a damn.
      |Able was I ere I saw Elba
      |A man, a plan (but you aren't going to need it), a canal, Panama
      |Rats live on no evil star
      |No one made killer apparel like Dame Noon
      |A stitch in time saves nine (but you aren't going to need it).
      |""".stripMargin

  protected val makeLeadingLinesFromBothHalvesAdjacentWordPlay: String =
    """
      |A bird in hand is worth two in the bush.
      |A stitch in time saves nine.
      |A man, a plan, a canal, Panama
      |Fools rush in.
      |All's well that ends well.
      |Better a gramme than a damn.
      |Able was I ere I saw Elba
      |Rats live on no evil star
      |No one made killer apparel like Dame Noon
      |""".stripMargin

  protected val makeLeadingLinesFromBothHalvesAdjacentWordPlayExpectedMerge
      : String =
    """
      |A bird in hand is worth two in the bush.
      |A stitch in time saves nine (but you aren't going to need it)..
      |A man, a plan (but you aren't going to need it), a canal, Panama
      |(but you aren't going to need it)
      |Fools rush in.
      |All's well that ends well.
      |Better a gramme than a damn.
      |Able was I ere I saw Elba
      |Rats live on no evil star
      |No one made killer apparel like Dame Noon
      |""".stripMargin

  protected val makeLeadingLinesFromBothHalvesAdjacentWithSomeLeadingDeletionWordPlay
      : String =
    """
      |A bird in hand is worth two in the bush.
      |A stitch in time saves.
      |A man, a plan, a canal, Panama
      |Fools rush in.
      |All's well that ends well.
      |Better a gramme than a damn.
      |Able was I ere I saw Elba
      |Rats live on no evil star
      |No one made killer apparel like Dame Noon
      |""".stripMargin

  protected val makeLeadingLinesFromBothHalvesAdjacentWithSomeLeadingDeletionWordPlayExpectedMerge
      : String =
    """
      |A bird in hand is worth two in the bush.
      |A stitch in time saves (but you aren't going to need it)..
      |A man, a plan (but you aren't going to need it), a canal, Panama
      |(but you aren't going to need it)
      |Fools rush in.
      |All's well that ends well.
      |Better a gramme than a damn.
      |Able was I ere I saw Elba
      |Rats live on no evil star
      |No one made killer apparel like Dame Noon
      |""".stripMargin

  protected val proverbsWithIntraFileMove: String =
    """
      |A bird in hand is worth two in the bush.
      |Better a gramme than a damn.
      |A stitch in time saves nine.
      |Fools rush in.
      |All's well that ends well.
      |""".stripMargin

  protected val leftoverProverbsWithEdit: String =
    """Fools rush in.
      |All's well that ends well.
      |Better eat gram flour, not the damned flowers.
      |""".stripMargin

  protected val excisedProverbs: String =
    """
      |A bird in hand is worth two in the bush.
      |A stitch in time saves nine.
      |""".stripMargin

  protected val excisedProverbsExpectedMerge: String =
    """
      |A bird in hand is worth two in the bush.
      |Better eat gram flour, not the damned flowers.
      |A stitch in time saves nine.
      |""".stripMargin

  protected val leftOverProverbsExpectedMerge: String =
    """Fools rush in.
      |All's well that ends well.
      |""".stripMargin

  protected val coincidencesBase: String =
    """
      |Fancy meeting you here!
      |I've got to drop from this call and jump on another - oh, you too?
      |Many of these new employees happen to be a relative of the same person.
      |""".stripMargin

  protected val coincidencesLeft: String =
    """
      |I support the left...
      |I've got to drop from this call and jump on another - oh, you too?
      |Many of these new employees happen to be a relative of the same person.
      |It seems everyone wants to pay less tax and expects better council repairs.
      |Fancy meeting you here!
      |""".stripMargin

  protected val coincidencesRight: String =
    """
      |I've got to drop from this call and jump on another - oh, you too?
      |... although I'm leaning to the right.
      |Many of these new employees happen to be a relative of the same person.
      |It seems everyone wants to pay less tax and expects better council repairs.
      |Fancy meeting you here!
      |""".stripMargin

  protected val coincidencesExpectedMerge: String =
    """
      |I support the left...
      |I've got to drop from this call and jump on another - oh, you too?
      |... although I'm leaning to the right.
      |Many of these new employees happen to be a relative of the same person.
      |It seems everyone wants to pay less tax and expects better council repairs.
      |Fancy meeting you here!
      |""".stripMargin

  protected val storyPrologue: String =
    """
      |This is the prologue; it sets the scene for the main plot, and conveys a mood for the entire story.
      |Usually, a prologue is either sad, or has a sense of adversity - this is because nobody wants to read a story that is happy all the way through, and they certainly don’t want things to start off looking promising and then go downhill.
      |The viewers in the US will be incensed to see how I have spelt ‘prologue’ - on more than one level!
      |""".stripMargin

  protected val storyPlot: String =
    """
      |Git merge and Kinetic Merge were issued various challenges…
      |""".stripMargin

  protected val baselineStory: String =
    storyPrologue + "\n\n" + storyPlot

  protected val storyPrologueWithSpellingChanged: String =
    """
      |This is the prolog; it sets the scene for the main plot, and conveys a mood for the entire story.
      |Usually, a prolog is either sad, or has a sense of adversity - this is because nobody wants to read a story that is happy all the way through, and they certainly don’t want things to start off looking promising and then go downhill.
      |The viewers in the US will be delighted to see how I have spelled ‘prolog’ - on more than one level!
      |""".stripMargin

  protected val storyWithSpellingChanged: String =
    storyPrologueWithSpellingChanged + "\n\n" + storyPlot

  protected val filmTrailer: String = storyPrologue

  protected val filmScript: String = storyPrologue + "\n\n" + storyPlot

  protected val expectedFilmScript: String =
    storyPrologueWithSpellingChanged + "\n\n" + storyPlot

  protected val expectedFilmTrailer: String =
    storyPrologueWithSpellingChanged
end ProseExamples<|MERGE_RESOLUTION|>--- conflicted
+++ resolved
@@ -6,7 +6,11 @@
 import com.sageserpent.americium.junit5.*
 import com.sageserpent.kineticmerge.core.CodeMotionAnalysis.Configuration
 import com.sageserpent.kineticmerge.core.CodeMotionAnalysisExtension.*
-import com.sageserpent.kineticmerge.core.CodeMotionAnalysisExtensionTest.{FakePath, reconstituteTextFrom, given}
+import com.sageserpent.kineticmerge.core.CodeMotionAnalysisExtensionTest.{
+  FakePath,
+  reconstituteTextFrom,
+  given
+}
 import com.sageserpent.kineticmerge.core.ContentResolution.given
 import com.sageserpent.kineticmerge.core.ExpectyFlavouredAssert.assert
 import com.sageserpent.kineticmerge.core.Token.tokens
@@ -438,35 +442,6 @@
     )
   end codeMotion
 
-<<<<<<< HEAD
-  private def verifyContent(
-      path: FakePath,
-      mergeResultsByPath: Map[FakePath, MergeResult[IndexedSeq[Token]]]
-  )(
-      expectedTokens: IndexedSeq[Token],
-      equality: (Token, Token) => Boolean = Token.equality
-  ): Unit =
-    println(fansi.Color.Yellow(s"Checking $path...\n"))
-    println(fansi.Color.Yellow("Expected..."))
-    println(fansi.Color.Green(reconstituteTextFrom(expectedTokens)))
-
-    mergeResultsByPath(path) match
-      case FullyMerged(result) =>
-        println(fansi.Color.Yellow("Fully merged result..."))
-        println(fansi.Color.Green(reconstituteTextFrom(result)))
-        assert(result.corresponds(expectedTokens)(equality))
-      case MergedWithConflicts(leftResult, rightResult) =>
-        println(fansi.Color.Red(s"Left result..."))
-        println(fansi.Color.Green(reconstituteTextFrom(leftResult)))
-        println(fansi.Color.Red(s"Right result..."))
-        println(fansi.Color.Green(reconstituteTextFrom(rightResult)))
-
-        fail("Should have seen a clean merge.")
-    end match
-  end verifyContent
-
-=======
->>>>>>> 6f3508c0
   @TestFactory
   def codeMotionWithSplit(): DynamicTests =
     Trials.api
@@ -652,7 +627,7 @@
 
   private def verifyContent(
       path: FakePath,
-      mergeResultsByPath: Map[FakePath, MergeResult[Token]]
+      mergeResultsByPath: Map[FakePath, MergeResult[IndexedSeq[Token]]]
   )(
       expectedTokens: IndexedSeq[Token],
       equality: (Token, Token) => Boolean = Token.equality
@@ -765,41 +740,6 @@
       }
   end whitespaceOnlyEditingWithCodeMotion
 
-<<<<<<< HEAD
-  private def verifyAbsenceOfContent(
-      path: FakePath,
-      mergeResultsByPath: Map[FakePath, MergeResult[IndexedSeq[Token]]]
-  ): Unit =
-    mergeResultsByPath(path) match
-      case FullyMerged(result) =>
-        assert(
-          result.isEmpty,
-          fansi.Color
-            .Yellow(
-              s"\nShould not have this content at $path...\n"
-            )
-            .render + fansi.Color
-            .Green(
-              reconstituteTextFrom(result)
-            )
-            .render
-        )
-      case MergedWithConflicts(leftResult, rightResult) =>
-        fail(
-          fansi.Color
-            .Yellow(
-              s"\nShould not have this content at $path...\n"
-            )
-            .render + fansi.Color.Red(s"\nLeft result...\n")
-            + fansi.Color.Green(reconstituteTextFrom(leftResult)).render
-            + fansi.Color.Red(s"\nRight result...\n").render
-            + fansi.Color.Green(reconstituteTextFrom(rightResult)).render
-        )
-    end match
-  end verifyAbsenceOfContent
-
-=======
->>>>>>> 6f3508c0
   @TestFactory
   def codeMotionAcrossAFileRename(): DynamicTests =
     val configuration = Configuration(
@@ -1033,7 +973,7 @@
 
   private def verifyAbsenceOfContent(
       path: FakePath,
-      mergeResultsByPath: Map[FakePath, MergeResult[Token]]
+      mergeResultsByPath: Map[FakePath, MergeResult[IndexedSeq[Token]]]
   ): Unit =
     mergeResultsByPath(path) match
       case FullyMerged(result) =>
@@ -1837,7 +1777,7 @@
     )(configuration): @unchecked
 
     val (mergeResultsByPath, moveDestinationsReport) =
-      codeMotionAnalysis.merge
+      codeMotionAnalysis.merge(_.flatMap(ContentResolution.apply))
 
     println(fansi.Color.Yellow(s"Final move destinations report...\n"))
     println(
