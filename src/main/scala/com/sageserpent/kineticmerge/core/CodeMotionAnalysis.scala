--- conflicted
+++ resolved
@@ -446,8 +446,7 @@
             baseFingerprints: Iterable[PotentialMatchKey],
             leftFingerprints: Iterable[PotentialMatchKey],
             rightFingerprints: Iterable[PotentialMatchKey],
-            matches: Set[Match[Section[Element]]],
-            sectionsSeenAcrossSides: SectionsSeenAcrossSides
+            matches: Set[Match[Section[Element]]]
         ): MatchCalculationState =
           val enoughSectionsForNowThankYou = 4
 
@@ -472,9 +471,11 @@
                   rightSectionsByFingerprint.get(rightHead)
 
                 (for
-                  baseSection  <- baseSections.take(enoughSectionsForNowThankYou)
-                  leftSection  <- leftSections.take(enoughSectionsForNowThankYou)
-                  rightSection <- rightSections.take(enoughSectionsForNowThankYou)
+                  baseSection <- baseSections.take(enoughSectionsForNowThankYou)
+                  leftSection <- leftSections.take(enoughSectionsForNowThankYou)
+                  rightSection <- rightSections.take(
+                    enoughSectionsForNowThankYou
+                  )
 
                   baseSubsumed = sectionsSeenAcrossSides
                     .containsBaseSection(
@@ -515,9 +516,7 @@
                 baseFingerprints.tail,
                 leftFingerprints.tail,
                 rightFingerprints.tail,
-                matches ++ matchesForSynchronisedFingerprint,
-                sectionsSeenAcrossSides
-                  .withSectionsFrom(matchesForSynchronisedFingerprint)
+                matches ++ matchesForSynchronisedFingerprint
               )
 
             case (Some(baseHead), Some(leftHead), Some(rightHead))
@@ -534,8 +533,7 @@
                 baseFingerprints,
                 leftFingerprints,
                 rightFingerprints.tail,
-                matches,
-                sectionsSeenAcrossSides
+                matches
               )
 
             case (Some(baseHead), Some(leftHead), _)
@@ -568,9 +566,7 @@
                 baseFingerprints.tail,
                 leftFingerprints.tail,
                 rightFingerprints,
-                matches ++ matchesForSynchronisedFingerprint,
-                sectionsSeenAcrossSides
-                  .withSectionsFrom(matchesForSynchronisedFingerprint)
+                matches ++ matchesForSynchronisedFingerprint
               )
 
             case (Some(baseHead), Some(leftHead), Some(rightHead))
@@ -587,8 +583,7 @@
                 baseFingerprints,
                 leftFingerprints.tail,
                 rightFingerprints,
-                matches,
-                sectionsSeenAcrossSides
+                matches
               )
 
             case (Some(baseHead), _, Some(rightHead))
@@ -602,8 +597,10 @@
                   rightSectionsByFingerprint.get(rightHead)
 
                 (for
-                  baseSection  <- baseSections.take(enoughSectionsForNowThankYou)
-                  rightSection <- rightSections.take(enoughSectionsForNowThankYou)
+                  baseSection <- baseSections.take(enoughSectionsForNowThankYou)
+                  rightSection <- rightSections.take(
+                    enoughSectionsForNowThankYou
+                  )
 
                   suppressed = sectionsSeenAcrossSides.containsBaseSection(
                     baseSection
@@ -621,9 +618,7 @@
                 baseFingerprints.tail,
                 leftFingerprints,
                 rightFingerprints.tail,
-                matches ++ matchesForSynchronisedFingerprint,
-                sectionsSeenAcrossSides
-                  .withSectionsFrom(matchesForSynchronisedFingerprint)
+                matches ++ matchesForSynchronisedFingerprint
               )
 
             case (Some(baseHead), Some(leftHead), Some(rightHead))
@@ -640,8 +635,7 @@
                 baseFingerprints.tail,
                 leftFingerprints,
                 rightFingerprints,
-                matches,
-                sectionsSeenAcrossSides
+                matches
               )
 
             case (_, Some(leftHead), Some(rightHead))
@@ -655,8 +649,10 @@
                   rightSectionsByFingerprint.get(rightHead)
 
                 (for
-                  leftSection  <- leftSections.take(enoughSectionsForNowThankYou)
-                  rightSection <- rightSections.take(enoughSectionsForNowThankYou)
+                  leftSection <- leftSections.take(enoughSectionsForNowThankYou)
+                  rightSection <- rightSections.take(
+                    enoughSectionsForNowThankYou
+                  )
 
                   suppressed = sectionsSeenAcrossSides.containsLeftSection(
                     leftSection
@@ -674,9 +670,7 @@
                 baseFingerprints,
                 leftFingerprints.tail,
                 rightFingerprints.tail,
-                matches ++ matchesForSynchronisedFingerprint,
-                sectionsSeenAcrossSides
-                  .withSectionsFrom(matchesForSynchronisedFingerprint)
+                matches ++ matchesForSynchronisedFingerprint
               )
 
             case (Some(baseHead), Some(leftHead), Some(rightHead)) =>
@@ -700,8 +694,7 @@
                   baseFingerprints,
                   leftFingerprints.tail,
                   rightFingerprints,
-                  matches,
-                  sectionsSeenAcrossSides
+                  matches
                 )
               else if potentialMatchKeyOrder.eqv(
                   rightHead,
@@ -712,16 +705,14 @@
                   baseFingerprints,
                   leftFingerprints,
                   rightFingerprints.tail,
-                  matches,
-                  sectionsSeenAcrossSides
+                  matches
                 )
               else
                 matchingFingerprintsAcrossSides(
                   baseFingerprints.tail,
                   leftFingerprints,
                   rightFingerprints,
-                  matches,
-                  sectionsSeenAcrossSides
+                  matches
                 )
               end if
 
@@ -735,16 +726,14 @@
                   baseFingerprints.tail,
                   leftFingerprints,
                   rightFingerprints,
-                  matches,
-                  sectionsSeenAcrossSides
+                  matches
                 )
               else
                 matchingFingerprintsAcrossSides(
                   baseFingerprints,
                   leftFingerprints.tail,
                   rightFingerprints,
-                  matches,
-                  sectionsSeenAcrossSides
+                  matches
                 )
 
             case (Some(baseHead), None, Some(rightHead)) =>
@@ -757,16 +746,14 @@
                   baseFingerprints.tail,
                   leftFingerprints,
                   rightFingerprints,
-                  matches,
-                  sectionsSeenAcrossSides
+                  matches
                 )
               else
                 matchingFingerprintsAcrossSides(
                   baseFingerprints,
                   leftFingerprints,
                   rightFingerprints.tail,
-                  matches,
-                  sectionsSeenAcrossSides
+                  matches
                 )
 
             case (None, Some(leftHead), Some(rightHead)) =>
@@ -779,23 +766,19 @@
                   baseFingerprints,
                   leftFingerprints.tail,
                   rightFingerprints,
-                  matches,
-                  sectionsSeenAcrossSides
+                  matches
                 )
               else
                 matchingFingerprintsAcrossSides(
                   baseFingerprints,
                   leftFingerprints,
                   rightFingerprints.tail,
-                  matches,
-                  sectionsSeenAcrossSides
+                  matches
                 )
 
             case _ =>
-              // There are no more opportunities to match a full triple or just
-              // a pair, so this terminates the recursion. Add the triples first
-              // if we have any, then any pairs as we are adding match groups in
-              // descending order of keys.
+              // There are no more opportunities to match a full triple or
+              // just a pair, so this terminates the recursion.
 
               if matches.isEmpty
               then
@@ -808,21 +791,30 @@
                     )
                 )
               else
+                val withSectionsFromDiscoveredMatches =
+                  sectionsSeenAcrossSides.withSectionsFrom(matches)
+
+                // Add the triples first if we have any, then any pairs as we
+                // are adding match groups in descending order of keys.
                 val (tripleMatches, pairMatches) = matches.partition {
                   case _: Match.AllThree[Section[Element]] => true
                   case _                                   => false
                 }
 
+                val withDiscoveredMatchTriplesAndPairs =
+                  matchGroupsInDescendingOrderOfKeys ++ Seq(
+                    (windowSize, MatchGrade.Triple) -> tripleMatches,
+                    (windowSize, MatchGrade.Pair)   -> pairMatches
+                  ).filter { case entry @ (_, matches) => matches.nonEmpty }
+
                 MatchCalculationState(
-                  sectionsSeenAcrossSides,
+                  withSectionsFromDiscoveredMatches,
                   matchGroupsInDescendingOrderOfKeys =
-                    matchGroupsInDescendingOrderOfKeys ++ Seq(
-                      (windowSize, MatchGrade.Triple) -> tripleMatches,
-                      (windowSize, MatchGrade.Pair)   -> pairMatches
-                    ).filter { case entry @ (_, matches) => matches.nonEmpty },
+                    withDiscoveredMatchTriplesAndPairs,
                   looseExclusiveUpperBoundOnMaximumMatchSize =
                     looseExclusiveUpperBoundOnMaximumMatchSize
                 )
+              end if
           end match
         end matchingFingerprintsAcrossSides
 
@@ -830,8 +822,7 @@
           baseSectionsByFingerprint.keySet,
           leftSectionsByFingerprint.keySet,
           rightSectionsByFingerprint.keySet,
-          matches = Set.empty,
-          sectionsSeenAcrossSides
+          matches = Set.empty
         )
       end matchesForWindowSize
     end MatchCalculationState
@@ -1376,575 +1367,7 @@
         phenotypeCache.get(chromosome, phenotype_)
 
       private def phenotype_(chromosome: Chromosome): Phenotype =
-<<<<<<< HEAD
         val MatchCalculationState(
-=======
-        type SectionsSeen = RangedSeq[Section[Element], Int]
-
-        case class SectionsSeenAcrossSides(
-            baseSectionsByPath: Map[Path, SectionsSeen] = Map.empty,
-            leftSectionsByPath: Map[Path, SectionsSeen] = Map.empty,
-            rightSectionsByPath: Map[Path, SectionsSeen] = Map.empty
-        ):
-          val containsBaseSection: Section[Element] => Boolean =
-            containsSection(base, baseSectionsByPath)
-          val containsLeftSection: Section[Element] => Boolean =
-            containsSection(left, leftSectionsByPath)
-          val containsRightSection: Section[Element] => Boolean =
-            containsSection(right, rightSectionsByPath)
-
-          private val withBaseSection
-              : Section[Element] => Map[Path, SectionsSeen] =
-            withSection(base, baseSectionsByPath)
-          private val withLeftSection
-              : Section[Element] => Map[Path, SectionsSeen] =
-            withSection(left, leftSectionsByPath)
-          private val withRightSection
-              : Section[Element] => Map[Path, SectionsSeen] =
-            withSection(right, rightSectionsByPath)
-
-          def withSectionsFrom(
-              matches: Set[Match[Section[Element]]]
-          ): SectionsSeenAcrossSides =
-            matches.foldLeft(this)(_.withSectionsFrom(_))
-
-          private def withSectionsFrom(
-              aMatch: Match[Section[Element]]
-          ): SectionsSeenAcrossSides =
-            aMatch match
-              case Match.AllThree(baseSection, leftSection, rightSection) =>
-                copy(
-                  baseSectionsByPath = withBaseSection(baseSection),
-                  leftSectionsByPath = withLeftSection(leftSection),
-                  rightSectionsByPath = withRightSection(rightSection)
-                )
-              case Match.BaseAndLeft(baseSection, leftSection) =>
-                copy(
-                  baseSectionsByPath = withBaseSection(baseSection),
-                  leftSectionsByPath = withLeftSection(leftSection)
-                )
-              case Match.BaseAndRight(baseSection, rightSection) =>
-                copy(
-                  baseSectionsByPath = withBaseSection(baseSection),
-                  rightSectionsByPath = withRightSection(rightSection)
-                )
-              case Match.LeftAndRight(leftSection, rightSection) =>
-                copy(
-                  leftSectionsByPath = withLeftSection(leftSection),
-                  rightSectionsByPath = withRightSection(rightSection)
-                )
-            end match
-          end withSectionsFrom
-
-          private def containsSection(
-              side: Sources[Path, Element],
-              sectionsByPath: Map[Path, SectionsSeen]
-          )(section: Section[Element]): Boolean =
-            sectionsByPath
-              .get(side.pathFor(section))
-              .fold(ifEmpty = false)(
-                _.includes(section.closedOpenInterval)
-              )
-
-          private def withSection(
-              side: Sources[Path, Element],
-              sectionsByPath: Map[Path, SectionsSeen]
-          )(
-              section: Section[Element]
-          ): Map[Path, SectionsSeen] =
-            sectionsByPath.updatedWith(
-              side.pathFor(section)
-            ) {
-              case Some(sections) => Some(sections + section)
-              case None =>
-                Some(
-                  RangedSeq(section)(_.closedOpenInterval, Ordering[Int])
-                )
-            }
-        end SectionsSeenAcrossSides
-
-        def matchesForWindowSize(
-            partialResult: (
-                SectionsSeenAcrossSides,
-                MatchGroupsInDescendingOrderOfKeys
-            ),
-            windowSize: Int
-        ): (SectionsSeenAcrossSides, MatchGroupsInDescendingOrderOfKeys) =
-          val (sectionsSeenAcrossSides, matchGroupsInDescendingOrderOfKeys) =
-            partialResult
-
-          require(0 < windowSize)
-
-          def fingerprintStartIndices(
-              elements: IndexedSeq[Element]
-          ): SortedMultiDict[BigInt, Int] =
-            require(elements.size >= windowSize)
-
-            val rollingHashFactory = rollingHashFactoryCache.get(
-              windowSize,
-              { (windowSize: Int) =>
-                println(
-                  s"looseExclusiveUpperBoundOnMaximumMatchSize: $looseExclusiveUpperBoundOnMaximumMatchSize, windowSize: $windowSize"
-                )
-
-                val fixedNumberOfBytesInElementHash =
-                  hashFunction.bits / JavaByte.SIZE
-
-                new RollingHash.Factory(
-                  // Translate the window size from number of elements to number
-                  // of bytes.
-                  windowSize = fixedNumberOfBytesInElementHash * windowSize,
-                  numberOfFingerprintsToBeTaken = totalContentSize
-                )
-              }
-            )
-
-            val rollingHash = rollingHashFactory()
-
-            val accumulatingResults = mutable.SortedMultiDict.empty[BigInt, Int]
-
-            def updateFingerprint(elementIndex: Int): Unit =
-              val elementBytes =
-                hashFunction
-                  .newHasher()
-                  .putObject(elements(elementIndex), funnel)
-                  .hash()
-                  .asBytes()
-
-              elementBytes.foreach(rollingHash.pushByte)
-            end updateFingerprint
-
-            // NOTE: fingerprints are incrementally calculated walking *down*
-            // the elements.
-            val descendingIndices = elements.indices.reverse
-
-            val (primingIndices, fingerprintingIndices) =
-              descendingIndices.splitAt(windowSize - 1)
-
-            // Prime to get ready for the first fingerprint...
-            primingIndices.foreach(updateFingerprint)
-
-            // ... henceforth, each pass records a new fingerprint, starting
-            // with the first.
-            fingerprintingIndices.foreach: fingerprintStartIndex =>
-              updateFingerprint(fingerprintStartIndex)
-              accumulatingResults.addOne(
-                rollingHash.fingerprint -> fingerprintStartIndex
-              )
-
-            accumulatingResults
-          end fingerprintStartIndices
-
-          def fingerprintSections(
-              sources: Sources[Path, Element]
-          ): SortedMultiDict[PotentialMatchKey, Section[Element]] =
-            sources.filesByPath
-              .filter { case (_, file) =>
-                val fileSize = file.size
-                val minimumWindowSize =
-                  (minimumSizeFractionForMotionDetection * fileSize).ceil.toInt
-
-                minimumWindowSize to fileSize contains windowSize
-              }
-              .map { case (path, file) =>
-                fingerprintStartIndices(file.content).map(
-                  (fingerprint, fingerprintStartIndex) =>
-                    val section = sources
-                      .section(path)(fingerprintStartIndex, windowSize)
-                    PotentialMatchKey(
-                      fingerprint,
-                      impliedContent = section
-                    ) -> section
-                )
-              }
-              // This isn't quite the same as flat-mapping / flattening,
-              // because we want the type of the result to be a
-              // `SortedMultiDict`...
-              .reduceOption(_ concat _)
-              .getOrElse(SortedMultiDict.empty)
-          end fingerprintSections
-
-          val FingerprintSectionsAcrossSides(
-            baseSectionsByFingerprint,
-            leftSectionsByFingerprint,
-            rightSectionsByFingerprint
-          ) = fingerprintSectionsCache.get(
-            windowSize,
-            _ =>
-              FingerprintSectionsAcrossSides(
-                baseSectionsByFingerprint = fingerprintSections(base),
-                leftSectionsByFingerprint = fingerprintSections(left),
-                rightSectionsByFingerprint = fingerprintSections(right)
-              )
-          )
-
-          @tailrec
-          def matchingFingerprintsAcrossSides(
-              baseFingerprints: Iterable[PotentialMatchKey],
-              leftFingerprints: Iterable[PotentialMatchKey],
-              rightFingerprints: Iterable[PotentialMatchKey],
-              matches: Set[Match[Section[Element]]]
-          ): (SectionsSeenAcrossSides, MatchGroupsInDescendingOrderOfKeys) =
-            (
-              baseFingerprints.headOption,
-              leftFingerprints.headOption,
-              rightFingerprints.headOption
-            ) match
-              case (Some(baseHead), Some(leftHead), Some(rightHead))
-                  if potentialMatchKeyOrder.eqv(
-                    baseHead,
-                    leftHead
-                  ) && potentialMatchKeyOrder.eqv(baseHead, rightHead) =>
-                // Synchronised the fingerprints across all three sides...
-                val matchesForSynchronisedFingerprint
-                    : Set[Match[Section[Element]]] =
-                  val baseSections =
-                    baseSectionsByFingerprint.get(baseHead)
-                  val leftSections =
-                    leftSectionsByFingerprint.get(leftHead)
-                  val rightSections =
-                    rightSectionsByFingerprint.get(rightHead)
-
-                  (for
-                    baseSection  <- baseSections
-                    leftSection  <- leftSections
-                    rightSection <- rightSections
-
-                    baseSubsumed = sectionsSeenAcrossSides
-                      .containsBaseSection(
-                        baseSection
-                      )
-                    leftSubsumed = sectionsSeenAcrossSides
-                      .containsLeftSection(
-                        leftSection
-                      )
-                    rightSubsumed = sectionsSeenAcrossSides
-                      .containsRightSection(
-                        rightSection
-                      )
-                    suppressed =
-                      // In contrast with the pairwise matches below, we have
-                      // the subtlety of a *replacement* of an all-three match
-                      // with a pairwise match to consider, so this condition
-                      // is more complex than the others...
-                      baseSubsumed && leftSubsumed || baseSubsumed && rightSubsumed || leftSubsumed && rightSubsumed
-                    if !suppressed
-                  yield
-                    if baseSubsumed then
-                      Match.LeftAndRight(leftSection, rightSection)
-                    else if leftSubsumed then
-                      Match.BaseAndRight(baseSection, rightSection)
-                    else if rightSubsumed then
-                      Match.BaseAndLeft(baseSection, leftSection)
-                    else
-                      Match.AllThree(
-                        baseSection,
-                        leftSection,
-                        rightSection
-                      )
-                  ).toSet
-                end matchesForSynchronisedFingerprint
-
-                matchingFingerprintsAcrossSides(
-                  baseFingerprints.tail,
-                  leftFingerprints.tail,
-                  rightFingerprints.tail,
-                  matches ++ matchesForSynchronisedFingerprint
-                )
-
-              case (Some(baseHead), Some(leftHead), Some(rightHead))
-                  if potentialMatchKeyOrder.eqv(
-                    baseHead,
-                    leftHead
-                  ) && potentialMatchKeyOrder.gt(
-                    baseHead,
-                    rightHead
-                  ) =>
-                // Tentatively synchronised the fingerprints between the base
-                // and left, need to advance the right to resolve ...
-                matchingFingerprintsAcrossSides(
-                  baseFingerprints,
-                  leftFingerprints,
-                  rightFingerprints.tail,
-                  matches
-                )
-
-              case (Some(baseHead), Some(leftHead), _)
-                  if potentialMatchKeyOrder.eqv(baseHead, leftHead) =>
-                // Synchronised the fingerprints between the base and left...
-                val matchesForSynchronisedFingerprint
-                    : Set[Match[Section[Element]]] =
-                  val baseSections =
-                    baseSectionsByFingerprint.get(baseHead)
-                  val leftSections =
-                    leftSectionsByFingerprint.get(leftHead)
-
-                  (for
-                    baseSection <- baseSections
-                    leftSection <- leftSections
-
-                    suppressed = sectionsSeenAcrossSides.containsBaseSection(
-                      baseSection
-                    ) || sectionsSeenAcrossSides.containsLeftSection(
-                      leftSection
-                    )
-                    if !suppressed
-                  yield Match.BaseAndLeft(
-                    baseSection,
-                    leftSection
-                  )).toSet
-                end matchesForSynchronisedFingerprint
-
-                matchingFingerprintsAcrossSides(
-                  baseFingerprints.tail,
-                  leftFingerprints.tail,
-                  rightFingerprints,
-                  matches ++ matchesForSynchronisedFingerprint
-                )
-
-              case (Some(baseHead), Some(leftHead), Some(rightHead))
-                  if potentialMatchKeyOrder.eqv(
-                    baseHead,
-                    rightHead
-                  ) && potentialMatchKeyOrder.gt(
-                    baseHead,
-                    leftHead
-                  ) =>
-                // Tentatively synchronised the fingerprints between the base
-                // and right, need to advance the left to resolve ...
-                matchingFingerprintsAcrossSides(
-                  baseFingerprints,
-                  leftFingerprints.tail,
-                  rightFingerprints,
-                  matches
-                )
-
-              case (Some(baseHead), _, Some(rightHead))
-                  if potentialMatchKeyOrder.eqv(baseHead, rightHead) =>
-                // Synchronised the fingerprints between the base and right...
-                val matchesForSynchronisedFingerprint
-                    : Set[Match[Section[Element]]] =
-                  val baseSections =
-                    baseSectionsByFingerprint.get(baseHead)
-                  val rightSections =
-                    rightSectionsByFingerprint.get(rightHead)
-
-                  (for
-                    baseSection  <- baseSections
-                    rightSection <- rightSections
-
-                    suppressed = sectionsSeenAcrossSides.containsBaseSection(
-                      baseSection
-                    ) || sectionsSeenAcrossSides.containsRightSection(
-                      rightSection
-                    )
-                    if !suppressed
-                  yield Match.BaseAndRight(
-                    baseSection,
-                    rightSection
-                  )).toSet
-                end matchesForSynchronisedFingerprint
-
-                matchingFingerprintsAcrossSides(
-                  baseFingerprints.tail,
-                  leftFingerprints,
-                  rightFingerprints.tail,
-                  matches ++ matchesForSynchronisedFingerprint
-                )
-
-              case (Some(baseHead), Some(leftHead), Some(rightHead))
-                  if potentialMatchKeyOrder.eqv(
-                    leftHead,
-                    rightHead
-                  ) && potentialMatchKeyOrder.gt(
-                    leftHead,
-                    baseHead
-                  ) =>
-                // Tentatively synchronised the fingerprints between the left
-                // and right, need to advance the base to resolve ...
-                matchingFingerprintsAcrossSides(
-                  baseFingerprints.tail,
-                  leftFingerprints,
-                  rightFingerprints,
-                  matches
-                )
-
-              case (_, Some(leftHead), Some(rightHead))
-                  if potentialMatchKeyOrder.eqv(leftHead, rightHead) =>
-                // Synchronised the fingerprints between the left and right...
-                val matchesForSynchronisedFingerprint
-                    : Set[Match[Section[Element]]] =
-                  val leftSections =
-                    leftSectionsByFingerprint.get(leftHead)
-                  val rightSections =
-                    rightSectionsByFingerprint.get(rightHead)
-
-                  (for
-                    leftSection  <- leftSections
-                    rightSection <- rightSections
-
-                    suppressed = sectionsSeenAcrossSides.containsLeftSection(
-                      leftSection
-                    ) || sectionsSeenAcrossSides.containsRightSection(
-                      rightSection
-                    )
-                    if !suppressed
-                  yield Match.LeftAndRight(
-                    leftSection,
-                    rightSection
-                  )).toSet
-                end matchesForSynchronisedFingerprint
-
-                matchingFingerprintsAcrossSides(
-                  baseFingerprints,
-                  leftFingerprints.tail,
-                  rightFingerprints.tail,
-                  matches ++ matchesForSynchronisedFingerprint
-                )
-
-              case (Some(baseHead), Some(leftHead), Some(rightHead)) =>
-                // All the fingerprints disagree, so advance the side with the
-                // minimum fingerprint to see if it can catch up and
-                // synchronise...
-
-                val minimumFingerprint =
-                  potentialMatchKeyOrder.min(
-                    baseHead,
-                    potentialMatchKeyOrder
-                      .min(leftHead, rightHead)
-                  )
-
-                if potentialMatchKeyOrder.eqv(
-                    leftHead,
-                    minimumFingerprint
-                  )
-                then
-                  matchingFingerprintsAcrossSides(
-                    baseFingerprints,
-                    leftFingerprints.tail,
-                    rightFingerprints,
-                    matches
-                  )
-                else if potentialMatchKeyOrder.eqv(
-                    rightHead,
-                    minimumFingerprint
-                  )
-                then
-                  matchingFingerprintsAcrossSides(
-                    baseFingerprints,
-                    leftFingerprints,
-                    rightFingerprints.tail,
-                    matches
-                  )
-                else
-                  matchingFingerprintsAcrossSides(
-                    baseFingerprints.tail,
-                    leftFingerprints,
-                    rightFingerprints,
-                    matches
-                  )
-                end if
-
-              case (Some(baseHead), Some(leftHead), None) =>
-                // The base and left fingerprints disagree, so advance the
-                // side with the minimum fingerprint to see if it can catch up
-                // and synchronise...
-                if potentialMatchKeyOrder.lt(baseHead, leftHead)
-                then
-                  matchingFingerprintsAcrossSides(
-                    baseFingerprints.tail,
-                    leftFingerprints,
-                    rightFingerprints,
-                    matches
-                  )
-                else
-                  matchingFingerprintsAcrossSides(
-                    baseFingerprints,
-                    leftFingerprints.tail,
-                    rightFingerprints,
-                    matches
-                  )
-
-              case (Some(baseHead), None, Some(rightHead)) =>
-                // The base and right fingerprints disagree, so advance the
-                // side with the minimum fingerprint to see if it can catch up
-                // and synchronise...
-                if potentialMatchKeyOrder.lt(baseHead, rightHead)
-                then
-                  matchingFingerprintsAcrossSides(
-                    baseFingerprints.tail,
-                    leftFingerprints,
-                    rightFingerprints,
-                    matches
-                  )
-                else
-                  matchingFingerprintsAcrossSides(
-                    baseFingerprints,
-                    leftFingerprints,
-                    rightFingerprints.tail,
-                    matches
-                  )
-
-              case (None, Some(leftHead), Some(rightHead)) =>
-                // The left and right fingerprints disagree, so advance the
-                // side with the minimum fingerprint to see if it can catch up
-                // and synchronise...
-                if potentialMatchKeyOrder.lt(leftHead, rightHead)
-                then
-                  matchingFingerprintsAcrossSides(
-                    baseFingerprints,
-                    leftFingerprints.tail,
-                    rightFingerprints,
-                    matches
-                  )
-                else
-                  matchingFingerprintsAcrossSides(
-                    baseFingerprints,
-                    leftFingerprints,
-                    rightFingerprints.tail,
-                    matches
-                  )
-
-              case _ =>
-                // There are no more opportunities to match a full triple or
-                // just a pair, so this terminates the recursion.
-
-                val withSectionsFromDiscoveredMatches =
-                  sectionsSeenAcrossSides.withSectionsFrom(matches)
-
-                if matches.isEmpty
-                then
-                  withSectionsFromDiscoveredMatches -> matchGroupsInDescendingOrderOfKeys
-                else
-                  // Add the triples first if we have any, then any pairs as we
-                  // are adding match groups in descending order of keys.
-                  val (tripleMatches, pairMatches) = matches.partition {
-                    case _: Match.AllThree[Section[Element]] => true
-                    case _                                   => false
-                  }
-
-                  val withDiscoveredMatchTriplesAndPairs =
-                    matchGroupsInDescendingOrderOfKeys ++ Seq(
-                      (windowSize, MatchGrade.Triple) -> tripleMatches,
-                      (windowSize, MatchGrade.Pair)   -> pairMatches
-                    ).filter { case entry @ (_, matches) => matches.nonEmpty }
-
-                  withSectionsFromDiscoveredMatches -> withDiscoveredMatchTriplesAndPairs
-                end if
-            end match
-          end matchingFingerprintsAcrossSides
-
-          matchingFingerprintsAcrossSides(
-            baseSectionsByFingerprint.keySet,
-            leftSectionsByFingerprint.keySet,
-            rightSectionsByFingerprint.keySet,
-            matches = Set.empty
-          )
-
-        end matchesForWindowSize
-
-        val (
->>>>>>> 4e17589a
           _,
           matchGroupsInDescendingOrderOfKeys,
           _
