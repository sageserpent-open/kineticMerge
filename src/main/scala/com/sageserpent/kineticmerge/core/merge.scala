package com.sageserpent.kineticmerge.core

import cats.Eq
import com.sageserpent.kineticmerge.core.LongestCommonSubsequence.Contribution

import scala.annotation.tailrec

object merge:
  def of[Element](
      base: IndexedSeq[Element],
      left: IndexedSeq[Element],
      right: IndexedSeq[Element]
  )(
      equality: Eq[Element]
  ): Either[Divergence.type, Result[Element]] =
    @tailrec
    def mergeBetweenRunsOfCommonElements(
        base: Seq[Contribution[Element]],
        left: Seq[Contribution[Element]],
        right: Seq[Contribution[Element]]
    )(partialResult: Result[Element]): Result[Element] =
      (base, left, right) match
        case (
              Seq(Contribution.Common(baseElement), baseTail*),
              Seq(Contribution.Common(leftElement), leftTail*),
              Seq(Contribution.Common(rightElement), rightTail*)
            ) => // Preservation.
          mergeBetweenRunsOfCommonElements(baseTail, leftTail, rightTail)(
            partialResult.addCommon(leftElement)
          )

        case (
              Seq(Contribution.Difference(baseElement), baseTail*),
              Seq(
                Contribution.CommonToLeftAndRightOnly(leftElement),
                leftTail*
              ),
              Seq(
                Contribution.CommonToLeftAndRightOnly(rightElement),
                rightTail*
              )
            ) => // Coincident edit.
          baseTail match
            case Seq(Contribution.Difference(_), _*) =>
              // If the following element in the base would also be
              // coincidentally deleted, coalesce into a single coincident
              // edit.
              mergeBetweenRunsOfCommonElements(baseTail, left, right)(
                partialResult
              )

            case _ =>
              mergeBetweenRunsOfCommonElements(baseTail, leftTail, rightTail)(
                partialResult.addCommon(leftElement)
              )
          end match

        case (
              _,
              Seq(
                Contribution.CommonToLeftAndRightOnly(leftElement),
                leftTail*
              ),
              Seq(
                Contribution.CommonToLeftAndRightOnly(rightElement),
                rightTail*
              )
            ) => // Coincident insertion.
          mergeBetweenRunsOfCommonElements(base, leftTail, rightTail)(
            partialResult.addCommon(leftElement)
          )

        case (
              Seq(
                Contribution.CommonToBaseAndRightOnly(baseElement),
                baseTail*
              ),
              Seq(Contribution.Difference(leftSection), leftTail*),
              Seq(
                Contribution.CommonToBaseAndRightOnly(rightSection),
                rightTail*
              )
            ) => // Left edit.
          leftTail match
            case Seq(Contribution.Difference(_), _*) =>
              // If the following element on the left would also be inserted,
              // coalesce into a single edit.
              mergeBetweenRunsOfCommonElements(base, leftTail, right)(
                addCommon(partialResult, leftSection)
              )

            case _ =>
              mergeBetweenRunsOfCommonElements(baseTail, leftTail, rightTail)(
                addCommon(partialResult, leftSection)
              )
          end match

        case (
              Seq(
                Contribution.CommonToBaseAndRightOnly(baseSection),
                baseTail*
              ),
              _,
              Seq(
                Contribution.CommonToBaseAndRightOnly(rightElement),
                rightTail*
              )
            ) => // Left deletion.
          mergeBetweenRunsOfCommonElements(baseTail, left, rightTail)(
            partialResult
          )

        case (
              Seq(
                Contribution.CommonToBaseAndLeftOnly(baseElement),
                baseTail*
              ),
              Seq(
                Contribution.CommonToBaseAndLeftOnly(leftElement),
                leftTail*
              ),
              Seq(Contribution.Difference(rightSection), rightTail*)
            ) => // Right edit.
          rightTail match
            case Seq(Contribution.Difference(_), _*) =>
              // If the following element on the right would also be inserted,
              // coalesce into a single edit.
              mergeBetweenRunsOfCommonElements(base, left, rightTail)(
                addCommon(partialResult, rightSection)
              )

            case _ =>
              mergeBetweenRunsOfCommonElements(baseTail, leftTail, rightTail)(
                addCommon(partialResult, rightSection)
              )
          end match

        case (
              Seq(
                Contribution.CommonToBaseAndLeftOnly(baseSection),
                baseTail*
              ),
              Seq(
                Contribution.CommonToBaseAndLeftOnly(leftSection),
                leftTail*
              ),
              _
            ) => // Right deletion.
          mergeBetweenRunsOfCommonElements(baseTail, leftTail, right)(
            partialResult
          )

        case (
              Seq(Contribution.Difference(baseElement), baseTail*),
              Seq(Contribution.Difference(leftElement), leftTail*),
              Seq(Contribution.Difference(rightElement), rightTail*)
            ) => // Conflict, multiple possibilities.
          baseTail match
            case Seq(Contribution.Difference(_), _*) =>
              // If the following element in the base would also be edited,
              // coalesce into a single coincident edit conflict.
              mergeBetweenRunsOfCommonElements(baseTail, left, right)(
                partialResult
              )

            case Seq(
                  Contribution.CommonToBaseAndLeftOnly(_),
                  _*
                ) => // Left edit / right deletion conflict with pending right edit.
              mergeBetweenRunsOfCommonElements(baseTail, leftTail, right)(
                partialResult.addLeftEditConflictingWithRightDeletion(
                  leftElement
                )
              )

            case Seq(
                  Contribution.CommonToBaseAndRightOnly(_),
                  _*
                ) => // Right edit / left deletion conflict with pending left edit.
              mergeBetweenRunsOfCommonElements(baseTail, left, rightTail)(
                partialResult.addRightEditConflictingWithLeftDeletion(
                  rightElement
                )
              )

            case _ =>
              // Edit conflict.
              mergeBetweenRunsOfCommonElements(baseTail, leftTail, rightTail)(
                partialResult.addConflictingEdits(leftElement, rightElement)
              )
          end match

        case (
              Seq(Contribution.Difference(_), _*),
              Seq(Contribution.Difference(leftSection), leftTail*),
              Seq(Contribution.CommonToLeftAndRightOnly(_), _*)
            ) => // Left insertion with pending coincident edit.
          mergeBetweenRunsOfCommonElements(base, leftTail, right)(
            addCommon(partialResult, leftSection)
          )

        case (
              Seq(Contribution.Difference(_), baseTail*),
              Seq(Contribution.Difference(leftSection), leftTail*),
              _
            ) => // Left edit / right deletion conflict.
          mergeBetweenRunsOfCommonElements(baseTail, leftTail, right)(
            addLeftEditConflictingWithRightDeletion(partialResult, leftSection)
          )

        case (
              Seq(Contribution.Difference(_), _*),
              Seq(Contribution.CommonToLeftAndRightOnly(_), _*),
              Seq(Contribution.Difference(rightSection), rightTail*)
            ) => // Right insertion with pending left coincident edit.
          mergeBetweenRunsOfCommonElements(base, left, rightTail)(
            addCommon(partialResult, rightSection)
          )

        case (
              Seq(Contribution.Difference(_), baseTail*),
              _,
              Seq(Contribution.Difference(rightSection), rightTail*)
            ) => // Right edit / left deletion conflict.
          mergeBetweenRunsOfCommonElements(baseTail, left, rightTail)(
            addRightEditConflictingWithLeftDeletion(partialResult, rightSection)
          )

        case (
              Seq(Contribution.Difference(_), baseTail*),
              _,
              _
            ) => // Coincident deletion.
          mergeBetweenRunsOfCommonElements(baseTail, left, right)(partialResult)

        case (
              Seq(Contribution.CommonToBaseAndLeftOnly(_), _*),
              Seq(Contribution.Difference(leftElement), leftTail*),
              Seq(Contribution.Difference(_), _*)
            ) => // Left insertion with pending right edit.
          mergeBetweenRunsOfCommonElements(base, leftTail, right)(
            partialResult.addCommon(leftElement)
          )

        case (
              Seq(Contribution.CommonToBaseAndRightOnly(_), _*),
              Seq(Contribution.Difference(_), _*),
              Seq(Contribution.Difference(rightElement), rightTail*)
            ) => // Right insertion with pending left edit.
          mergeBetweenRunsOfCommonElements(base, left, rightTail)(
            partialResult.addCommon(rightElement)
          )

        case (
              _,
              Seq(Contribution.Difference(leftElement), leftTail*),
              Seq(Contribution.Difference(rightElement), rightTail*)
            ) => // Insertion conflict.
          mergeBetweenRunsOfCommonElements(base, leftTail, rightTail)(
            partialResult.addConflictingEdits(leftElement, rightElement)
          )

        case (
              Seq(
                Contribution.Common(_) |
                Contribution.CommonToBaseAndLeftOnly(_) |
                Contribution.CommonToLeftAndRightOnly(_) |
                Contribution.CommonToBaseAndRightOnly(_),
                _*
              ) | Seq(),
              Seq(Contribution.Difference(leftElement), leftTail*),
              _
            ) => // Left insertion.
          mergeBetweenRunsOfCommonElements(base, leftTail, right)(
            partialResult.addCommon(leftElement)
          )

        case (
              Seq(
                Contribution.Common(_) |
                Contribution.CommonToBaseAndRightOnly(_) |
                Contribution.CommonToLeftAndRightOnly(_) |
                Contribution.CommonToBaseAndLeftOnly(_),
                _*
              ) | Seq(),
              _,
              Seq(Contribution.Difference(rightElement), rightTail*)
            ) => // Right insertion.
          mergeBetweenRunsOfCommonElements(base, left, rightTail)(
            partialResult.addCommon(rightElement)
          )

        case (Seq(), Seq(), Seq()) => // Terminating case!
          partialResult
      end match
    end mergeBetweenRunsOfCommonElements

    val longestCommonSubsequence =
      LongestCommonSubsequence.of(base, left, right)(equality)

    val emptyResult: Result[Element] = FullyMerged(IndexedSeq.empty)

    // TODO: for now, failure is not tolerated, but obviously that will have to
    // be accommodated - both merge conflicts and later divergences.
    Right(
      mergeBetweenRunsOfCommonElements(
        longestCommonSubsequence.base,
        longestCommonSubsequence.left,
        longestCommonSubsequence.right
      )(emptyResult)
    )
  end of

<<<<<<< HEAD
  enum Result[Element]:
    case FullyMerged(elements: IndexedSeq[Element])
    case MergedWithConflicts(
        leftElements: IndexedSeq[Element],
        rightElements: IndexedSeq[Element]
    )
  end Result

=======
  sealed trait Result[Element]:
    def addCommon(
        commonElement: Element
    ): Result[Element] =
      this match
        case FullyMerged(elements) =>
          FullyMerged(elements :+ commonElement)
        case MergedWithConflicts(leftElements, rightElements) =>
          MergedWithConflicts(
            leftElements :+ commonElement,
            rightElements :+ commonElement
          )

    def addLeftEditConflictingWithRightDeletion(
        leftElement: Element
    ): Result[Element] =
      this match
        case FullyMerged(elements) =>
          MergedWithConflicts(
            leftElements = elements :+ leftElement,
            rightElements = elements
          )
        case MergedWithConflicts(leftElements, rightElements) =>
          MergedWithConflicts(leftElements :+ leftElement, rightElements)

    def addRightEditConflictingWithLeftDeletion(
        rightElement: Element
    ): Result[Element] =
      this match
        case FullyMerged(elements) =>
          MergedWithConflicts(
            leftElements = elements,
            rightElements = elements :+ rightElement
          )
        case MergedWithConflicts(leftElements, rightElements) =>
          MergedWithConflicts(leftElements, rightElements :+ rightElement)

    def addConflictingEdits(
        leftElement: Element,
        rightElement: Element
    ): Result[Element] =
      this match
        case FullyMerged(elements) =>
          MergedWithConflicts(
            elements :+ leftElement,
            elements :+ rightElement
          )
        case MergedWithConflicts(leftElements, rightElements) =>
          MergedWithConflicts(
            leftElements :+ leftElement,
            rightElements :+ rightElement
          )
  end Result

  case class FullyMerged[Element](elements: IndexedSeq[Element])
      extends Result[Element]

  case class MergedWithConflicts[Element](
      leftElements: IndexedSeq[Element],
      rightElements: IndexedSeq[Element]
  ) extends Result[Element]

>>>>>>> 670a28bf
  // TODO: "Something went wrong!" - "What was it?"
  case object Divergence

end merge<|MERGE_RESOLUTION|>--- conflicted
+++ resolved
@@ -86,12 +86,12 @@
               // If the following element on the left would also be inserted,
               // coalesce into a single edit.
               mergeBetweenRunsOfCommonElements(base, leftTail, right)(
-                addCommon(partialResult, leftSection)
+                partialResult.addCommon(leftSection)
               )
 
             case _ =>
               mergeBetweenRunsOfCommonElements(baseTail, leftTail, rightTail)(
-                addCommon(partialResult, leftSection)
+                partialResult.addCommon(leftSection)
               )
           end match
 
@@ -126,12 +126,12 @@
               // If the following element on the right would also be inserted,
               // coalesce into a single edit.
               mergeBetweenRunsOfCommonElements(base, left, rightTail)(
-                addCommon(partialResult, rightSection)
+                partialResult.addCommon(rightSection)
               )
 
             case _ =>
               mergeBetweenRunsOfCommonElements(baseTail, leftTail, rightTail)(
-                addCommon(partialResult, rightSection)
+                partialResult.addCommon(rightSection)
               )
           end match
 
@@ -196,7 +196,7 @@
               Seq(Contribution.CommonToLeftAndRightOnly(_), _*)
             ) => // Left insertion with pending coincident edit.
           mergeBetweenRunsOfCommonElements(base, leftTail, right)(
-            addCommon(partialResult, leftSection)
+            partialResult.addCommon(leftSection)
           )
 
         case (
@@ -205,7 +205,7 @@
               _
             ) => // Left edit / right deletion conflict.
           mergeBetweenRunsOfCommonElements(baseTail, leftTail, right)(
-            addLeftEditConflictingWithRightDeletion(partialResult, leftSection)
+            partialResult.addLeftEditConflictingWithRightDeletion(leftSection)
           )
 
         case (
@@ -214,7 +214,7 @@
               Seq(Contribution.Difference(rightSection), rightTail*)
             ) => // Right insertion with pending left coincident edit.
           mergeBetweenRunsOfCommonElements(base, left, rightTail)(
-            addCommon(partialResult, rightSection)
+            partialResult.addCommon(rightSection)
           )
 
         case (
@@ -223,7 +223,7 @@
               Seq(Contribution.Difference(rightSection), rightTail*)
             ) => // Right edit / left deletion conflict.
           mergeBetweenRunsOfCommonElements(baseTail, left, rightTail)(
-            addRightEditConflictingWithLeftDeletion(partialResult, rightSection)
+            partialResult.addRightEditConflictingWithLeftDeletion(rightSection)
           )
 
         case (
@@ -311,16 +311,6 @@
     )
   end of
 
-<<<<<<< HEAD
-  enum Result[Element]:
-    case FullyMerged(elements: IndexedSeq[Element])
-    case MergedWithConflicts(
-        leftElements: IndexedSeq[Element],
-        rightElements: IndexedSeq[Element]
-    )
-  end Result
-
-=======
   sealed trait Result[Element]:
     def addCommon(
         commonElement: Element
@@ -383,7 +373,6 @@
       rightElements: IndexedSeq[Element]
   ) extends Result[Element]
 
->>>>>>> 670a28bf
   // TODO: "Something went wrong!" - "What was it?"
   case object Divergence
 
